{
  "name": "ganache-core",
  "version": "2.3.3",
  "lockfileVersion": 1,
  "requires": true,
  "dependencies": {
    "@babel/code-frame": {
      "version": "7.0.0",
      "resolved": "https://registry.npmjs.org/@babel/code-frame/-/code-frame-7.0.0.tgz",
      "integrity": "sha512-OfC2uemaknXr87bdLUkWog7nYuliM9Ij5HUcajsVcMCpQrcLmtxRbVFTIqmcSkSeYRBFBRxs2FiUqFJDLdiebA==",
      "dev": true,
      "requires": {
        "@babel/highlight": "^7.0.0"
      }
    },
    "@babel/generator": {
      "version": "7.2.2",
      "resolved": "https://registry.npmjs.org/@babel/generator/-/generator-7.2.2.tgz",
      "integrity": "sha512-I4o675J/iS8k+P38dvJ3IBGqObLXyQLTxtrR4u9cSUJOURvafeEWb/pFMOTwtNrmq73mJzyF6ueTbO1BtN0Zeg==",
      "dev": true,
      "requires": {
        "@babel/types": "^7.2.2",
        "jsesc": "^2.5.1",
        "lodash": "^4.17.10",
        "source-map": "^0.5.0",
        "trim-right": "^1.0.1"
      },
      "dependencies": {
        "jsesc": {
          "version": "2.5.2",
          "resolved": "https://registry.npmjs.org/jsesc/-/jsesc-2.5.2.tgz",
          "integrity": "sha512-OYu7XEzjkCQ3C5Ps3QIZsQfNpqoJyZZA99wd9aWd05NCtC5pWOkShK2mkL6HXQR6/Cy2lbNdPlZBpuQHXE63gA==",
          "dev": true
        },
        "source-map": {
          "version": "0.5.7",
          "resolved": "https://registry.npmjs.org/source-map/-/source-map-0.5.7.tgz",
          "integrity": "sha1-igOdLRAh0i0eoUyA2OpGi6LvP8w=",
          "dev": true
        }
      }
    },
    "@babel/helper-function-name": {
      "version": "7.1.0",
      "resolved": "https://registry.npmjs.org/@babel/helper-function-name/-/helper-function-name-7.1.0.tgz",
      "integrity": "sha512-A95XEoCpb3TO+KZzJ4S/5uW5fNe26DjBGqf1o9ucyLyCmi1dXq/B3c8iaWTfBk3VvetUxl16e8tIrd5teOCfGw==",
      "dev": true,
      "requires": {
        "@babel/helper-get-function-arity": "^7.0.0",
        "@babel/template": "^7.1.0",
        "@babel/types": "^7.0.0"
      }
    },
    "@babel/helper-get-function-arity": {
      "version": "7.0.0",
      "resolved": "https://registry.npmjs.org/@babel/helper-get-function-arity/-/helper-get-function-arity-7.0.0.tgz",
      "integrity": "sha512-r2DbJeg4svYvt3HOS74U4eWKsUAMRH01Z1ds1zx8KNTPtpTL5JAsdFv8BNyOpVqdFhHkkRDIg5B4AsxmkjAlmQ==",
      "dev": true,
      "requires": {
        "@babel/types": "^7.0.0"
      }
    },
    "@babel/helper-split-export-declaration": {
      "version": "7.0.0",
      "resolved": "https://registry.npmjs.org/@babel/helper-split-export-declaration/-/helper-split-export-declaration-7.0.0.tgz",
      "integrity": "sha512-MXkOJqva62dfC0w85mEf/LucPPS/1+04nmmRMPEBUB++hiiThQ2zPtX/mEWQ3mtzCEjIJvPY8nuwxXtQeQwUag==",
      "dev": true,
      "requires": {
        "@babel/types": "^7.0.0"
      }
    },
    "@babel/highlight": {
      "version": "7.0.0",
      "resolved": "https://registry.npmjs.org/@babel/highlight/-/highlight-7.0.0.tgz",
      "integrity": "sha512-UFMC4ZeFC48Tpvj7C8UgLvtkaUuovQX+5xNWrsIoMG8o2z+XFKjKaN9iVmS84dPwVN00W4wPmqvYoZF3EGAsfw==",
      "dev": true,
      "requires": {
        "chalk": "^2.0.0",
        "esutils": "^2.0.2",
        "js-tokens": "^4.0.0"
      },
      "dependencies": {
        "ansi-styles": {
          "version": "3.2.1",
          "resolved": "https://registry.npmjs.org/ansi-styles/-/ansi-styles-3.2.1.tgz",
          "integrity": "sha512-VT0ZI6kZRdTh8YyJw3SMbYm/u+NqfsAxEpWO0Pf9sq8/e94WxxOpPKx9FR1FlyCtOVDNOQ+8ntlqFxiRc+r5qA==",
          "dev": true,
          "requires": {
            "color-convert": "^1.9.0"
          }
        },
        "chalk": {
          "version": "2.4.1",
          "resolved": "https://registry.npmjs.org/chalk/-/chalk-2.4.1.tgz",
          "integrity": "sha512-ObN6h1v2fTJSmUXoS3nMQ92LbDK9be4TV+6G+omQlGJFdcUX5heKi1LZ1YnRMIgwTLEj3E24bT6tYni50rlCfQ==",
          "dev": true,
          "requires": {
            "ansi-styles": "^3.2.1",
            "escape-string-regexp": "^1.0.5",
            "supports-color": "^5.3.0"
          }
        },
        "js-tokens": {
          "version": "4.0.0",
          "resolved": "https://registry.npmjs.org/js-tokens/-/js-tokens-4.0.0.tgz",
          "integrity": "sha512-RdJUflcE3cUzKiMqQgsCu06FPu9UdIJO0beYbPhHN4k6apgJtifcoCtT9bcxOpYBtpD2kCM6Sbzg4CausW/PKQ==",
          "dev": true
        },
        "supports-color": {
          "version": "5.5.0",
          "resolved": "https://registry.npmjs.org/supports-color/-/supports-color-5.5.0.tgz",
          "integrity": "sha512-QjVjwdXIt408MIiAqCX4oUKsgU2EqAGzs2Ppkm4aQYbjm+ZEWEcW4SfFNTr4uMNZma0ey4f5lgLrkB0aX0QMow==",
          "dev": true,
          "requires": {
            "has-flag": "^3.0.0"
          }
        }
      }
    },
    "@babel/parser": {
      "version": "7.2.2",
      "resolved": "https://registry.npmjs.org/@babel/parser/-/parser-7.2.2.tgz",
      "integrity": "sha512-UNTmQ5cSLDeBGBl+s7JeowkqIHgmFAGBnLDdIzFmUNSuS5JF0XBcN59jsh/vJO/YjfsBqMxhMjoFGmNExmf0FA==",
      "dev": true
    },
    "@babel/template": {
      "version": "7.2.2",
      "resolved": "https://registry.npmjs.org/@babel/template/-/template-7.2.2.tgz",
      "integrity": "sha512-zRL0IMM02AUDwghf5LMSSDEz7sBCO2YnNmpg3uWTZj/v1rcG2BmQUvaGU8GhU8BvfMh1k2KIAYZ7Ji9KXPUg7g==",
      "dev": true,
      "requires": {
        "@babel/code-frame": "^7.0.0",
        "@babel/parser": "^7.2.2",
        "@babel/types": "^7.2.2"
      }
    },
    "@babel/traverse": {
      "version": "7.2.2",
      "resolved": "https://registry.npmjs.org/@babel/traverse/-/traverse-7.2.2.tgz",
      "integrity": "sha512-E5Bn9FSwHpSkUhthw/XEuvFZxIgrqb9M8cX8j5EUQtrUG5DQUy6bFyl7G7iQ1D1Czudor+xkmp81JbLVVM0Sjg==",
      "dev": true,
      "requires": {
        "@babel/code-frame": "^7.0.0",
        "@babel/generator": "^7.2.2",
        "@babel/helper-function-name": "^7.1.0",
        "@babel/helper-split-export-declaration": "^7.0.0",
        "@babel/parser": "^7.2.2",
        "@babel/types": "^7.2.2",
        "debug": "^4.1.0",
        "globals": "^11.1.0",
        "lodash": "^4.17.10"
      },
      "dependencies": {
        "debug": {
          "version": "4.1.0",
          "resolved": "https://registry.npmjs.org/debug/-/debug-4.1.0.tgz",
          "integrity": "sha512-heNPJUJIqC+xB6ayLAMHaIrmN9HKa7aQO8MGqKpvCA+uJYVcvR6l5kgdrhRuwPFHU7P5/A1w0BjByPHwpfTDKg==",
          "dev": true,
          "requires": {
            "ms": "^2.1.1"
          }
        },
        "globals": {
          "version": "11.9.0",
          "resolved": "https://registry.npmjs.org/globals/-/globals-11.9.0.tgz",
          "integrity": "sha512-5cJVtyXWH8PiJPVLZzzoIizXx944O4OmRro5MWKx5fT4MgcN7OfaMutPeaTdJCCURwbWdhhcCWcKIffPnmTzBg==",
          "dev": true
        },
        "ms": {
          "version": "2.1.1",
          "resolved": "https://registry.npmjs.org/ms/-/ms-2.1.1.tgz",
          "integrity": "sha512-tgp+dl5cGk28utYktBsrFqA7HKgrhgPsg6Z/EfhWI4gl1Hwq8B/GmY/0oXZ6nF8hDVesS/FpnYaD/kOWhYQvyg==",
          "dev": true
        }
      }
    },
    "@babel/types": {
      "version": "7.2.2",
      "resolved": "https://registry.npmjs.org/@babel/types/-/types-7.2.2.tgz",
      "integrity": "sha512-fKCuD6UFUMkR541eDWL+2ih/xFZBXPOg/7EQFeTluMDebfqR4jrpaCjLhkWlQS4hT6nRa2PMEgXKbRB5/H2fpg==",
      "dev": true,
      "requires": {
        "esutils": "^2.0.2",
        "lodash": "^4.17.10",
        "to-fast-properties": "^2.0.0"
      },
      "dependencies": {
        "to-fast-properties": {
          "version": "2.0.0",
          "resolved": "https://registry.npmjs.org/to-fast-properties/-/to-fast-properties-2.0.0.tgz",
          "integrity": "sha1-3F5pjL0HkmW8c+A3doGk5Og/YW4=",
          "dev": true
        }
      }
    },
    "@iamstarkov/listr-update-renderer": {
      "version": "0.4.1",
      "resolved": "https://registry.npmjs.org/@iamstarkov/listr-update-renderer/-/listr-update-renderer-0.4.1.tgz",
      "integrity": "sha512-IJyxQWsYDEkf8C8QthBn5N8tIUR9V9je6j3sMIpAkonaadjbvxmRC6RAhpa3RKxndhNnU2M6iNbtJwd7usQYIA==",
      "dev": true,
      "requires": {
        "chalk": "^1.1.3",
        "cli-truncate": "^0.2.1",
        "elegant-spinner": "^1.0.1",
        "figures": "^1.7.0",
        "indent-string": "^3.0.0",
        "log-symbols": "^1.0.2",
        "log-update": "^2.3.0",
        "strip-ansi": "^3.0.1"
      },
      "dependencies": {
        "figures": {
          "version": "1.7.0",
          "resolved": "https://registry.npmjs.org/figures/-/figures-1.7.0.tgz",
          "integrity": "sha1-y+Hjr/zxzUS4DK3+0o3Hk6lwHS4=",
          "dev": true,
          "requires": {
            "escape-string-regexp": "^1.0.5",
            "object-assign": "^4.1.0"
          }
        },
        "log-symbols": {
          "version": "1.0.2",
          "resolved": "https://registry.npmjs.org/log-symbols/-/log-symbols-1.0.2.tgz",
          "integrity": "sha1-N2/3tY6jCGoPCfrMdGF+ylAeGhg=",
          "dev": true,
          "requires": {
            "chalk": "^1.0.0"
          }
        }
      }
    },
    "@samverschueren/stream-to-observable": {
      "version": "0.3.0",
      "resolved": "https://registry.npmjs.org/@samverschueren/stream-to-observable/-/stream-to-observable-0.3.0.tgz",
      "integrity": "sha512-MI4Xx6LHs4Webyvi6EbspgyAb4D2Q2VtnCQ1blOJcoLS6mVa8lNN2rkIy1CVxfTUpoyIbCTkXES1rLXztFD1lg==",
      "dev": true,
      "requires": {
        "any-observable": "^0.3.0"
      }
    },
    "@types/node": {
      "version": "10.12.15",
      "resolved": "https://registry.npmjs.org/@types/node/-/node-10.12.15.tgz",
      "integrity": "sha512-9kROxduaN98QghwwHmxXO2Xz3MaWf+I1sLVAA6KJDF5xix+IyXVhds0MAfdNwtcpSrzhaTsNB0/jnL86fgUhqA==",
      "dev": true
    },
    "@webassemblyjs/ast": {
      "version": "1.5.13",
      "resolved": "https://registry.npmjs.org/@webassemblyjs/ast/-/ast-1.5.13.tgz",
      "integrity": "sha512-49nwvW/Hx9i+OYHg+mRhKZfAlqThr11Dqz8TsrvqGKMhdI2ijy3KBJOun2Z4770TPjrIJhR6KxChQIDaz8clDA==",
      "dev": true,
      "requires": {
        "@webassemblyjs/helper-module-context": "1.5.13",
        "@webassemblyjs/helper-wasm-bytecode": "1.5.13",
        "@webassemblyjs/wast-parser": "1.5.13",
        "debug": "^3.1.0",
        "mamacro": "^0.0.3"
      }
    },
    "@webassemblyjs/floating-point-hex-parser": {
      "version": "1.5.13",
      "resolved": "https://registry.npmjs.org/@webassemblyjs/floating-point-hex-parser/-/floating-point-hex-parser-1.5.13.tgz",
      "integrity": "sha512-vrvvB18Kh4uyghSKb0NTv+2WZx871WL2NzwMj61jcq2bXkyhRC+8Q0oD7JGVf0+5i/fKQYQSBCNMMsDMRVAMqA==",
      "dev": true
    },
    "@webassemblyjs/helper-api-error": {
      "version": "1.5.13",
      "resolved": "https://registry.npmjs.org/@webassemblyjs/helper-api-error/-/helper-api-error-1.5.13.tgz",
      "integrity": "sha512-dBh2CWYqjaDlvMmRP/kudxpdh30uXjIbpkLj9HQe+qtYlwvYjPRjdQXrq1cTAAOUSMTtzqbXIxEdEZmyKfcwsg==",
      "dev": true
    },
    "@webassemblyjs/helper-buffer": {
      "version": "1.5.13",
      "resolved": "https://registry.npmjs.org/@webassemblyjs/helper-buffer/-/helper-buffer-1.5.13.tgz",
      "integrity": "sha512-v7igWf1mHcpJNbn4m7e77XOAWXCDT76Xe7Is1VQFXc4K5jRcFrl9D0NrqM4XifQ0bXiuTSkTKMYqDxu5MhNljA==",
      "dev": true,
      "requires": {
        "debug": "^3.1.0"
      }
    },
    "@webassemblyjs/helper-code-frame": {
      "version": "1.5.13",
      "resolved": "https://registry.npmjs.org/@webassemblyjs/helper-code-frame/-/helper-code-frame-1.5.13.tgz",
      "integrity": "sha512-yN6ScQQDFCiAXnVctdVO/J5NQRbwyTbQzsGzEgXsAnrxhjp0xihh+nNHQTMrq5UhOqTb5LykpJAvEv9AT0jnAQ==",
      "dev": true,
      "requires": {
        "@webassemblyjs/wast-printer": "1.5.13"
      }
    },
    "@webassemblyjs/helper-fsm": {
      "version": "1.5.13",
      "resolved": "https://registry.npmjs.org/@webassemblyjs/helper-fsm/-/helper-fsm-1.5.13.tgz",
      "integrity": "sha512-hSIKzbXjVMRvy3Jzhgu+vDd/aswJ+UMEnLRCkZDdknZO3Z9e6rp1DAs0tdLItjCFqkz9+0BeOPK/mk3eYvVzZg==",
      "dev": true
    },
    "@webassemblyjs/helper-module-context": {
      "version": "1.5.13",
      "resolved": "https://registry.npmjs.org/@webassemblyjs/helper-module-context/-/helper-module-context-1.5.13.tgz",
      "integrity": "sha512-zxJXULGPLB7r+k+wIlvGlXpT4CYppRz8fLUM/xobGHc9Z3T6qlmJD9ySJ2jknuktuuiR9AjnNpKYDECyaiX+QQ==",
      "dev": true,
      "requires": {
        "debug": "^3.1.0",
        "mamacro": "^0.0.3"
      }
    },
    "@webassemblyjs/helper-wasm-bytecode": {
      "version": "1.5.13",
      "resolved": "https://registry.npmjs.org/@webassemblyjs/helper-wasm-bytecode/-/helper-wasm-bytecode-1.5.13.tgz",
      "integrity": "sha512-0n3SoNGLvbJIZPhtMFq0XmmnA/YmQBXaZKQZcW8maGKwLpVcgjNrxpFZHEOLKjXJYVN5Il8vSfG7nRX50Zn+aw==",
      "dev": true
    },
    "@webassemblyjs/helper-wasm-section": {
      "version": "1.5.13",
      "resolved": "https://registry.npmjs.org/@webassemblyjs/helper-wasm-section/-/helper-wasm-section-1.5.13.tgz",
      "integrity": "sha512-IJ/goicOZ5TT1axZFSnlAtz4m8KEjYr12BNOANAwGFPKXM4byEDaMNXYowHMG0yKV9a397eU/NlibFaLwr1fbw==",
      "dev": true,
      "requires": {
        "@webassemblyjs/ast": "1.5.13",
        "@webassemblyjs/helper-buffer": "1.5.13",
        "@webassemblyjs/helper-wasm-bytecode": "1.5.13",
        "@webassemblyjs/wasm-gen": "1.5.13",
        "debug": "^3.1.0"
      }
    },
    "@webassemblyjs/ieee754": {
      "version": "1.5.13",
      "resolved": "https://registry.npmjs.org/@webassemblyjs/ieee754/-/ieee754-1.5.13.tgz",
      "integrity": "sha512-TseswvXEPpG5TCBKoLx9tT7+/GMACjC1ruo09j46ULRZWYm8XHpDWaosOjTnI7kr4SRJFzA6MWoUkAB+YCGKKg==",
      "dev": true,
      "requires": {
        "ieee754": "^1.1.11"
      }
    },
    "@webassemblyjs/leb128": {
      "version": "1.5.13",
      "resolved": "https://registry.npmjs.org/@webassemblyjs/leb128/-/leb128-1.5.13.tgz",
      "integrity": "sha512-0NRMxrL+GG3eISGZBmLBLAVjphbN8Si15s7jzThaw1UE9e5BY1oH49/+MA1xBzxpf1OW5sf9OrPDOclk9wj2yg==",
      "dev": true,
      "requires": {
        "long": "4.0.0"
      },
      "dependencies": {
        "long": {
          "version": "4.0.0",
          "resolved": "https://registry.npmjs.org/long/-/long-4.0.0.tgz",
          "integrity": "sha512-XsP+KhQif4bjX1kbuSiySJFNAehNxgLb6hPRGJ9QsUr8ajHkuXGdrHmFUTUUXhDwVX2R5bY4JNZEwbUiMhV+MA==",
          "dev": true
        }
      }
    },
    "@webassemblyjs/utf8": {
      "version": "1.5.13",
      "resolved": "https://registry.npmjs.org/@webassemblyjs/utf8/-/utf8-1.5.13.tgz",
      "integrity": "sha512-Ve1ilU2N48Ew0lVGB8FqY7V7hXjaC4+PeZM+vDYxEd+R2iQ0q+Wb3Rw8v0Ri0+rxhoz6gVGsnQNb4FjRiEH/Ng==",
      "dev": true
    },
    "@webassemblyjs/wasm-edit": {
      "version": "1.5.13",
      "resolved": "https://registry.npmjs.org/@webassemblyjs/wasm-edit/-/wasm-edit-1.5.13.tgz",
      "integrity": "sha512-X7ZNW4+Hga4f2NmqENnHke2V/mGYK/xnybJSIXImt1ulxbCOEs/A+ZK/Km2jgihjyVxp/0z0hwIcxC6PrkWtgw==",
      "dev": true,
      "requires": {
        "@webassemblyjs/ast": "1.5.13",
        "@webassemblyjs/helper-buffer": "1.5.13",
        "@webassemblyjs/helper-wasm-bytecode": "1.5.13",
        "@webassemblyjs/helper-wasm-section": "1.5.13",
        "@webassemblyjs/wasm-gen": "1.5.13",
        "@webassemblyjs/wasm-opt": "1.5.13",
        "@webassemblyjs/wasm-parser": "1.5.13",
        "@webassemblyjs/wast-printer": "1.5.13",
        "debug": "^3.1.0"
      }
    },
    "@webassemblyjs/wasm-gen": {
      "version": "1.5.13",
      "resolved": "https://registry.npmjs.org/@webassemblyjs/wasm-gen/-/wasm-gen-1.5.13.tgz",
      "integrity": "sha512-yfv94Se8R73zmr8GAYzezFHc3lDwE/lBXQddSiIZEKZFuqy7yWtm3KMwA1uGbv5G1WphimJxboXHR80IgX1hQA==",
      "dev": true,
      "requires": {
        "@webassemblyjs/ast": "1.5.13",
        "@webassemblyjs/helper-wasm-bytecode": "1.5.13",
        "@webassemblyjs/ieee754": "1.5.13",
        "@webassemblyjs/leb128": "1.5.13",
        "@webassemblyjs/utf8": "1.5.13"
      }
    },
    "@webassemblyjs/wasm-opt": {
      "version": "1.5.13",
      "resolved": "https://registry.npmjs.org/@webassemblyjs/wasm-opt/-/wasm-opt-1.5.13.tgz",
      "integrity": "sha512-IkXSkgzVhQ0QYAdIayuCWMmXSYx0dHGU8Ah/AxJf1gBvstMWVnzJnBwLsXLyD87VSBIcsqkmZ28dVb0mOC3oBg==",
      "dev": true,
      "requires": {
        "@webassemblyjs/ast": "1.5.13",
        "@webassemblyjs/helper-buffer": "1.5.13",
        "@webassemblyjs/wasm-gen": "1.5.13",
        "@webassemblyjs/wasm-parser": "1.5.13",
        "debug": "^3.1.0"
      }
    },
    "@webassemblyjs/wasm-parser": {
      "version": "1.5.13",
      "resolved": "https://registry.npmjs.org/@webassemblyjs/wasm-parser/-/wasm-parser-1.5.13.tgz",
      "integrity": "sha512-XnYoIcu2iqq8/LrtmdnN3T+bRjqYFjRHqWbqK3osD/0r/Fcv4d9ecRzjVtC29ENEuNTK4mQ9yyxCBCbK8S/cpg==",
      "dev": true,
      "requires": {
        "@webassemblyjs/ast": "1.5.13",
        "@webassemblyjs/helper-api-error": "1.5.13",
        "@webassemblyjs/helper-wasm-bytecode": "1.5.13",
        "@webassemblyjs/ieee754": "1.5.13",
        "@webassemblyjs/leb128": "1.5.13",
        "@webassemblyjs/utf8": "1.5.13"
      }
    },
    "@webassemblyjs/wast-parser": {
      "version": "1.5.13",
      "resolved": "https://registry.npmjs.org/@webassemblyjs/wast-parser/-/wast-parser-1.5.13.tgz",
      "integrity": "sha512-Lbz65T0LQ1LgzKiUytl34CwuhMNhaCLgrh0JW4rJBN6INnBB8NMwUfQM+FxTnLY9qJ+lHJL/gCM5xYhB9oWi4A==",
      "dev": true,
      "requires": {
        "@webassemblyjs/ast": "1.5.13",
        "@webassemblyjs/floating-point-hex-parser": "1.5.13",
        "@webassemblyjs/helper-api-error": "1.5.13",
        "@webassemblyjs/helper-code-frame": "1.5.13",
        "@webassemblyjs/helper-fsm": "1.5.13",
        "long": "^3.2.0",
        "mamacro": "^0.0.3"
      }
    },
    "@webassemblyjs/wast-printer": {
      "version": "1.5.13",
      "resolved": "https://registry.npmjs.org/@webassemblyjs/wast-printer/-/wast-printer-1.5.13.tgz",
      "integrity": "sha512-QcwogrdqcBh8Z+eUF8SG+ag5iwQSXxQJELBEHmLkk790wgQgnIMmntT2sMAMw53GiFNckArf5X0bsCA44j3lWQ==",
      "dev": true,
      "requires": {
        "@webassemblyjs/ast": "1.5.13",
        "@webassemblyjs/wast-parser": "1.5.13",
        "long": "^3.2.0"
      }
    },
    "abstract-leveldown": {
      "version": "3.0.0",
      "resolved": "https://registry.npmjs.org/abstract-leveldown/-/abstract-leveldown-3.0.0.tgz",
      "integrity": "sha512-KUWx9UWGQD12zsmLNj64/pndaz4iJh/Pj7nopgkfDG6RlCcbMZvT6+9l7dchK4idog2Is8VdC/PvNbFuFmalIQ==",
      "requires": {
        "xtend": "~4.0.0"
      }
    },
    "accepts": {
      "version": "1.3.5",
      "resolved": "https://registry.npmjs.org/accepts/-/accepts-1.3.5.tgz",
      "integrity": "sha1-63d99gEXI6OxTopywIBcjoZ0a9I=",
      "dev": true,
      "requires": {
        "mime-types": "~2.1.18",
        "negotiator": "0.6.1"
      }
    },
    "acorn": {
      "version": "6.0.4",
      "resolved": "https://registry.npmjs.org/acorn/-/acorn-6.0.4.tgz",
      "integrity": "sha512-VY4i5EKSKkofY2I+6QLTbTTN/UvEQPCo6eiwzzSaSWfpaDhOmStMCMod6wmuPciNq+XS0faCglFu2lHZpdHUtg==",
      "dev": true
    },
    "acorn-dynamic-import": {
      "version": "3.0.0",
      "resolved": "https://registry.npmjs.org/acorn-dynamic-import/-/acorn-dynamic-import-3.0.0.tgz",
      "integrity": "sha512-zVWV8Z8lislJoOKKqdNMOB+s6+XV5WERty8MnKBeFgwA+19XJjJHs2RP5dzM57FftIs+jQnRToLiWazKr6sSWg==",
      "dev": true,
      "requires": {
        "acorn": "^5.0.0"
      },
      "dependencies": {
        "acorn": {
          "version": "5.7.3",
          "resolved": "https://registry.npmjs.org/acorn/-/acorn-5.7.3.tgz",
          "integrity": "sha512-T/zvzYRfbVojPWahDsE5evJdHb3oJoQfFbsrKM7w5Zcs++Tr257tia3BmMP8XYVjp1S9RZXQMh7gao96BlqZOw==",
          "dev": true
        }
      }
    },
    "acorn-jsx": {
      "version": "5.0.1",
      "resolved": "https://registry.npmjs.org/acorn-jsx/-/acorn-jsx-5.0.1.tgz",
      "integrity": "sha512-HJ7CfNHrfJLlNTzIEUTj43LNWGkqpRLxm3YjAlcD0ACydk9XynzYsCBHxut+iqt+1aBXkx9UP/w/ZqMr13XIzg==",
      "dev": true
    },
    "aes-js": {
      "version": "3.1.2",
      "resolved": "https://registry.npmjs.org/aes-js/-/aes-js-3.1.2.tgz",
      "integrity": "sha512-e5pEa2kBnBOgR4Y/p20pskXI74UEz7de8ZGVo58asOtvSVG5YAbJeELPZxOmt+Bnz3rX753YKhfIn4X4l1PPRQ==",
      "dev": true,
      "optional": true
    },
    "ajv": {
      "version": "6.6.1",
      "resolved": "https://registry.npmjs.org/ajv/-/ajv-6.6.1.tgz",
      "integrity": "sha512-ZoJjft5B+EJBjUyu9C9Hc0OZyPZSSlOF+plzouTrg6UlA8f+e/n8NIgBFG/9tppJtpPWfthHakK7juJdNDODww==",
      "requires": {
        "fast-deep-equal": "^2.0.1",
        "fast-json-stable-stringify": "^2.0.0",
        "json-schema-traverse": "^0.4.1",
        "uri-js": "^4.2.2"
      }
    },
    "ajv-keywords": {
      "version": "3.2.0",
      "resolved": "https://registry.npmjs.org/ajv-keywords/-/ajv-keywords-3.2.0.tgz",
      "integrity": "sha1-6GuBnGAs+IIa1jdBNpjx3sAhhHo=",
      "dev": true
    },
    "ansi-escapes": {
      "version": "3.1.0",
      "resolved": "http://registry.npmjs.org/ansi-escapes/-/ansi-escapes-3.1.0.tgz",
      "integrity": "sha512-UgAb8H9D41AQnu/PbWlCofQVcnV4Gs2bBJi9eZPxfU/hgglFh3SMDMENRIqdr7H6XFnXdoknctFByVsCOotTVw==",
      "dev": true
    },
    "ansi-regex": {
      "version": "2.1.1",
      "resolved": "https://registry.npmjs.org/ansi-regex/-/ansi-regex-2.1.1.tgz",
      "integrity": "sha1-w7M6te42DYbg5ijwRorn7yfWVN8="
    },
    "ansi-styles": {
      "version": "2.2.1",
      "resolved": "https://registry.npmjs.org/ansi-styles/-/ansi-styles-2.2.1.tgz",
      "integrity": "sha1-tDLdM1i2NM914eRmQ2gkBTPB3b4="
    },
    "any-observable": {
      "version": "0.3.0",
      "resolved": "https://registry.npmjs.org/any-observable/-/any-observable-0.3.0.tgz",
      "integrity": "sha512-/FQM1EDkTsf63Ub2C6O7GuYFDsSXUwsaZDurV0np41ocwq0jthUAYCmhBX9f+KwlaCgIuWyr/4WlUQUBfKfZog==",
      "dev": true
    },
    "any-promise": {
      "version": "1.3.0",
      "resolved": "https://registry.npmjs.org/any-promise/-/any-promise-1.3.0.tgz",
      "integrity": "sha1-q8av7tzqUugJzcA3au0845Y10X8=",
      "dev": true
    },
    "anymatch": {
      "version": "2.0.0",
      "resolved": "https://registry.npmjs.org/anymatch/-/anymatch-2.0.0.tgz",
      "integrity": "sha512-5teOsQWABXHHBFP9y3skS5P3d/WfWXpv3FUpy+LorMrNYaT9pI4oLMQX7jzQ2KklNpGpWHzdCXTDT2Y3XGlZBw==",
      "dev": true,
      "requires": {
        "micromatch": "^3.1.4",
        "normalize-path": "^2.1.1"
      }
    },
    "aproba": {
      "version": "1.2.0",
      "resolved": "https://registry.npmjs.org/aproba/-/aproba-1.2.0.tgz",
      "integrity": "sha512-Y9J6ZjXtoYh8RnXVCMOU/ttDmk1aBjunq9vO0ta5x85WDQiQfUF9sIPBITdbiiIVcBo03Hi3jMxigBtsddlXRw==",
      "dev": true
    },
    "argparse": {
      "version": "1.0.10",
      "resolved": "https://registry.npmjs.org/argparse/-/argparse-1.0.10.tgz",
      "integrity": "sha512-o5Roy6tNG4SL/FOkCAN6RzjiakZS25RLYFrcMttJqbdd8BWrnA+fGz57iN5Pb06pvBGvl5gQ0B48dJlslXvoTg==",
      "dev": true,
      "requires": {
        "sprintf-js": "~1.0.2"
      }
    },
    "arr-diff": {
      "version": "4.0.0",
      "resolved": "https://registry.npmjs.org/arr-diff/-/arr-diff-4.0.0.tgz",
      "integrity": "sha1-1kYQdP6/7HHn4VI1dhoyml3HxSA=",
      "dev": true
    },
    "arr-flatten": {
      "version": "1.1.0",
      "resolved": "https://registry.npmjs.org/arr-flatten/-/arr-flatten-1.1.0.tgz",
      "integrity": "sha512-L3hKV5R/p5o81R7O02IGnwpDmkp6E982XhtbuwSe3O4qOtMMMtodicASA1Cny2U+aCXcNpml+m4dPsvsJ3jatg==",
      "dev": true
    },
    "arr-union": {
      "version": "3.1.0",
      "resolved": "https://registry.npmjs.org/arr-union/-/arr-union-3.1.0.tgz",
      "integrity": "sha1-45sJrqne+Gao8gbiiK9jkZuuOcQ=",
      "dev": true
    },
    "array-flatten": {
      "version": "1.1.1",
      "resolved": "http://registry.npmjs.org/array-flatten/-/array-flatten-1.1.1.tgz",
      "integrity": "sha1-ml9pkFGx5wczKPKgCJaLZOopVdI=",
      "dev": true
    },
    "array-union": {
      "version": "1.0.2",
      "resolved": "https://registry.npmjs.org/array-union/-/array-union-1.0.2.tgz",
      "integrity": "sha1-mjRBDk9OPaI96jdb5b5w8kd47Dk=",
      "dev": true,
      "requires": {
        "array-uniq": "^1.0.1"
      }
    },
    "array-uniq": {
      "version": "1.0.3",
      "resolved": "https://registry.npmjs.org/array-uniq/-/array-uniq-1.0.3.tgz",
      "integrity": "sha1-r2rId6Jcx/dOBYiUdThY39sk/bY=",
      "dev": true
    },
    "array-unique": {
      "version": "0.3.2",
      "resolved": "https://registry.npmjs.org/array-unique/-/array-unique-0.3.2.tgz",
      "integrity": "sha1-qJS3XUvE9s1nnvMkSp/Y9Gri1Cg=",
      "dev": true
    },
    "arrify": {
      "version": "1.0.1",
      "resolved": "https://registry.npmjs.org/arrify/-/arrify-1.0.1.tgz",
      "integrity": "sha1-iYUI2iIm84DfkEcoRWhJwVAaSw0=",
      "dev": true
    },
    "asn1": {
      "version": "0.2.4",
      "resolved": "https://registry.npmjs.org/asn1/-/asn1-0.2.4.tgz",
      "integrity": "sha512-jxwzQpLQjSmWXgwaCZE9Nz+glAG01yF1QnWgbhGwHI5A6FRIEY6IVqtHhIepHqI7/kyEyQEagBC5mBEFlIYvdg==",
      "requires": {
        "safer-buffer": "~2.1.0"
      }
    },
    "asn1.js": {
      "version": "4.10.1",
      "resolved": "https://registry.npmjs.org/asn1.js/-/asn1.js-4.10.1.tgz",
      "integrity": "sha512-p32cOF5q0Zqs9uBiONKYLm6BClCoBCM5O9JfeUSlnQLBTxYdTK+pW+nXflm8UkKd2UYlEbYz5qEi0JuZR9ckSw==",
      "dev": true,
      "requires": {
        "bn.js": "^4.0.0",
        "inherits": "^2.0.1",
        "minimalistic-assert": "^1.0.0"
      }
    },
    "assert": {
      "version": "1.4.1",
      "resolved": "https://registry.npmjs.org/assert/-/assert-1.4.1.tgz",
      "integrity": "sha1-mZEtWRg2tab1s0XA8H7vwI/GXZE=",
      "dev": true,
      "requires": {
        "util": "0.10.3"
      }
    },
    "assert-match": {
      "version": "1.1.1",
      "resolved": "https://registry.npmjs.org/assert-match/-/assert-match-1.1.1.tgz",
      "integrity": "sha512-c0QY2kpYVrH/jis6cCq9Mnt4/bIdGALDh1N8HY9ZARZedsMs5LSbgywxkjd5A1uNVLN0L8evANxBPxKiabVoZw==",
      "dev": true,
      "requires": {
        "assert": "^1.4.1",
        "babel-runtime": "^6.23.0",
        "es-to-primitive": "^1.1.1",
        "lodash.merge": "^4.6.0"
      }
    },
    "assert-plus": {
      "version": "1.0.0",
      "resolved": "https://registry.npmjs.org/assert-plus/-/assert-plus-1.0.0.tgz",
      "integrity": "sha1-8S4PPF13sLHN2RRpQuTpbB5N1SU="
    },
    "assign-symbols": {
      "version": "1.0.0",
      "resolved": "https://registry.npmjs.org/assign-symbols/-/assign-symbols-1.0.0.tgz",
      "integrity": "sha1-WWZ/QfrdTyDMvCu5a41Pf3jsA2c=",
      "dev": true
    },
    "astral-regex": {
      "version": "1.0.0",
      "resolved": "https://registry.npmjs.org/astral-regex/-/astral-regex-1.0.0.tgz",
      "integrity": "sha512-+Ryf6g3BKoRc7jfp7ad8tM4TtMiaWvbF/1/sQcZPkkS7ag3D5nMBCe2UfOTONtAkaG0tO0ij3C5Lwmf1EiyjHg==",
      "dev": true
    },
    "async": {
      "version": "2.6.1",
      "resolved": "https://registry.npmjs.org/async/-/async-2.6.1.tgz",
      "integrity": "sha512-fNEiL2+AZt6AlAw/29Cr0UDe4sRAHCpEHh54WMz+Bb7QfNcFw4h3loofyJpLeQs4Yx7yuqu/2dLgM5hKOs6HlQ==",
      "requires": {
        "lodash": "^4.17.10"
      }
    },
    "async-each": {
      "version": "1.0.1",
      "resolved": "https://registry.npmjs.org/async-each/-/async-each-1.0.1.tgz",
      "integrity": "sha1-GdOGodntxufByF04iu28xW0zYC0=",
      "dev": true
    },
    "async-eventemitter": {
      "version": "0.2.4",
      "resolved": "https://registry.npmjs.org/async-eventemitter/-/async-eventemitter-0.2.4.tgz",
      "integrity": "sha512-pd20BwL7Yt1zwDFy+8MX8F1+WCT8aQeKj0kQnTrH9WaeRETlRamVhD0JtRPmrV4GfOJ2F9CvdQkZeZhnh2TuHw==",
      "requires": {
        "async": "^2.4.0"
      }
    },
    "async-limiter": {
      "version": "1.0.0",
      "resolved": "https://registry.npmjs.org/async-limiter/-/async-limiter-1.0.0.tgz",
      "integrity": "sha512-jp/uFnooOiO+L211eZOoSyzpOITMXx1rBITauYykG3BRYPu8h0UcxsPNB04RR5vo4Tyz3+ay17tR6JVf9qzYWg=="
    },
    "asynckit": {
      "version": "0.4.0",
      "resolved": "https://registry.npmjs.org/asynckit/-/asynckit-0.4.0.tgz",
      "integrity": "sha1-x57Zf380y48robyXkLzDZkdLS3k="
    },
    "atob": {
      "version": "2.1.2",
      "resolved": "https://registry.npmjs.org/atob/-/atob-2.1.2.tgz",
      "integrity": "sha512-Wm6ukoaOGJi/73p/cl2GvLjTI5JM1k/O14isD73YML8StrH/7/lRFgmg8nICZgD3bZZvjwCGxtMOD3wWNAu8cg==",
      "dev": true
    },
    "aws-sign2": {
      "version": "0.7.0",
      "resolved": "https://registry.npmjs.org/aws-sign2/-/aws-sign2-0.7.0.tgz",
      "integrity": "sha1-tG6JCTSpWR8tL2+G1+ap8bP+dqg="
    },
    "aws4": {
      "version": "1.8.0",
      "resolved": "https://registry.npmjs.org/aws4/-/aws4-1.8.0.tgz",
      "integrity": "sha512-ReZxvNHIOv88FlT7rxcXIIC0fPt4KZqZbOlivyWtXLt8ESx84zd3kMC6iK5jVeS2qt+g7ftS7ye4fi06X5rtRQ=="
    },
    "babel-code-frame": {
      "version": "6.26.0",
      "resolved": "https://registry.npmjs.org/babel-code-frame/-/babel-code-frame-6.26.0.tgz",
      "integrity": "sha1-Y/1D99weO7fONZR9uP42mj9Yx0s=",
      "requires": {
        "chalk": "^1.1.3",
        "esutils": "^2.0.2",
        "js-tokens": "^3.0.2"
      }
    },
    "babel-core": {
      "version": "6.26.3",
      "resolved": "https://registry.npmjs.org/babel-core/-/babel-core-6.26.3.tgz",
      "integrity": "sha512-6jyFLuDmeidKmUEb3NM+/yawG0M2bDZ9Z1qbZP59cyHLz8kYGKYwpJP0UwUKKUiTRNvxfLesJnTedqczP7cTDA==",
      "requires": {
        "babel-code-frame": "^6.26.0",
        "babel-generator": "^6.26.0",
        "babel-helpers": "^6.24.1",
        "babel-messages": "^6.23.0",
        "babel-register": "^6.26.0",
        "babel-runtime": "^6.26.0",
        "babel-template": "^6.26.0",
        "babel-traverse": "^6.26.0",
        "babel-types": "^6.26.0",
        "babylon": "^6.18.0",
        "convert-source-map": "^1.5.1",
        "debug": "^2.6.9",
        "json5": "^0.5.1",
        "lodash": "^4.17.4",
        "minimatch": "^3.0.4",
        "path-is-absolute": "^1.0.1",
        "private": "^0.1.8",
        "slash": "^1.0.0",
        "source-map": "^0.5.7"
      },
      "dependencies": {
        "debug": {
          "version": "2.6.9",
          "resolved": "https://registry.npmjs.org/debug/-/debug-2.6.9.tgz",
          "integrity": "sha512-bC7ElrdJaJnPbAP+1EotYvqZsb3ecl5wi6Bfi6BJTUcNowp6cvspg0jXznRTKDjm/E7AdgFBVeAPVMNcKGsHMA==",
          "requires": {
            "ms": "2.0.0"
          }
        },
        "source-map": {
          "version": "0.5.7",
          "resolved": "https://registry.npmjs.org/source-map/-/source-map-0.5.7.tgz",
          "integrity": "sha1-igOdLRAh0i0eoUyA2OpGi6LvP8w="
        }
      }
    },
    "babel-generator": {
      "version": "6.26.1",
      "resolved": "https://registry.npmjs.org/babel-generator/-/babel-generator-6.26.1.tgz",
      "integrity": "sha512-HyfwY6ApZj7BYTcJURpM5tznulaBvyio7/0d4zFOeMPUmfxkCjHocCuoLa2SAGzBI8AREcH3eP3758F672DppA==",
      "requires": {
        "babel-messages": "^6.23.0",
        "babel-runtime": "^6.26.0",
        "babel-types": "^6.26.0",
        "detect-indent": "^4.0.0",
        "jsesc": "^1.3.0",
        "lodash": "^4.17.4",
        "source-map": "^0.5.7",
        "trim-right": "^1.0.1"
      },
      "dependencies": {
        "jsesc": {
          "version": "1.3.0",
          "resolved": "https://registry.npmjs.org/jsesc/-/jsesc-1.3.0.tgz",
          "integrity": "sha1-RsP+yMGJKxKwgz25vHYiF226s0s="
        },
        "source-map": {
          "version": "0.5.7",
          "resolved": "https://registry.npmjs.org/source-map/-/source-map-0.5.7.tgz",
          "integrity": "sha1-igOdLRAh0i0eoUyA2OpGi6LvP8w="
        }
      }
    },
    "babel-helper-builder-binary-assignment-operator-visitor": {
      "version": "6.24.1",
      "resolved": "https://registry.npmjs.org/babel-helper-builder-binary-assignment-operator-visitor/-/babel-helper-builder-binary-assignment-operator-visitor-6.24.1.tgz",
      "integrity": "sha1-zORReto1b0IgvK6KAsKzRvmlZmQ=",
      "requires": {
        "babel-helper-explode-assignable-expression": "^6.24.1",
        "babel-runtime": "^6.22.0",
        "babel-types": "^6.24.1"
      }
    },
    "babel-helper-call-delegate": {
      "version": "6.24.1",
      "resolved": "https://registry.npmjs.org/babel-helper-call-delegate/-/babel-helper-call-delegate-6.24.1.tgz",
      "integrity": "sha1-7Oaqzdx25Bw0YfiL/Fdb0Nqi340=",
      "requires": {
        "babel-helper-hoist-variables": "^6.24.1",
        "babel-runtime": "^6.22.0",
        "babel-traverse": "^6.24.1",
        "babel-types": "^6.24.1"
      }
    },
    "babel-helper-define-map": {
      "version": "6.26.0",
      "resolved": "https://registry.npmjs.org/babel-helper-define-map/-/babel-helper-define-map-6.26.0.tgz",
      "integrity": "sha1-pfVtq0GiX5fstJjH66ypgZ+Vvl8=",
      "requires": {
        "babel-helper-function-name": "^6.24.1",
        "babel-runtime": "^6.26.0",
        "babel-types": "^6.26.0",
        "lodash": "^4.17.4"
      }
    },
    "babel-helper-explode-assignable-expression": {
      "version": "6.24.1",
      "resolved": "https://registry.npmjs.org/babel-helper-explode-assignable-expression/-/babel-helper-explode-assignable-expression-6.24.1.tgz",
      "integrity": "sha1-8luCz33BBDPFX3BZLVdGQArCLKo=",
      "requires": {
        "babel-runtime": "^6.22.0",
        "babel-traverse": "^6.24.1",
        "babel-types": "^6.24.1"
      }
    },
    "babel-helper-function-name": {
      "version": "6.24.1",
      "resolved": "https://registry.npmjs.org/babel-helper-function-name/-/babel-helper-function-name-6.24.1.tgz",
      "integrity": "sha1-00dbjAPtmCQqJbSDUasYOZ01gKk=",
      "requires": {
        "babel-helper-get-function-arity": "^6.24.1",
        "babel-runtime": "^6.22.0",
        "babel-template": "^6.24.1",
        "babel-traverse": "^6.24.1",
        "babel-types": "^6.24.1"
      }
    },
    "babel-helper-get-function-arity": {
      "version": "6.24.1",
      "resolved": "https://registry.npmjs.org/babel-helper-get-function-arity/-/babel-helper-get-function-arity-6.24.1.tgz",
      "integrity": "sha1-j3eCqpNAfEHTqlCQj4mwMbG2hT0=",
      "requires": {
        "babel-runtime": "^6.22.0",
        "babel-types": "^6.24.1"
      }
    },
    "babel-helper-hoist-variables": {
      "version": "6.24.1",
      "resolved": "https://registry.npmjs.org/babel-helper-hoist-variables/-/babel-helper-hoist-variables-6.24.1.tgz",
      "integrity": "sha1-HssnaJydJVE+rbyZFKc/VAi+enY=",
      "requires": {
        "babel-runtime": "^6.22.0",
        "babel-types": "^6.24.1"
      }
    },
    "babel-helper-optimise-call-expression": {
      "version": "6.24.1",
      "resolved": "https://registry.npmjs.org/babel-helper-optimise-call-expression/-/babel-helper-optimise-call-expression-6.24.1.tgz",
      "integrity": "sha1-96E0J7qfc/j0+pk8VKl4gtEkQlc=",
      "requires": {
        "babel-runtime": "^6.22.0",
        "babel-types": "^6.24.1"
      }
    },
    "babel-helper-regex": {
      "version": "6.26.0",
      "resolved": "https://registry.npmjs.org/babel-helper-regex/-/babel-helper-regex-6.26.0.tgz",
      "integrity": "sha1-MlxZ+QL4LyS3T6zu0DY5VPZJXnI=",
      "requires": {
        "babel-runtime": "^6.26.0",
        "babel-types": "^6.26.0",
        "lodash": "^4.17.4"
      }
    },
    "babel-helper-remap-async-to-generator": {
      "version": "6.24.1",
      "resolved": "https://registry.npmjs.org/babel-helper-remap-async-to-generator/-/babel-helper-remap-async-to-generator-6.24.1.tgz",
      "integrity": "sha1-XsWBgnrXI/7N04HxySg5BnbkVRs=",
      "requires": {
        "babel-helper-function-name": "^6.24.1",
        "babel-runtime": "^6.22.0",
        "babel-template": "^6.24.1",
        "babel-traverse": "^6.24.1",
        "babel-types": "^6.24.1"
      }
    },
    "babel-helper-replace-supers": {
      "version": "6.24.1",
      "resolved": "https://registry.npmjs.org/babel-helper-replace-supers/-/babel-helper-replace-supers-6.24.1.tgz",
      "integrity": "sha1-v22/5Dk40XNpohPKiov3S2qQqxo=",
      "requires": {
        "babel-helper-optimise-call-expression": "^6.24.1",
        "babel-messages": "^6.23.0",
        "babel-runtime": "^6.22.0",
        "babel-template": "^6.24.1",
        "babel-traverse": "^6.24.1",
        "babel-types": "^6.24.1"
      }
    },
    "babel-helpers": {
      "version": "6.24.1",
      "resolved": "https://registry.npmjs.org/babel-helpers/-/babel-helpers-6.24.1.tgz",
      "integrity": "sha1-NHHenK7DiOXIUOWX5Yom3fN2ArI=",
      "requires": {
        "babel-runtime": "^6.22.0",
        "babel-template": "^6.24.1"
      }
    },
    "babel-messages": {
      "version": "6.23.0",
      "resolved": "https://registry.npmjs.org/babel-messages/-/babel-messages-6.23.0.tgz",
      "integrity": "sha1-8830cDhYA1sqKVHG7F7fbGLyYw4=",
      "requires": {
        "babel-runtime": "^6.22.0"
      }
    },
    "babel-plugin-check-es2015-constants": {
      "version": "6.22.0",
      "resolved": "https://registry.npmjs.org/babel-plugin-check-es2015-constants/-/babel-plugin-check-es2015-constants-6.22.0.tgz",
      "integrity": "sha1-NRV7EBQm/S/9PaP3XH0ekYNbv4o=",
      "requires": {
        "babel-runtime": "^6.22.0"
      }
    },
    "babel-plugin-syntax-async-functions": {
      "version": "6.13.0",
      "resolved": "https://registry.npmjs.org/babel-plugin-syntax-async-functions/-/babel-plugin-syntax-async-functions-6.13.0.tgz",
      "integrity": "sha1-ytnK0RkbWtY0vzCuCHI5HgZHvpU="
    },
    "babel-plugin-syntax-exponentiation-operator": {
      "version": "6.13.0",
      "resolved": "https://registry.npmjs.org/babel-plugin-syntax-exponentiation-operator/-/babel-plugin-syntax-exponentiation-operator-6.13.0.tgz",
      "integrity": "sha1-nufoM3KQ2pUoggGmpX9BcDF4MN4="
    },
    "babel-plugin-syntax-trailing-function-commas": {
      "version": "6.22.0",
      "resolved": "https://registry.npmjs.org/babel-plugin-syntax-trailing-function-commas/-/babel-plugin-syntax-trailing-function-commas-6.22.0.tgz",
      "integrity": "sha1-ugNgk3+NBuQBgKQ/4NVhb/9TLPM="
    },
    "babel-plugin-transform-async-to-generator": {
      "version": "6.24.1",
      "resolved": "https://registry.npmjs.org/babel-plugin-transform-async-to-generator/-/babel-plugin-transform-async-to-generator-6.24.1.tgz",
      "integrity": "sha1-ZTbjeK/2yx1VF6wOQOs+n8jQh2E=",
      "requires": {
        "babel-helper-remap-async-to-generator": "^6.24.1",
        "babel-plugin-syntax-async-functions": "^6.8.0",
        "babel-runtime": "^6.22.0"
      }
    },
    "babel-plugin-transform-es2015-arrow-functions": {
      "version": "6.22.0",
      "resolved": "https://registry.npmjs.org/babel-plugin-transform-es2015-arrow-functions/-/babel-plugin-transform-es2015-arrow-functions-6.22.0.tgz",
      "integrity": "sha1-RSaSy3EdX3ncf4XkQM5BufJE0iE=",
      "requires": {
        "babel-runtime": "^6.22.0"
      }
    },
    "babel-plugin-transform-es2015-block-scoped-functions": {
      "version": "6.22.0",
      "resolved": "https://registry.npmjs.org/babel-plugin-transform-es2015-block-scoped-functions/-/babel-plugin-transform-es2015-block-scoped-functions-6.22.0.tgz",
      "integrity": "sha1-u8UbSflk1wy42OC5ToICRs46YUE=",
      "requires": {
        "babel-runtime": "^6.22.0"
      }
    },
    "babel-plugin-transform-es2015-block-scoping": {
      "version": "6.26.0",
      "resolved": "https://registry.npmjs.org/babel-plugin-transform-es2015-block-scoping/-/babel-plugin-transform-es2015-block-scoping-6.26.0.tgz",
      "integrity": "sha1-1w9SmcEwjQXBL0Y4E7CgnnOxiV8=",
      "requires": {
        "babel-runtime": "^6.26.0",
        "babel-template": "^6.26.0",
        "babel-traverse": "^6.26.0",
        "babel-types": "^6.26.0",
        "lodash": "^4.17.4"
      }
    },
    "babel-plugin-transform-es2015-classes": {
      "version": "6.24.1",
      "resolved": "https://registry.npmjs.org/babel-plugin-transform-es2015-classes/-/babel-plugin-transform-es2015-classes-6.24.1.tgz",
      "integrity": "sha1-WkxYpQyclGHlZLSyo7+ryXolhNs=",
      "requires": {
        "babel-helper-define-map": "^6.24.1",
        "babel-helper-function-name": "^6.24.1",
        "babel-helper-optimise-call-expression": "^6.24.1",
        "babel-helper-replace-supers": "^6.24.1",
        "babel-messages": "^6.23.0",
        "babel-runtime": "^6.22.0",
        "babel-template": "^6.24.1",
        "babel-traverse": "^6.24.1",
        "babel-types": "^6.24.1"
      }
    },
    "babel-plugin-transform-es2015-computed-properties": {
      "version": "6.24.1",
      "resolved": "https://registry.npmjs.org/babel-plugin-transform-es2015-computed-properties/-/babel-plugin-transform-es2015-computed-properties-6.24.1.tgz",
      "integrity": "sha1-b+Ko0WiV1WNPTNmZttNICjCBWbM=",
      "requires": {
        "babel-runtime": "^6.22.0",
        "babel-template": "^6.24.1"
      }
    },
    "babel-plugin-transform-es2015-destructuring": {
      "version": "6.23.0",
      "resolved": "https://registry.npmjs.org/babel-plugin-transform-es2015-destructuring/-/babel-plugin-transform-es2015-destructuring-6.23.0.tgz",
      "integrity": "sha1-mXux8auWf2gtKwh2/jWNYOdlxW0=",
      "requires": {
        "babel-runtime": "^6.22.0"
      }
    },
    "babel-plugin-transform-es2015-duplicate-keys": {
      "version": "6.24.1",
      "resolved": "https://registry.npmjs.org/babel-plugin-transform-es2015-duplicate-keys/-/babel-plugin-transform-es2015-duplicate-keys-6.24.1.tgz",
      "integrity": "sha1-c+s9MQypaePvnskcU3QabxV2Qj4=",
      "requires": {
        "babel-runtime": "^6.22.0",
        "babel-types": "^6.24.1"
      }
    },
    "babel-plugin-transform-es2015-for-of": {
      "version": "6.23.0",
      "resolved": "https://registry.npmjs.org/babel-plugin-transform-es2015-for-of/-/babel-plugin-transform-es2015-for-of-6.23.0.tgz",
      "integrity": "sha1-9HyVsrYT3x0+zC/bdXNiPHUkhpE=",
      "requires": {
        "babel-runtime": "^6.22.0"
      }
    },
    "babel-plugin-transform-es2015-function-name": {
      "version": "6.24.1",
      "resolved": "https://registry.npmjs.org/babel-plugin-transform-es2015-function-name/-/babel-plugin-transform-es2015-function-name-6.24.1.tgz",
      "integrity": "sha1-g0yJhTvDaxrw86TF26qU/Y6sqos=",
      "requires": {
        "babel-helper-function-name": "^6.24.1",
        "babel-runtime": "^6.22.0",
        "babel-types": "^6.24.1"
      }
    },
    "babel-plugin-transform-es2015-literals": {
      "version": "6.22.0",
      "resolved": "https://registry.npmjs.org/babel-plugin-transform-es2015-literals/-/babel-plugin-transform-es2015-literals-6.22.0.tgz",
      "integrity": "sha1-T1SgLWzWbPkVKAAZox0xklN3yi4=",
      "requires": {
        "babel-runtime": "^6.22.0"
      }
    },
    "babel-plugin-transform-es2015-modules-amd": {
      "version": "6.24.1",
      "resolved": "https://registry.npmjs.org/babel-plugin-transform-es2015-modules-amd/-/babel-plugin-transform-es2015-modules-amd-6.24.1.tgz",
      "integrity": "sha1-Oz5UAXI5hC1tGcMBHEvS8AoA0VQ=",
      "requires": {
        "babel-plugin-transform-es2015-modules-commonjs": "^6.24.1",
        "babel-runtime": "^6.22.0",
        "babel-template": "^6.24.1"
      }
    },
    "babel-plugin-transform-es2015-modules-commonjs": {
      "version": "6.26.2",
      "resolved": "https://registry.npmjs.org/babel-plugin-transform-es2015-modules-commonjs/-/babel-plugin-transform-es2015-modules-commonjs-6.26.2.tgz",
      "integrity": "sha512-CV9ROOHEdrjcwhIaJNBGMBCodN+1cfkwtM1SbUHmvyy35KGT7fohbpOxkE2uLz1o6odKK2Ck/tz47z+VqQfi9Q==",
      "requires": {
        "babel-plugin-transform-strict-mode": "^6.24.1",
        "babel-runtime": "^6.26.0",
        "babel-template": "^6.26.0",
        "babel-types": "^6.26.0"
      }
    },
    "babel-plugin-transform-es2015-modules-systemjs": {
      "version": "6.24.1",
      "resolved": "https://registry.npmjs.org/babel-plugin-transform-es2015-modules-systemjs/-/babel-plugin-transform-es2015-modules-systemjs-6.24.1.tgz",
      "integrity": "sha1-/4mhQrkRmpBhlfXxBuzzBdlAfSM=",
      "requires": {
        "babel-helper-hoist-variables": "^6.24.1",
        "babel-runtime": "^6.22.0",
        "babel-template": "^6.24.1"
      }
    },
    "babel-plugin-transform-es2015-modules-umd": {
      "version": "6.24.1",
      "resolved": "https://registry.npmjs.org/babel-plugin-transform-es2015-modules-umd/-/babel-plugin-transform-es2015-modules-umd-6.24.1.tgz",
      "integrity": "sha1-rJl+YoXNGO1hdq22B9YCNErThGg=",
      "requires": {
        "babel-plugin-transform-es2015-modules-amd": "^6.24.1",
        "babel-runtime": "^6.22.0",
        "babel-template": "^6.24.1"
      }
    },
    "babel-plugin-transform-es2015-object-super": {
      "version": "6.24.1",
      "resolved": "https://registry.npmjs.org/babel-plugin-transform-es2015-object-super/-/babel-plugin-transform-es2015-object-super-6.24.1.tgz",
      "integrity": "sha1-JM72muIcuDp/hgPa0CH1cusnj40=",
      "requires": {
        "babel-helper-replace-supers": "^6.24.1",
        "babel-runtime": "^6.22.0"
      }
    },
    "babel-plugin-transform-es2015-parameters": {
      "version": "6.24.1",
      "resolved": "https://registry.npmjs.org/babel-plugin-transform-es2015-parameters/-/babel-plugin-transform-es2015-parameters-6.24.1.tgz",
      "integrity": "sha1-V6w1GrScrxSpfNE7CfZv3wpiXys=",
      "requires": {
        "babel-helper-call-delegate": "^6.24.1",
        "babel-helper-get-function-arity": "^6.24.1",
        "babel-runtime": "^6.22.0",
        "babel-template": "^6.24.1",
        "babel-traverse": "^6.24.1",
        "babel-types": "^6.24.1"
      }
    },
    "babel-plugin-transform-es2015-shorthand-properties": {
      "version": "6.24.1",
      "resolved": "https://registry.npmjs.org/babel-plugin-transform-es2015-shorthand-properties/-/babel-plugin-transform-es2015-shorthand-properties-6.24.1.tgz",
      "integrity": "sha1-JPh11nIch2YbvZmkYi5R8U3jiqA=",
      "requires": {
        "babel-runtime": "^6.22.0",
        "babel-types": "^6.24.1"
      }
    },
    "babel-plugin-transform-es2015-spread": {
      "version": "6.22.0",
      "resolved": "https://registry.npmjs.org/babel-plugin-transform-es2015-spread/-/babel-plugin-transform-es2015-spread-6.22.0.tgz",
      "integrity": "sha1-1taKmfia7cRTbIGlQujdnxdG+NE=",
      "requires": {
        "babel-runtime": "^6.22.0"
      }
    },
    "babel-plugin-transform-es2015-sticky-regex": {
      "version": "6.24.1",
      "resolved": "https://registry.npmjs.org/babel-plugin-transform-es2015-sticky-regex/-/babel-plugin-transform-es2015-sticky-regex-6.24.1.tgz",
      "integrity": "sha1-AMHNsaynERLN8M9hJsLta0V8zbw=",
      "requires": {
        "babel-helper-regex": "^6.24.1",
        "babel-runtime": "^6.22.0",
        "babel-types": "^6.24.1"
      }
    },
    "babel-plugin-transform-es2015-template-literals": {
      "version": "6.22.0",
      "resolved": "https://registry.npmjs.org/babel-plugin-transform-es2015-template-literals/-/babel-plugin-transform-es2015-template-literals-6.22.0.tgz",
      "integrity": "sha1-qEs0UPfp+PH2g51taH2oS7EjbY0=",
      "requires": {
        "babel-runtime": "^6.22.0"
      }
    },
    "babel-plugin-transform-es2015-typeof-symbol": {
      "version": "6.23.0",
      "resolved": "https://registry.npmjs.org/babel-plugin-transform-es2015-typeof-symbol/-/babel-plugin-transform-es2015-typeof-symbol-6.23.0.tgz",
      "integrity": "sha1-3sCfHN3/lLUqxz1QXITfWdzOs3I=",
      "requires": {
        "babel-runtime": "^6.22.0"
      }
    },
    "babel-plugin-transform-es2015-unicode-regex": {
      "version": "6.24.1",
      "resolved": "https://registry.npmjs.org/babel-plugin-transform-es2015-unicode-regex/-/babel-plugin-transform-es2015-unicode-regex-6.24.1.tgz",
      "integrity": "sha1-04sS9C6nMj9yk4fxinxa4frrNek=",
      "requires": {
        "babel-helper-regex": "^6.24.1",
        "babel-runtime": "^6.22.0",
        "regexpu-core": "^2.0.0"
      }
    },
    "babel-plugin-transform-exponentiation-operator": {
      "version": "6.24.1",
      "resolved": "https://registry.npmjs.org/babel-plugin-transform-exponentiation-operator/-/babel-plugin-transform-exponentiation-operator-6.24.1.tgz",
      "integrity": "sha1-KrDJx/MJj6SJB3cruBP+QejeOg4=",
      "requires": {
        "babel-helper-builder-binary-assignment-operator-visitor": "^6.24.1",
        "babel-plugin-syntax-exponentiation-operator": "^6.8.0",
        "babel-runtime": "^6.22.0"
      }
    },
    "babel-plugin-transform-regenerator": {
      "version": "6.26.0",
      "resolved": "https://registry.npmjs.org/babel-plugin-transform-regenerator/-/babel-plugin-transform-regenerator-6.26.0.tgz",
      "integrity": "sha1-4HA2lvveJ/Cj78rPi03KL3s6jy8=",
      "requires": {
        "regenerator-transform": "^0.10.0"
      }
    },
    "babel-plugin-transform-strict-mode": {
      "version": "6.24.1",
      "resolved": "https://registry.npmjs.org/babel-plugin-transform-strict-mode/-/babel-plugin-transform-strict-mode-6.24.1.tgz",
      "integrity": "sha1-1fr3qleKZbvlkc9e2uBKDGcCB1g=",
      "requires": {
        "babel-runtime": "^6.22.0",
        "babel-types": "^6.24.1"
      }
    },
    "babel-preset-env": {
      "version": "1.7.0",
      "resolved": "https://registry.npmjs.org/babel-preset-env/-/babel-preset-env-1.7.0.tgz",
      "integrity": "sha512-9OR2afuKDneX2/q2EurSftUYM0xGu4O2D9adAhVfADDhrYDaxXV0rBbevVYoY9n6nyX1PmQW/0jtpJvUNr9CHg==",
      "requires": {
        "babel-plugin-check-es2015-constants": "^6.22.0",
        "babel-plugin-syntax-trailing-function-commas": "^6.22.0",
        "babel-plugin-transform-async-to-generator": "^6.22.0",
        "babel-plugin-transform-es2015-arrow-functions": "^6.22.0",
        "babel-plugin-transform-es2015-block-scoped-functions": "^6.22.0",
        "babel-plugin-transform-es2015-block-scoping": "^6.23.0",
        "babel-plugin-transform-es2015-classes": "^6.23.0",
        "babel-plugin-transform-es2015-computed-properties": "^6.22.0",
        "babel-plugin-transform-es2015-destructuring": "^6.23.0",
        "babel-plugin-transform-es2015-duplicate-keys": "^6.22.0",
        "babel-plugin-transform-es2015-for-of": "^6.23.0",
        "babel-plugin-transform-es2015-function-name": "^6.22.0",
        "babel-plugin-transform-es2015-literals": "^6.22.0",
        "babel-plugin-transform-es2015-modules-amd": "^6.22.0",
        "babel-plugin-transform-es2015-modules-commonjs": "^6.23.0",
        "babel-plugin-transform-es2015-modules-systemjs": "^6.23.0",
        "babel-plugin-transform-es2015-modules-umd": "^6.23.0",
        "babel-plugin-transform-es2015-object-super": "^6.22.0",
        "babel-plugin-transform-es2015-parameters": "^6.23.0",
        "babel-plugin-transform-es2015-shorthand-properties": "^6.22.0",
        "babel-plugin-transform-es2015-spread": "^6.22.0",
        "babel-plugin-transform-es2015-sticky-regex": "^6.22.0",
        "babel-plugin-transform-es2015-template-literals": "^6.22.0",
        "babel-plugin-transform-es2015-typeof-symbol": "^6.23.0",
        "babel-plugin-transform-es2015-unicode-regex": "^6.22.0",
        "babel-plugin-transform-exponentiation-operator": "^6.22.0",
        "babel-plugin-transform-regenerator": "^6.22.0",
        "browserslist": "^3.2.6",
        "invariant": "^2.2.2",
        "semver": "^5.3.0"
      }
    },
    "babel-register": {
      "version": "6.26.0",
      "resolved": "https://registry.npmjs.org/babel-register/-/babel-register-6.26.0.tgz",
      "integrity": "sha1-btAhFz4vy0htestFxgCahW9kcHE=",
      "requires": {
        "babel-core": "^6.26.0",
        "babel-runtime": "^6.26.0",
        "core-js": "^2.5.0",
        "home-or-tmp": "^2.0.0",
        "lodash": "^4.17.4",
        "mkdirp": "^0.5.1",
        "source-map-support": "^0.4.15"
      },
      "dependencies": {
        "source-map": {
          "version": "0.5.7",
          "resolved": "https://registry.npmjs.org/source-map/-/source-map-0.5.7.tgz",
          "integrity": "sha1-igOdLRAh0i0eoUyA2OpGi6LvP8w="
        },
        "source-map-support": {
          "version": "0.4.18",
          "resolved": "https://registry.npmjs.org/source-map-support/-/source-map-support-0.4.18.tgz",
          "integrity": "sha512-try0/JqxPLF9nOjvSta7tVondkP5dwgyLDjVoyMDlmjugT2lRZ1OfsrYTkCd2hkDnJTKRbO/Rl3orm8vlsUzbA==",
          "requires": {
            "source-map": "^0.5.6"
          }
        }
      }
    },
    "babel-runtime": {
      "version": "6.26.0",
      "resolved": "https://registry.npmjs.org/babel-runtime/-/babel-runtime-6.26.0.tgz",
      "integrity": "sha1-llxwWGaOgrVde/4E/yM3vItWR/4=",
      "requires": {
        "core-js": "^2.4.0",
        "regenerator-runtime": "^0.11.0"
      }
    },
    "babel-template": {
      "version": "6.26.0",
      "resolved": "https://registry.npmjs.org/babel-template/-/babel-template-6.26.0.tgz",
      "integrity": "sha1-3gPi0WOWsGn0bdn/+FIfsaDjXgI=",
      "requires": {
        "babel-runtime": "^6.26.0",
        "babel-traverse": "^6.26.0",
        "babel-types": "^6.26.0",
        "babylon": "^6.18.0",
        "lodash": "^4.17.4"
      }
    },
    "babel-traverse": {
      "version": "6.26.0",
      "resolved": "https://registry.npmjs.org/babel-traverse/-/babel-traverse-6.26.0.tgz",
      "integrity": "sha1-RqnL1+3MYsjlwGTi0tjQ9ANXZu4=",
      "requires": {
        "babel-code-frame": "^6.26.0",
        "babel-messages": "^6.23.0",
        "babel-runtime": "^6.26.0",
        "babel-types": "^6.26.0",
        "babylon": "^6.18.0",
        "debug": "^2.6.8",
        "globals": "^9.18.0",
        "invariant": "^2.2.2",
        "lodash": "^4.17.4"
      },
      "dependencies": {
        "debug": {
          "version": "2.6.9",
          "resolved": "https://registry.npmjs.org/debug/-/debug-2.6.9.tgz",
          "integrity": "sha512-bC7ElrdJaJnPbAP+1EotYvqZsb3ecl5wi6Bfi6BJTUcNowp6cvspg0jXznRTKDjm/E7AdgFBVeAPVMNcKGsHMA==",
          "requires": {
            "ms": "2.0.0"
          }
        }
      }
    },
    "babel-types": {
      "version": "6.26.0",
      "resolved": "https://registry.npmjs.org/babel-types/-/babel-types-6.26.0.tgz",
      "integrity": "sha1-o7Bz+Uq0nrb6Vc1lInozQ4BjJJc=",
      "requires": {
        "babel-runtime": "^6.26.0",
        "esutils": "^2.0.2",
        "lodash": "^4.17.4",
        "to-fast-properties": "^1.0.3"
      }
    },
    "babelify": {
      "version": "7.3.0",
      "resolved": "https://registry.npmjs.org/babelify/-/babelify-7.3.0.tgz",
      "integrity": "sha1-qlau3nBn/XvVSWZu4W3ChQh+iOU=",
      "requires": {
        "babel-core": "^6.0.14",
        "object-assign": "^4.0.0"
      }
    },
    "babylon": {
      "version": "6.18.0",
      "resolved": "https://registry.npmjs.org/babylon/-/babylon-6.18.0.tgz",
      "integrity": "sha512-q/UEjfGJ2Cm3oKV71DJz9d25TPnq5rhBVL2Q4fA5wcC3jcrdn7+SssEybFIxwAvvP+YCsCYNKughoF33GxgycQ=="
    },
    "backoff": {
      "version": "2.5.0",
      "resolved": "https://registry.npmjs.org/backoff/-/backoff-2.5.0.tgz",
      "integrity": "sha1-9hbtqdPktmuMp/ynn2lXIsX44m8=",
      "requires": {
        "precond": "0.2"
      }
    },
    "balanced-match": {
      "version": "1.0.0",
      "resolved": "https://registry.npmjs.org/balanced-match/-/balanced-match-1.0.0.tgz",
      "integrity": "sha1-ibTRmasr7kneFk6gK4nORi1xt2c="
    },
    "base": {
      "version": "0.11.2",
      "resolved": "https://registry.npmjs.org/base/-/base-0.11.2.tgz",
      "integrity": "sha512-5T6P4xPgpp0YDFvSWwEZ4NoE3aM4QBQXDzmVbraCkFj8zHM+mba8SyqB5DbZWyR7mYHo6Y7BdQo3MoA4m0TeQg==",
      "dev": true,
      "requires": {
        "cache-base": "^1.0.1",
        "class-utils": "^0.3.5",
        "component-emitter": "^1.2.1",
        "define-property": "^1.0.0",
        "isobject": "^3.0.1",
        "mixin-deep": "^1.2.0",
        "pascalcase": "^0.1.1"
      },
      "dependencies": {
        "define-property": {
          "version": "1.0.0",
          "resolved": "https://registry.npmjs.org/define-property/-/define-property-1.0.0.tgz",
          "integrity": "sha1-dp66rz9KY6rTr56NMEybvnm/sOY=",
          "dev": true,
          "requires": {
            "is-descriptor": "^1.0.0"
          }
        },
        "is-accessor-descriptor": {
          "version": "1.0.0",
          "resolved": "https://registry.npmjs.org/is-accessor-descriptor/-/is-accessor-descriptor-1.0.0.tgz",
          "integrity": "sha512-m5hnHTkcVsPfqx3AKlyttIPb7J+XykHvJP2B9bZDjlhLIoEq4XoK64Vg7boZlVWYK6LUY94dYPEE7Lh0ZkZKcQ==",
          "dev": true,
          "requires": {
            "kind-of": "^6.0.0"
          }
        },
        "is-data-descriptor": {
          "version": "1.0.0",
          "resolved": "https://registry.npmjs.org/is-data-descriptor/-/is-data-descriptor-1.0.0.tgz",
          "integrity": "sha512-jbRXy1FmtAoCjQkVmIVYwuuqDFUbaOeDjmed1tOGPrsMhtJA4rD9tkgA0F1qJ3gRFRXcHYVkdeaP50Q5rE/jLQ==",
          "dev": true,
          "requires": {
            "kind-of": "^6.0.0"
          }
        },
        "is-descriptor": {
          "version": "1.0.2",
          "resolved": "https://registry.npmjs.org/is-descriptor/-/is-descriptor-1.0.2.tgz",
          "integrity": "sha512-2eis5WqQGV7peooDyLmNEPUrps9+SXX5c9pL3xEB+4e9HnGuDa7mB7kHxHw4CbqS9k1T2hOH3miL8n8WtiYVtg==",
          "dev": true,
          "requires": {
            "is-accessor-descriptor": "^1.0.0",
            "is-data-descriptor": "^1.0.0",
            "kind-of": "^6.0.2"
          }
        }
      }
    },
    "base-x": {
      "version": "3.0.5",
      "resolved": "https://registry.npmjs.org/base-x/-/base-x-3.0.5.tgz",
      "integrity": "sha512-C3picSgzPSLE+jW3tcBzJoGwitOtazb5B+5YmAxZm2ybmTi9LNgAtDO/jjVEBZwHoXmDBZ9m/IELj3elJVRBcA==",
      "dev": true,
      "optional": true,
      "requires": {
        "safe-buffer": "^5.0.1"
      }
    },
    "base64-js": {
      "version": "1.3.0",
      "resolved": "https://registry.npmjs.org/base64-js/-/base64-js-1.3.0.tgz",
      "integrity": "sha512-ccav/yGvoa80BQDljCxsmmQ3Xvx60/UpBIij5QN21W3wBi/hhIC9OoO+KLpu9IJTS9j4DRVJ3aDDF9cMSoa2lw==",
      "dev": true
    },
    "bcrypt-pbkdf": {
      "version": "1.0.2",
      "resolved": "https://registry.npmjs.org/bcrypt-pbkdf/-/bcrypt-pbkdf-1.0.2.tgz",
      "integrity": "sha1-pDAdOJtqQ/m2f/PKEaP2Y342Dp4=",
      "requires": {
        "tweetnacl": "^0.14.3"
      }
    },
    "big.js": {
      "version": "3.2.0",
      "resolved": "https://registry.npmjs.org/big.js/-/big.js-3.2.0.tgz",
      "integrity": "sha512-+hN/Zh2D08Mx65pZ/4g5bsmNiZUuChDiQfTUQ7qJr4/kuopCr88xZsAXv6mBoZEsUI4OuGHlX59qE94K2mMW8Q==",
      "dev": true
    },
    "binary-extensions": {
      "version": "1.12.0",
      "resolved": "https://registry.npmjs.org/binary-extensions/-/binary-extensions-1.12.0.tgz",
      "integrity": "sha512-DYWGk01lDcxeS/K9IHPGWfT8PsJmbXRtRd2Sx72Tnb8pcYZQFF1oSDb8hJtS1vhp212q1Rzi5dUf9+nq0o9UIg==",
      "dev": true
    },
    "bindings": {
      "version": "1.3.1",
      "resolved": "https://registry.npmjs.org/bindings/-/bindings-1.3.1.tgz",
      "integrity": "sha512-i47mqjF9UbjxJhxGf+pZ6kSxrnI3wBLlnGI2ArWJ4r0VrvDS7ZYXkprq/pLaBWYq4GM0r4zdHY+NNRqEMU7uew=="
    },
    "bip39": {
      "version": "2.5.0",
      "resolved": "https://registry.npmjs.org/bip39/-/bip39-2.5.0.tgz",
      "integrity": "sha512-xwIx/8JKoT2+IPJpFEfXoWdYwP7UVAoUxxLNfGCfVowaJE7yg1Y5B1BVPqlUNsBq5/nGwmFkwRJ8xDW4sX8OdA==",
      "requires": {
        "create-hash": "^1.1.0",
        "pbkdf2": "^3.0.9",
        "randombytes": "^2.0.1",
        "safe-buffer": "^5.0.1",
        "unorm": "^1.3.3"
      }
    },
    "bip66": {
      "version": "1.1.5",
      "resolved": "https://registry.npmjs.org/bip66/-/bip66-1.1.5.tgz",
      "integrity": "sha1-AfqHSHhcpwlV1QESF9GzE5lpyiI=",
      "requires": {
        "safe-buffer": "^5.0.1"
      }
    },
    "bl": {
      "version": "1.2.2",
      "resolved": "http://registry.npmjs.org/bl/-/bl-1.2.2.tgz",
      "integrity": "sha512-e8tQYnZodmebYDWGH7KMRvtzKXaJHx3BbilrgZCfvyLUYdKpK1t5PSPmpkny/SgiTSCnjfLW7v5rlONXVFkQEA==",
      "dev": true,
      "requires": {
        "readable-stream": "^2.3.5",
        "safe-buffer": "^5.1.1"
      }
    },
    "block-stream": {
      "version": "0.0.9",
      "resolved": "https://registry.npmjs.org/block-stream/-/block-stream-0.0.9.tgz",
      "integrity": "sha1-E+v+d4oDIFz+A3UUgeu0szAMEmo=",
      "dev": true,
      "optional": true,
      "requires": {
        "inherits": "~2.0.0"
      }
    },
    "bluebird": {
      "version": "3.5.3",
      "resolved": "https://registry.npmjs.org/bluebird/-/bluebird-3.5.3.tgz",
      "integrity": "sha512-/qKPUQlaW1OyR51WeCPBvRnAlnZFUJkCSG5HzGnuIqhgyJtF+T94lFnn33eiazjRm2LAHVy2guNnaq48X9SJuw==",
      "dev": true
    },
    "bn.js": {
      "version": "4.11.8",
      "resolved": "https://registry.npmjs.org/bn.js/-/bn.js-4.11.8.tgz",
      "integrity": "sha512-ItfYfPLkWHUjckQCk8xC+LwxgK8NYcXywGigJgSwOP8Y2iyWT4f2vsZnoOXTTbo+o5yXmIUJ4gn5538SO5S3gA=="
    },
    "body-parser": {
      "version": "1.18.3",
      "resolved": "https://registry.npmjs.org/body-parser/-/body-parser-1.18.3.tgz",
      "integrity": "sha1-WykhmP/dVTs6DyDe0FkrlWlVyLQ=",
      "dev": true,
      "requires": {
        "bytes": "3.0.0",
        "content-type": "~1.0.4",
        "debug": "2.6.9",
        "depd": "~1.1.2",
        "http-errors": "~1.6.3",
        "iconv-lite": "0.4.23",
        "on-finished": "~2.3.0",
        "qs": "6.5.2",
        "raw-body": "2.3.3",
        "type-is": "~1.6.16"
      },
      "dependencies": {
        "debug": {
          "version": "2.6.9",
          "resolved": "https://registry.npmjs.org/debug/-/debug-2.6.9.tgz",
          "integrity": "sha512-bC7ElrdJaJnPbAP+1EotYvqZsb3ecl5wi6Bfi6BJTUcNowp6cvspg0jXznRTKDjm/E7AdgFBVeAPVMNcKGsHMA==",
          "dev": true,
          "requires": {
            "ms": "2.0.0"
          }
        }
      }
    },
    "brace-expansion": {
      "version": "1.1.11",
      "resolved": "https://registry.npmjs.org/brace-expansion/-/brace-expansion-1.1.11.tgz",
      "integrity": "sha512-iCuPHDFgrHX7H2vEI/5xpz07zSHB00TpugqhmYtVmMO6518mCuRMoOYFldEBl0g187ufozdaHgWKcYFb61qGiA==",
      "requires": {
        "balanced-match": "^1.0.0",
        "concat-map": "0.0.1"
      }
    },
    "braces": {
      "version": "2.3.2",
      "resolved": "https://registry.npmjs.org/braces/-/braces-2.3.2.tgz",
      "integrity": "sha512-aNdbnj9P8PjdXU4ybaWLK2IF3jc/EoDYbC7AazW6to3TRsfXxscC9UXOB5iDiEQrkyIbWp2SLQda4+QAa7nc3w==",
      "dev": true,
      "requires": {
        "arr-flatten": "^1.1.0",
        "array-unique": "^0.3.2",
        "extend-shallow": "^2.0.1",
        "fill-range": "^4.0.0",
        "isobject": "^3.0.1",
        "repeat-element": "^1.1.2",
        "snapdragon": "^0.8.1",
        "snapdragon-node": "^2.0.1",
        "split-string": "^3.0.2",
        "to-regex": "^3.0.1"
      },
      "dependencies": {
        "extend-shallow": {
          "version": "2.0.1",
          "resolved": "https://registry.npmjs.org/extend-shallow/-/extend-shallow-2.0.1.tgz",
          "integrity": "sha1-Ua99YUrZqfYQ6huvu5idaxxWiQ8=",
          "dev": true,
          "requires": {
            "is-extendable": "^0.1.0"
          }
        }
      }
    },
    "brorand": {
      "version": "1.1.0",
      "resolved": "https://registry.npmjs.org/brorand/-/brorand-1.1.0.tgz",
      "integrity": "sha1-EsJe/kCkXjwyPrhnWgoM5XsiNx8="
    },
    "browser-stdout": {
      "version": "1.3.1",
      "resolved": "https://registry.npmjs.org/browser-stdout/-/browser-stdout-1.3.1.tgz",
      "integrity": "sha512-qhAVI1+Av2X7qelOfAIYwXONood6XlZE/fXaBSmW/T5SzLAmCgzi+eiWE7fUvbHaeNBQH13UftjpXxsfLkMpgw==",
      "dev": true
    },
    "browserfs": {
      "version": "1.4.3",
      "resolved": "https://registry.npmjs.org/browserfs/-/browserfs-1.4.3.tgz",
      "integrity": "sha512-tz8HClVrzTJshcyIu8frE15cjqjcBIu15Bezxsvl/i+6f59iNCN3kznlWjz0FEb3DlnDx3gW5szxeT6D1x0s0w==",
      "dev": true,
      "requires": {
        "async": "^2.1.4",
        "pako": "^1.0.4"
      }
    },
    "browserify-aes": {
      "version": "1.2.0",
      "resolved": "https://registry.npmjs.org/browserify-aes/-/browserify-aes-1.2.0.tgz",
      "integrity": "sha512-+7CHXqGuspUn/Sl5aO7Ea0xWGAtETPXNSAjHo48JfLdPWcMng33Xe4znFvQweqc/uzk5zSOI3H52CYnjCfb5hA==",
      "requires": {
        "buffer-xor": "^1.0.3",
        "cipher-base": "^1.0.0",
        "create-hash": "^1.1.0",
        "evp_bytestokey": "^1.0.3",
        "inherits": "^2.0.1",
        "safe-buffer": "^5.0.1"
      }
    },
    "browserify-cipher": {
      "version": "1.0.1",
      "resolved": "https://registry.npmjs.org/browserify-cipher/-/browserify-cipher-1.0.1.tgz",
      "integrity": "sha512-sPhkz0ARKbf4rRQt2hTpAHqn47X3llLkUGn+xEJzLjwY8LRs2p0v7ljvI5EyoRO/mexrNunNECisZs+gw2zz1w==",
      "dev": true,
      "requires": {
        "browserify-aes": "^1.0.4",
        "browserify-des": "^1.0.0",
        "evp_bytestokey": "^1.0.0"
      }
    },
    "browserify-des": {
      "version": "1.0.2",
      "resolved": "https://registry.npmjs.org/browserify-des/-/browserify-des-1.0.2.tgz",
      "integrity": "sha512-BioO1xf3hFwz4kc6iBhI3ieDFompMhrMlnDFC4/0/vd5MokpuAc3R+LYbwTA9A5Yc9pq9UYPqffKpW2ObuwX5A==",
      "dev": true,
      "requires": {
        "cipher-base": "^1.0.1",
        "des.js": "^1.0.0",
        "inherits": "^2.0.1",
        "safe-buffer": "^5.1.2"
      }
    },
    "browserify-rsa": {
      "version": "4.0.1",
      "resolved": "https://registry.npmjs.org/browserify-rsa/-/browserify-rsa-4.0.1.tgz",
      "integrity": "sha1-IeCr+vbyApzy+vsTNWenAdQTVSQ=",
      "dev": true,
      "requires": {
        "bn.js": "^4.1.0",
        "randombytes": "^2.0.1"
      }
    },
    "browserify-sha3": {
      "version": "0.0.1",
      "resolved": "https://registry.npmjs.org/browserify-sha3/-/browserify-sha3-0.0.1.tgz",
      "integrity": "sha1-P/NKMAbvFcD7NWflQbkaI0ASPRE=",
      "requires": {
        "js-sha3": "^0.3.1"
      }
    },
    "browserify-sign": {
      "version": "4.0.4",
      "resolved": "https://registry.npmjs.org/browserify-sign/-/browserify-sign-4.0.4.tgz",
      "integrity": "sha1-qk62jl17ZYuqa/alfmMMvXqT0pg=",
      "dev": true,
      "requires": {
        "bn.js": "^4.1.1",
        "browserify-rsa": "^4.0.0",
        "create-hash": "^1.1.0",
        "create-hmac": "^1.1.2",
        "elliptic": "^6.0.0",
        "inherits": "^2.0.1",
        "parse-asn1": "^5.0.0"
      }
    },
    "browserify-zlib": {
      "version": "0.2.0",
      "resolved": "https://registry.npmjs.org/browserify-zlib/-/browserify-zlib-0.2.0.tgz",
      "integrity": "sha512-Z942RysHXmJrhqk88FmKBVq/v5tqmSkDz7p54G/MGyjMnCFFnC79XWNbg+Vta8W6Wb2qtSZTSxIGkJrRpCFEiA==",
      "dev": true,
      "requires": {
        "pako": "~1.0.5"
      }
    },
    "browserslist": {
      "version": "3.2.8",
      "resolved": "https://registry.npmjs.org/browserslist/-/browserslist-3.2.8.tgz",
      "integrity": "sha512-WHVocJYavUwVgVViC0ORikPHQquXwVh939TaelZ4WDqpWgTX/FsGhl/+P4qBUAGcRvtOgDgC+xftNWWp2RUTAQ==",
      "requires": {
        "caniuse-lite": "^1.0.30000844",
        "electron-to-chromium": "^1.3.47"
      }
    },
    "bs58": {
      "version": "4.0.1",
      "resolved": "https://registry.npmjs.org/bs58/-/bs58-4.0.1.tgz",
      "integrity": "sha1-vhYedsNU9veIrkBx9j806MTwpCo=",
      "dev": true,
      "optional": true,
      "requires": {
        "base-x": "^3.0.2"
      }
    },
    "bs58check": {
      "version": "2.1.2",
      "resolved": "https://registry.npmjs.org/bs58check/-/bs58check-2.1.2.tgz",
      "integrity": "sha512-0TS1jicxdU09dwJMNZtVAfzPi6Q6QeN0pM1Fkzrjn+XYHvzMKPU3pHVpva+769iNVSfIYWf7LJ6WR+BuuMf8cA==",
      "dev": true,
      "optional": true,
      "requires": {
        "bs58": "^4.0.0",
        "create-hash": "^1.1.0",
        "safe-buffer": "^5.1.2"
      }
    },
    "buffer": {
      "version": "5.2.1",
      "resolved": "https://registry.npmjs.org/buffer/-/buffer-5.2.1.tgz",
      "integrity": "sha512-c+Ko0loDaFfuPWiL02ls9Xd3GO3cPVmUobQ6t3rXNUk304u6hGq+8N/kFi+QEIKhzK3uwolVhLzszmfLmMLnqg==",
      "dev": true,
      "optional": true,
      "requires": {
        "base64-js": "^1.0.2",
        "ieee754": "^1.1.4"
      }
    },
    "buffer-alloc": {
      "version": "1.2.0",
      "resolved": "https://registry.npmjs.org/buffer-alloc/-/buffer-alloc-1.2.0.tgz",
      "integrity": "sha512-CFsHQgjtW1UChdXgbyJGtnm+O/uLQeZdtbDo8mfUgYXCHSM1wgrVxXm6bSyrUuErEb+4sYVGCzASBRot7zyrow==",
      "dev": true,
      "requires": {
        "buffer-alloc-unsafe": "^1.1.0",
        "buffer-fill": "^1.0.0"
      }
    },
    "buffer-alloc-unsafe": {
      "version": "1.1.0",
      "resolved": "https://registry.npmjs.org/buffer-alloc-unsafe/-/buffer-alloc-unsafe-1.1.0.tgz",
      "integrity": "sha512-TEM2iMIEQdJ2yjPJoSIsldnleVaAk1oW3DBVUykyOLsEsFmEc9kn+SFFPz+gl54KQNxlDnAwCXosOS9Okx2xAg==",
      "dev": true
    },
    "buffer-crc32": {
      "version": "0.2.13",
      "resolved": "https://registry.npmjs.org/buffer-crc32/-/buffer-crc32-0.2.13.tgz",
      "integrity": "sha1-DTM+PwDqxQqhRUq9MO+MKl2ackI=",
      "dev": true,
      "optional": true
    },
    "buffer-fill": {
      "version": "1.0.0",
      "resolved": "https://registry.npmjs.org/buffer-fill/-/buffer-fill-1.0.0.tgz",
      "integrity": "sha1-+PeLdniYiO858gXNY39o5wISKyw=",
      "dev": true
    },
    "buffer-from": {
      "version": "1.1.1",
      "resolved": "https://registry.npmjs.org/buffer-from/-/buffer-from-1.1.1.tgz",
      "integrity": "sha512-MQcXEUbCKtEo7bhqEs6560Hyd4XaovZlO/k9V3hjVUF/zwW7KBVdSK4gIt/bzwS9MbR5qob+F5jusZsb0YQK2A=="
    },
    "buffer-to-arraybuffer": {
      "version": "0.0.5",
      "resolved": "https://registry.npmjs.org/buffer-to-arraybuffer/-/buffer-to-arraybuffer-0.0.5.tgz",
      "integrity": "sha1-YGSkD6dutDxyOrqe+PbhIW0QURo=",
      "dev": true
    },
    "buffer-xor": {
      "version": "1.0.3",
      "resolved": "https://registry.npmjs.org/buffer-xor/-/buffer-xor-1.0.3.tgz",
      "integrity": "sha1-JuYe0UIvtw3ULm42cp7VHYVf6Nk="
    },
    "builtin-modules": {
      "version": "1.1.1",
      "resolved": "https://registry.npmjs.org/builtin-modules/-/builtin-modules-1.1.1.tgz",
      "integrity": "sha1-Jw8HbFpywC9bZaR9+Uxf46J4iS8="
    },
    "builtin-status-codes": {
      "version": "3.0.0",
      "resolved": "https://registry.npmjs.org/builtin-status-codes/-/builtin-status-codes-3.0.0.tgz",
      "integrity": "sha1-hZgoeOIbmOHGZCXgPQF0eI9Wnug=",
      "dev": true
    },
    "bytes": {
      "version": "3.0.0",
      "resolved": "https://registry.npmjs.org/bytes/-/bytes-3.0.0.tgz",
      "integrity": "sha1-0ygVQE1olpn4Wk6k+odV3ROpYEg=",
      "dev": true
    },
    "bytewise": {
      "version": "1.1.0",
      "resolved": "https://registry.npmjs.org/bytewise/-/bytewise-1.1.0.tgz",
      "integrity": "sha1-HRPL/3F65xWAlKqIGzXQgbOHJT4=",
      "requires": {
        "bytewise-core": "^1.2.2",
        "typewise": "^1.0.3"
      }
    },
    "bytewise-core": {
      "version": "1.2.3",
      "resolved": "https://registry.npmjs.org/bytewise-core/-/bytewise-core-1.2.3.tgz",
      "integrity": "sha1-P7QQx+kVWOsasiqCg0V3qmvWHUI=",
      "requires": {
        "typewise-core": "^1.2"
      }
    },
    "cacache": {
      "version": "10.0.4",
      "resolved": "http://registry.npmjs.org/cacache/-/cacache-10.0.4.tgz",
      "integrity": "sha512-Dph0MzuH+rTQzGPNT9fAnrPmMmjKfST6trxJeK7NQuHRaVw24VzPRWTmg9MpcwOVQZO0E1FBICUlFeNaKPIfHA==",
      "dev": true,
      "requires": {
        "bluebird": "^3.5.1",
        "chownr": "^1.0.1",
        "glob": "^7.1.2",
        "graceful-fs": "^4.1.11",
        "lru-cache": "^4.1.1",
        "mississippi": "^2.0.0",
        "mkdirp": "^0.5.1",
        "move-concurrently": "^1.0.1",
        "promise-inflight": "^1.0.1",
        "rimraf": "^2.6.2",
        "ssri": "^5.2.4",
        "unique-filename": "^1.1.0",
        "y18n": "^4.0.0"
      },
      "dependencies": {
        "lru-cache": {
          "version": "4.1.5",
          "resolved": "https://registry.npmjs.org/lru-cache/-/lru-cache-4.1.5.tgz",
          "integrity": "sha512-sWZlbEP2OsHNkXrMl5GYk/jKk70MBng6UU4YI/qGDYbgf6YbP4EvmqISbXCoJiRKs+1bSpFHVgQxvJ17F2li5g==",
          "dev": true,
          "requires": {
            "pseudomap": "^1.0.2",
            "yallist": "^2.1.2"
          }
        },
        "y18n": {
          "version": "4.0.0",
          "resolved": "https://registry.npmjs.org/y18n/-/y18n-4.0.0.tgz",
          "integrity": "sha512-r9S/ZyXu/Xu9q1tYlpsLIsa3EeLXXk0VwlxqTcFRfg9EhMW+17kbt9G0NrgCmhGb5vT2hyhJZLfDGx+7+5Uj/w==",
          "dev": true
        }
      }
    },
    "cache-base": {
      "version": "1.0.1",
      "resolved": "https://registry.npmjs.org/cache-base/-/cache-base-1.0.1.tgz",
      "integrity": "sha512-AKcdTnFSWATd5/GCPRxr2ChwIJ85CeyrEyjRHlKxQ56d4XJMGym0uAiKn0xbLOGOl3+yRpOTi484dVCEc5AUzQ==",
      "dev": true,
      "requires": {
        "collection-visit": "^1.0.0",
        "component-emitter": "^1.2.1",
        "get-value": "^2.0.6",
        "has-value": "^1.0.0",
        "isobject": "^3.0.1",
        "set-value": "^2.0.0",
        "to-object-path": "^0.3.0",
        "union-value": "^1.0.0",
        "unset-value": "^1.0.0"
      }
    },
    "cachedown": {
      "version": "1.0.0",
      "resolved": "https://registry.npmjs.org/cachedown/-/cachedown-1.0.0.tgz",
      "integrity": "sha1-1D8DbkUQaWsxJG19sx6/D3rDLRU=",
      "requires": {
        "abstract-leveldown": "^2.4.1",
        "lru-cache": "^3.2.0"
      },
      "dependencies": {
        "abstract-leveldown": {
          "version": "2.7.2",
          "resolved": "https://registry.npmjs.org/abstract-leveldown/-/abstract-leveldown-2.7.2.tgz",
          "integrity": "sha512-+OVvxH2rHVEhWLdbudP6p0+dNMXu8JA1CbhP19T8paTYAcX7oJ4OVjT+ZUVpv7mITxXHqDMej+GdqXBmXkw09w==",
          "requires": {
            "xtend": "~4.0.0"
          }
        }
      }
    },
    "caller-callsite": {
      "version": "2.0.0",
      "resolved": "https://registry.npmjs.org/caller-callsite/-/caller-callsite-2.0.0.tgz",
      "integrity": "sha1-hH4PzgoiN1CpoCfFSzNzGtMVQTQ=",
      "dev": true,
      "requires": {
        "callsites": "^2.0.0"
      },
      "dependencies": {
        "callsites": {
          "version": "2.0.0",
          "resolved": "http://registry.npmjs.org/callsites/-/callsites-2.0.0.tgz",
          "integrity": "sha1-BuuE8A7qQT2oav/vrL/7Ngk7PFA=",
          "dev": true
        }
      }
    },
    "caller-path": {
      "version": "0.1.0",
      "resolved": "https://registry.npmjs.org/caller-path/-/caller-path-0.1.0.tgz",
      "integrity": "sha1-lAhe9jWB7NPaqSREqP6U6CV3dR8=",
      "dev": true,
      "requires": {
        "callsites": "^0.2.0"
      }
    },
    "callsites": {
      "version": "0.2.0",
      "resolved": "http://registry.npmjs.org/callsites/-/callsites-0.2.0.tgz",
      "integrity": "sha1-r6uWJikQp/M8GaV3WCXGnzTjUMo=",
      "dev": true
    },
    "camelcase": {
      "version": "3.0.0",
      "resolved": "https://registry.npmjs.org/camelcase/-/camelcase-3.0.0.tgz",
      "integrity": "sha1-MvxLn82vhF/N9+c7uXysImHwqwo=",
      "dev": true
    },
    "caniuse-lite": {
      "version": "1.0.30000921",
      "resolved": "https://registry.npmjs.org/caniuse-lite/-/caniuse-lite-1.0.30000921.tgz",
      "integrity": "sha512-Bu09ciy0lMWLgpYC77I0YGuI8eFRBPPzaSOYJK1jTI64txCphYCqnWbxJYjHABYVt/TYX/p3jNjLBR87u1Bfpw=="
    },
    "caseless": {
      "version": "0.12.0",
      "resolved": "https://registry.npmjs.org/caseless/-/caseless-0.12.0.tgz",
      "integrity": "sha1-G2gcIf+EAzyCZUMJBolCDRhxUdw="
    },
    "chalk": {
      "version": "1.1.3",
      "resolved": "https://registry.npmjs.org/chalk/-/chalk-1.1.3.tgz",
      "integrity": "sha1-qBFcVeSnAv5NFQq9OHKCKn4J/Jg=",
      "requires": {
        "ansi-styles": "^2.2.1",
        "escape-string-regexp": "^1.0.2",
        "has-ansi": "^2.0.0",
        "strip-ansi": "^3.0.0",
        "supports-color": "^2.0.0"
      }
    },
    "chardet": {
      "version": "0.7.0",
      "resolved": "https://registry.npmjs.org/chardet/-/chardet-0.7.0.tgz",
      "integrity": "sha512-mT8iDcrh03qDGRRmoA2hmBJnxpllMR+0/0qlzjqZES6NdiWDcZkCNAk4rPFZ9Q85r27unkiNNg8ZOiwZXBHwcA==",
      "dev": true
    },
    "checkpoint-store": {
      "version": "1.1.0",
      "resolved": "https://registry.npmjs.org/checkpoint-store/-/checkpoint-store-1.1.0.tgz",
      "integrity": "sha1-BOTLUWuRQziTWB5tRgGnjpVS6gY=",
      "requires": {
        "functional-red-black-tree": "^1.0.1"
      }
    },
    "chokidar": {
      "version": "2.0.4",
      "resolved": "https://registry.npmjs.org/chokidar/-/chokidar-2.0.4.tgz",
      "integrity": "sha512-z9n7yt9rOvIJrMhvDtDictKrkFHeihkNl6uWMmZlmL6tJtX9Cs+87oK+teBx+JIgzvbX3yZHT3eF8vpbDxHJXQ==",
      "dev": true,
      "requires": {
        "anymatch": "^2.0.0",
        "async-each": "^1.0.0",
        "braces": "^2.3.0",
        "fsevents": "^1.2.2",
        "glob-parent": "^3.1.0",
        "inherits": "^2.0.1",
        "is-binary-path": "^1.0.0",
        "is-glob": "^4.0.0",
        "lodash.debounce": "^4.0.8",
        "normalize-path": "^2.1.1",
        "path-is-absolute": "^1.0.0",
        "readdirp": "^2.0.0",
        "upath": "^1.0.5"
      }
    },
    "chownr": {
      "version": "1.1.1",
      "resolved": "https://registry.npmjs.org/chownr/-/chownr-1.1.1.tgz",
      "integrity": "sha512-j38EvO5+LHX84jlo6h4UzmOwi0UgW61WRyPtJz4qaadK5eY3BTS5TY/S1Stc3Uk2lIM6TPevAlULiEJwie860g==",
      "dev": true
    },
    "chrome-trace-event": {
      "version": "1.0.0",
      "resolved": "https://registry.npmjs.org/chrome-trace-event/-/chrome-trace-event-1.0.0.tgz",
      "integrity": "sha512-xDbVgyfDTT2piup/h8dK/y4QZfJRSa73bw1WZ8b4XM1o7fsFubUVGYcE+1ANtOzJJELGpYoG2961z0Z6OAld9A==",
      "dev": true,
      "requires": {
        "tslib": "^1.9.0"
      }
    },
    "ci-info": {
      "version": "1.6.0",
      "resolved": "https://registry.npmjs.org/ci-info/-/ci-info-1.6.0.tgz",
      "integrity": "sha512-vsGdkwSCDpWmP80ncATX7iea5DWQemg1UgCW5J8tqjU3lYw4FBYuj89J0CTVomA7BEfvSZd84GmHko+MxFQU2A==",
      "dev": true
    },
    "cipher-base": {
      "version": "1.0.4",
      "resolved": "https://registry.npmjs.org/cipher-base/-/cipher-base-1.0.4.tgz",
      "integrity": "sha512-Kkht5ye6ZGmwv40uUDZztayT2ThLQGfnj/T71N/XzeZeo3nf8foyW7zGTsPYkEya3m5f3cAypH+qe7YOrM1U2Q==",
      "requires": {
        "inherits": "^2.0.1",
        "safe-buffer": "^5.0.1"
      }
    },
    "circular-json": {
      "version": "0.3.3",
      "resolved": "https://registry.npmjs.org/circular-json/-/circular-json-0.3.3.tgz",
      "integrity": "sha512-UZK3NBx2Mca+b5LsG7bY183pHWt5Y1xts4P3Pz7ENTwGVnJOUWbRb3ocjvX7hx9tq/yTAdclXm9sZ38gNuem4A==",
      "dev": true
    },
    "class-utils": {
      "version": "0.3.6",
      "resolved": "https://registry.npmjs.org/class-utils/-/class-utils-0.3.6.tgz",
      "integrity": "sha512-qOhPa/Fj7s6TY8H8esGu5QNpMMQxz79h+urzrNYN6mn+9BnxlDGf5QZ+XeCDsxSjPqsSR56XOZOJmpeurnLMeg==",
      "dev": true,
      "requires": {
        "arr-union": "^3.1.0",
        "define-property": "^0.2.5",
        "isobject": "^3.0.0",
        "static-extend": "^0.1.1"
      },
      "dependencies": {
        "define-property": {
          "version": "0.2.5",
          "resolved": "https://registry.npmjs.org/define-property/-/define-property-0.2.5.tgz",
          "integrity": "sha1-w1se+RjsPJkPmlvFe+BKrOxcgRY=",
          "dev": true,
          "requires": {
            "is-descriptor": "^0.1.0"
          }
        }
      }
    },
    "cli-cursor": {
      "version": "2.1.0",
      "resolved": "https://registry.npmjs.org/cli-cursor/-/cli-cursor-2.1.0.tgz",
      "integrity": "sha1-s12sN2R5+sw+lHR9QdDQ9SOP/LU=",
      "dev": true,
      "requires": {
        "restore-cursor": "^2.0.0"
      }
    },
    "cli-truncate": {
      "version": "0.2.1",
      "resolved": "https://registry.npmjs.org/cli-truncate/-/cli-truncate-0.2.1.tgz",
      "integrity": "sha1-nxXPuwcFAFNpIWxiasfQWrkN1XQ=",
      "dev": true,
      "requires": {
        "slice-ansi": "0.0.4",
        "string-width": "^1.0.1"
      },
      "dependencies": {
        "slice-ansi": {
          "version": "0.0.4",
          "resolved": "http://registry.npmjs.org/slice-ansi/-/slice-ansi-0.0.4.tgz",
          "integrity": "sha1-7b+JA/ZvfOL46v1s7tZeJkyDGzU=",
          "dev": true
        }
      }
    },
    "cli-width": {
      "version": "2.2.0",
      "resolved": "https://registry.npmjs.org/cli-width/-/cli-width-2.2.0.tgz",
      "integrity": "sha1-/xnt6Kml5XkyQUewwR8PvLq+1jk=",
      "dev": true
    },
    "cliui": {
      "version": "3.2.0",
      "resolved": "https://registry.npmjs.org/cliui/-/cliui-3.2.0.tgz",
      "integrity": "sha1-EgYBU3qRbSmUD5NNo7SNWFo5IT0=",
      "dev": true,
      "requires": {
        "string-width": "^1.0.1",
        "strip-ansi": "^3.0.1",
        "wrap-ansi": "^2.0.0"
      }
    },
    "clone": {
      "version": "2.1.2",
      "resolved": "https://registry.npmjs.org/clone/-/clone-2.1.2.tgz",
      "integrity": "sha1-G39Ln1kfHo+DZwQBYANFoCiHQ18="
    },
    "code-point-at": {
      "version": "1.1.0",
      "resolved": "https://registry.npmjs.org/code-point-at/-/code-point-at-1.1.0.tgz",
      "integrity": "sha1-DQcLTQQ6W+ozovGkDi7bPZpMz3c="
    },
    "coinstring": {
      "version": "2.3.0",
      "resolved": "https://registry.npmjs.org/coinstring/-/coinstring-2.3.0.tgz",
      "integrity": "sha1-zbYzY6lhUCQEolr7gsLibV/2J6Q=",
      "dev": true,
      "optional": true,
      "requires": {
        "bs58": "^2.0.1",
        "create-hash": "^1.1.1"
      },
      "dependencies": {
        "bs58": {
          "version": "2.0.1",
          "resolved": "https://registry.npmjs.org/bs58/-/bs58-2.0.1.tgz",
          "integrity": "sha1-VZCNWPGYKrogCPob7Y+RmYopv40=",
          "dev": true,
          "optional": true
        }
      }
    },
    "collection-visit": {
      "version": "1.0.0",
      "resolved": "https://registry.npmjs.org/collection-visit/-/collection-visit-1.0.0.tgz",
      "integrity": "sha1-S8A3PBZLwykbTTaMgpzxqApZ3KA=",
      "dev": true,
      "requires": {
        "map-visit": "^1.0.0",
        "object-visit": "^1.0.0"
      }
    },
    "color-convert": {
      "version": "1.9.3",
      "resolved": "https://registry.npmjs.org/color-convert/-/color-convert-1.9.3.tgz",
      "integrity": "sha512-QfAUtd+vFdAtFQcC8CCyYt1fYWxSqAiK2cSD6zDB8N3cpsEBAvRxp9zOGg6G/SHHJYAT88/az/IuDGALsNVbGg==",
      "dev": true,
      "requires": {
        "color-name": "1.1.3"
      }
    },
    "color-name": {
      "version": "1.1.3",
      "resolved": "https://registry.npmjs.org/color-name/-/color-name-1.1.3.tgz",
      "integrity": "sha1-p9BVi9icQveV3UIyj3QIMcpTvCU=",
      "dev": true
    },
    "combined-stream": {
      "version": "1.0.7",
      "resolved": "https://registry.npmjs.org/combined-stream/-/combined-stream-1.0.7.tgz",
      "integrity": "sha512-brWl9y6vOB1xYPZcpZde3N9zDByXTosAeMDo4p1wzo6UMOX4vumB+TP1RZ76sfE6Md68Q0NJSrE/gbezd4Ul+w==",
      "requires": {
        "delayed-stream": "~1.0.0"
      }
    },
    "commander": {
      "version": "2.8.1",
      "resolved": "https://registry.npmjs.org/commander/-/commander-2.8.1.tgz",
      "integrity": "sha1-Br42f+v9oMMwqh4qBy09yXYkJdQ=",
      "dev": true,
      "requires": {
        "graceful-readlink": ">= 1.0.0"
      }
    },
    "commondir": {
      "version": "1.0.1",
      "resolved": "https://registry.npmjs.org/commondir/-/commondir-1.0.1.tgz",
      "integrity": "sha1-3dgA2gxmEnOTzKWVDqloo6rxJTs=",
      "dev": true
    },
    "component-emitter": {
      "version": "1.2.1",
      "resolved": "https://registry.npmjs.org/component-emitter/-/component-emitter-1.2.1.tgz",
      "integrity": "sha1-E3kY1teCg/ffemt8WmPhQOaUJeY=",
      "dev": true
    },
    "concat-map": {
      "version": "0.0.1",
      "resolved": "https://registry.npmjs.org/concat-map/-/concat-map-0.0.1.tgz",
      "integrity": "sha1-2Klr13/Wjfd5OnMDajug1UBdR3s="
    },
    "concat-stream": {
      "version": "1.6.2",
      "resolved": "https://registry.npmjs.org/concat-stream/-/concat-stream-1.6.2.tgz",
      "integrity": "sha512-27HBghJxjiZtIk3Ycvn/4kbJk/1uZuJFfuPEns6LaEvpvG1f0hTea8lilrouyo9mVc2GWdcEZ8OLoGmSADlrCw==",
      "requires": {
        "buffer-from": "^1.0.0",
        "inherits": "^2.0.3",
        "readable-stream": "^2.2.2",
        "typedarray": "^0.0.6"
      }
    },
    "console-browserify": {
      "version": "1.1.0",
      "resolved": "https://registry.npmjs.org/console-browserify/-/console-browserify-1.1.0.tgz",
      "integrity": "sha1-8CQcRXMKn8YyOyBtvzjtx0HQuxA=",
      "dev": true,
      "requires": {
        "date-now": "^0.1.4"
      }
    },
    "constants-browserify": {
      "version": "1.0.0",
      "resolved": "https://registry.npmjs.org/constants-browserify/-/constants-browserify-1.0.0.tgz",
      "integrity": "sha1-wguW2MYXdIqvHBYCF2DNJ/y4y3U=",
      "dev": true
    },
    "contains-path": {
      "version": "0.1.0",
      "resolved": "https://registry.npmjs.org/contains-path/-/contains-path-0.1.0.tgz",
      "integrity": "sha1-/ozxhP9mcLa67wGp1IYaXL7EEgo=",
      "dev": true
    },
    "content-disposition": {
      "version": "0.5.2",
      "resolved": "https://registry.npmjs.org/content-disposition/-/content-disposition-0.5.2.tgz",
      "integrity": "sha1-DPaLud318r55YcOoUXjLhdunjLQ=",
      "dev": true
    },
    "content-type": {
      "version": "1.0.4",
      "resolved": "https://registry.npmjs.org/content-type/-/content-type-1.0.4.tgz",
      "integrity": "sha512-hIP3EEPs8tB9AT1L+NUqtwOAps4mk2Zob89MWXMHjHWg9milF/j4osnnQLXBCBFBk/tvIG/tUc9mOUJiPBhPXA==",
      "dev": true
    },
    "convert-source-map": {
      "version": "1.6.0",
      "resolved": "https://registry.npmjs.org/convert-source-map/-/convert-source-map-1.6.0.tgz",
      "integrity": "sha512-eFu7XigvxdZ1ETfbgPBohgyQ/Z++C0eEhTor0qRwBw9unw+L0/6V8wkSuGgzdThkiS5lSpdptOQPD8Ak40a+7A==",
      "requires": {
        "safe-buffer": "~5.1.1"
      }
    },
    "cookie": {
      "version": "0.3.1",
      "resolved": "https://registry.npmjs.org/cookie/-/cookie-0.3.1.tgz",
      "integrity": "sha1-5+Ch+e9DtMi6klxcWpboBtFoc7s=",
      "dev": true
    },
    "cookie-signature": {
      "version": "1.0.6",
      "resolved": "https://registry.npmjs.org/cookie-signature/-/cookie-signature-1.0.6.tgz",
      "integrity": "sha1-4wOogrNCzD7oylE6eZmXNNqzriw=",
      "dev": true
    },
    "cookiejar": {
      "version": "2.1.2",
      "resolved": "https://registry.npmjs.org/cookiejar/-/cookiejar-2.1.2.tgz",
      "integrity": "sha512-Mw+adcfzPxcPeI+0WlvRrr/3lGVO0bD75SxX6811cxSh1Wbxx7xZBGK1eVtDf6si8rg2lhnUjsVLMFMfbRIuwA==",
      "dev": true
    },
    "copy-concurrently": {
      "version": "1.0.5",
      "resolved": "https://registry.npmjs.org/copy-concurrently/-/copy-concurrently-1.0.5.tgz",
      "integrity": "sha512-f2domd9fsVDFtaFcbaRZuYXwtdmnzqbADSwhSWYxYB/Q8zsdUUFMXVRwXGDMWmbEzAn1kdRrtI1T/KTFOL4X2A==",
      "dev": true,
      "requires": {
        "aproba": "^1.1.1",
        "fs-write-stream-atomic": "^1.0.8",
        "iferr": "^0.1.5",
        "mkdirp": "^0.5.1",
        "rimraf": "^2.5.4",
        "run-queue": "^1.0.0"
      }
    },
    "copy-descriptor": {
      "version": "0.1.1",
      "resolved": "https://registry.npmjs.org/copy-descriptor/-/copy-descriptor-0.1.1.tgz",
      "integrity": "sha1-Z29us8OZl8LuGsOpJP1hJHSPV40=",
      "dev": true
    },
    "core-js": {
      "version": "2.6.0",
      "resolved": "https://registry.npmjs.org/core-js/-/core-js-2.6.0.tgz",
      "integrity": "sha512-kLRC6ncVpuEW/1kwrOXYX6KQASCVtrh1gQr/UiaVgFlf9WE5Vp+lNe5+h3LuMr5PAucWnnEXwH0nQHRH/gpGtw=="
    },
    "core-util-is": {
      "version": "1.0.2",
      "resolved": "https://registry.npmjs.org/core-util-is/-/core-util-is-1.0.2.tgz",
      "integrity": "sha1-tf1UIgqivFq1eqtxQMlAdUUDwac="
    },
    "cors": {
      "version": "2.8.5",
      "resolved": "https://registry.npmjs.org/cors/-/cors-2.8.5.tgz",
      "integrity": "sha512-KIHbLJqu73RGr/hnbrO9uBeixNGuvSQjul/jdFvS/KFSIH1hWVd1ng7zOHx+YrEfInLG7q4n6GHQ9cDtxv/P6g==",
      "dev": true,
      "requires": {
        "object-assign": "^4",
        "vary": "^1"
      }
    },
    "cosmiconfig": {
      "version": "5.0.7",
      "resolved": "https://registry.npmjs.org/cosmiconfig/-/cosmiconfig-5.0.7.tgz",
      "integrity": "sha512-PcLqxTKiDmNT6pSpy4N6KtuPwb53W+2tzNvwOZw0WH9N6O0vLIBq0x8aj8Oj75ere4YcGi48bDFCL+3fRJdlNA==",
      "dev": true,
      "requires": {
        "import-fresh": "^2.0.0",
        "is-directory": "^0.3.1",
        "js-yaml": "^3.9.0",
        "parse-json": "^4.0.0"
      },
      "dependencies": {
        "parse-json": {
          "version": "4.0.0",
          "resolved": "https://registry.npmjs.org/parse-json/-/parse-json-4.0.0.tgz",
          "integrity": "sha1-vjX1Qlvh9/bHRxhPmKeIy5lHfuA=",
          "dev": true,
          "requires": {
            "error-ex": "^1.3.1",
            "json-parse-better-errors": "^1.0.1"
          }
        }
      }
    },
    "coveralls": {
      "version": "3.0.2",
      "resolved": "https://registry.npmjs.org/coveralls/-/coveralls-3.0.2.tgz",
      "integrity": "sha512-Tv0LKe/MkBOilH2v7WBiTBdudg2ChfGbdXafc/s330djpF3zKOmuehTeRwjXWc7pzfj9FrDUTA7tEx6Div8NFw==",
      "dev": true,
      "requires": {
        "growl": "~> 1.10.0",
        "js-yaml": "^3.11.0",
        "lcov-parse": "^0.0.10",
        "log-driver": "^1.2.7",
        "minimist": "^1.2.0",
        "request": "^2.85.0"
      },
      "dependencies": {
        "minimist": {
          "version": "1.2.0",
          "resolved": "http://registry.npmjs.org/minimist/-/minimist-1.2.0.tgz",
          "integrity": "sha1-o1AIsg9BOD7sH7kU9M1d95omQoQ=",
          "dev": true
        }
      }
    },
    "create-ecdh": {
      "version": "4.0.3",
      "resolved": "https://registry.npmjs.org/create-ecdh/-/create-ecdh-4.0.3.tgz",
      "integrity": "sha512-GbEHQPMOswGpKXM9kCWVrremUcBmjteUaQ01T9rkKCPDXfUHX0IoP9LpHYo2NPFampa4e+/pFDc3jQdxrxQLaw==",
      "dev": true,
      "requires": {
        "bn.js": "^4.1.0",
        "elliptic": "^6.0.0"
      }
    },
    "create-hash": {
      "version": "1.2.0",
      "resolved": "https://registry.npmjs.org/create-hash/-/create-hash-1.2.0.tgz",
      "integrity": "sha512-z00bCGNHDG8mHAkP7CtT1qVu+bFQUPjYq/4Iv3C3kWjTFV10zIjfSoeqXo9Asws8gwSHDGj/hl2u4OGIjapeCg==",
      "requires": {
        "cipher-base": "^1.0.1",
        "inherits": "^2.0.1",
        "md5.js": "^1.3.4",
        "ripemd160": "^2.0.1",
        "sha.js": "^2.4.0"
      }
    },
    "create-hmac": {
      "version": "1.1.7",
      "resolved": "https://registry.npmjs.org/create-hmac/-/create-hmac-1.1.7.tgz",
      "integrity": "sha512-MJG9liiZ+ogc4TzUwuvbER1JRdgvUFSB5+VR/g5h82fGaIRWMWddtKBHi7/sVhfjQZ6SehlyhvQYrcYkaUIpLg==",
      "requires": {
        "cipher-base": "^1.0.3",
        "create-hash": "^1.1.0",
        "inherits": "^2.0.1",
        "ripemd160": "^2.0.0",
        "safe-buffer": "^5.0.1",
        "sha.js": "^2.4.8"
      }
    },
    "cross-env": {
      "version": "5.2.0",
      "resolved": "https://registry.npmjs.org/cross-env/-/cross-env-5.2.0.tgz",
      "integrity": "sha512-jtdNFfFW1hB7sMhr/H6rW1Z45LFqyI431m3qU6bFXcQ3Eh7LtBuG3h74o7ohHZ3crrRkkqHlo4jYHFPcjroANg==",
      "dev": true,
      "requires": {
        "cross-spawn": "^6.0.5",
        "is-windows": "^1.0.0"
      }
    },
    "cross-fetch": {
      "version": "2.2.3",
      "resolved": "https://registry.npmjs.org/cross-fetch/-/cross-fetch-2.2.3.tgz",
      "integrity": "sha512-PrWWNH3yL2NYIb/7WF/5vFG3DCQiXDOVf8k3ijatbrtnwNuhMWLC7YF7uqf53tbTFDzHIUD8oITw4Bxt8ST3Nw==",
      "requires": {
        "node-fetch": "2.1.2",
        "whatwg-fetch": "2.0.4"
      }
    },
    "cross-spawn": {
      "version": "6.0.5",
      "resolved": "https://registry.npmjs.org/cross-spawn/-/cross-spawn-6.0.5.tgz",
      "integrity": "sha512-eTVLrBSt7fjbDygz805pMnstIs2VTBNkRm0qxZd+M7A5XDdxVRWO5MxGBXZhjY4cqLYLdtrGqRf8mBPmzwSpWQ==",
      "dev": true,
      "requires": {
        "nice-try": "^1.0.4",
        "path-key": "^2.0.1",
        "semver": "^5.5.0",
        "shebang-command": "^1.2.0",
        "which": "^1.2.9"
      },
      "dependencies": {
        "semver": {
          "version": "5.6.0",
          "resolved": "https://registry.npmjs.org/semver/-/semver-5.6.0.tgz",
          "integrity": "sha512-RS9R6R35NYgQn++fkDWaOmqGoj4Ek9gGs+DPxNUZKuwE183xjJroKvyo1IzVFeXvUrvmALy6FWD5xrdJT25gMg==",
          "dev": true
        }
      }
    },
    "crypto-browserify": {
      "version": "3.12.0",
      "resolved": "https://registry.npmjs.org/crypto-browserify/-/crypto-browserify-3.12.0.tgz",
      "integrity": "sha512-fz4spIh+znjO2VjL+IdhEpRJ3YN6sMzITSBijk6FK2UvTqruSQW+/cCZTSNsMiZNvUeq0CqurF+dAbyiGOY6Wg==",
      "dev": true,
      "requires": {
        "browserify-cipher": "^1.0.0",
        "browserify-sign": "^4.0.0",
        "create-ecdh": "^4.0.0",
        "create-hash": "^1.1.0",
        "create-hmac": "^1.1.0",
        "diffie-hellman": "^5.0.0",
        "inherits": "^2.0.1",
        "pbkdf2": "^3.0.3",
        "public-encrypt": "^4.0.0",
        "randombytes": "^2.0.0",
        "randomfill": "^1.0.3"
      }
    },
    "cyclist": {
      "version": "0.2.2",
      "resolved": "https://registry.npmjs.org/cyclist/-/cyclist-0.2.2.tgz",
      "integrity": "sha1-GzN5LhHpFKL9bW7WRHRkRE5fpkA=",
      "dev": true
    },
    "dashdash": {
      "version": "1.14.1",
      "resolved": "https://registry.npmjs.org/dashdash/-/dashdash-1.14.1.tgz",
      "integrity": "sha1-hTz6D3y+L+1d4gMmuN1YEDX24vA=",
      "requires": {
        "assert-plus": "^1.0.0"
      }
    },
    "date-fns": {
      "version": "1.30.1",
      "resolved": "https://registry.npmjs.org/date-fns/-/date-fns-1.30.1.tgz",
      "integrity": "sha512-hBSVCvSmWC+QypYObzwGOd9wqdDpOt+0wl0KbU+R+uuZBS1jN8VsD1ss3irQDknRj5NvxiTF6oj/nDRnN/UQNw==",
      "dev": true
    },
    "date-now": {
      "version": "0.1.4",
      "resolved": "https://registry.npmjs.org/date-now/-/date-now-0.1.4.tgz",
      "integrity": "sha1-6vQ5/U1ISK105cx9vvIAZyueNFs=",
      "dev": true
    },
    "debug": {
      "version": "3.1.0",
      "resolved": "https://registry.npmjs.org/debug/-/debug-3.1.0.tgz",
      "integrity": "sha512-OX8XqP7/1a9cqkxYw2yXss15f26NKWBpDXQd0/uK/KPqdQhxbPa994hnzjcE2VqQpDslf55723cKPUOGSmMY3g==",
      "requires": {
        "ms": "2.0.0"
      }
    },
    "decamelize": {
      "version": "1.2.0",
      "resolved": "https://registry.npmjs.org/decamelize/-/decamelize-1.2.0.tgz",
      "integrity": "sha1-9lNNFRSCabIDUue+4m9QH5oZEpA="
    },
    "decode-uri-component": {
      "version": "0.2.0",
      "resolved": "https://registry.npmjs.org/decode-uri-component/-/decode-uri-component-0.2.0.tgz",
      "integrity": "sha1-6zkTMzRYd1y4TNGh+uBiEGu4dUU=",
      "dev": true
    },
    "decompress": {
      "version": "4.2.0",
      "resolved": "https://registry.npmjs.org/decompress/-/decompress-4.2.0.tgz",
      "integrity": "sha1-eu3YVCflqS2s/lVnSnxQXpbQH50=",
      "dev": true,
      "optional": true,
      "requires": {
        "decompress-tar": "^4.0.0",
        "decompress-tarbz2": "^4.0.0",
        "decompress-targz": "^4.0.0",
        "decompress-unzip": "^4.0.1",
        "graceful-fs": "^4.1.10",
        "make-dir": "^1.0.0",
        "pify": "^2.3.0",
        "strip-dirs": "^2.0.0"
      },
      "dependencies": {
        "pify": {
          "version": "2.3.0",
          "resolved": "https://registry.npmjs.org/pify/-/pify-2.3.0.tgz",
          "integrity": "sha1-7RQaasBDqEnqWISY59yosVMw6Qw=",
          "dev": true,
          "optional": true
        }
      }
    },
    "decompress-response": {
      "version": "3.3.0",
      "resolved": "https://registry.npmjs.org/decompress-response/-/decompress-response-3.3.0.tgz",
      "integrity": "sha1-gKTdMjdIOEv6JICDYirt7Jgq3/M=",
      "dev": true,
      "requires": {
        "mimic-response": "^1.0.0"
      }
    },
    "decompress-tar": {
      "version": "4.1.1",
      "resolved": "https://registry.npmjs.org/decompress-tar/-/decompress-tar-4.1.1.tgz",
      "integrity": "sha512-JdJMaCrGpB5fESVyxwpCx4Jdj2AagLmv3y58Qy4GE6HMVjWz1FeVQk1Ct4Kye7PftcdOo/7U7UKzYBJgqnGeUQ==",
      "dev": true,
      "requires": {
        "file-type": "^5.2.0",
        "is-stream": "^1.1.0",
        "tar-stream": "^1.5.2"
      }
    },
    "decompress-tarbz2": {
      "version": "4.1.1",
      "resolved": "https://registry.npmjs.org/decompress-tarbz2/-/decompress-tarbz2-4.1.1.tgz",
      "integrity": "sha512-s88xLzf1r81ICXLAVQVzaN6ZmX4A6U4z2nMbOwobxkLoIIfjVMBg7TeguTUXkKeXni795B6y5rnvDw7rxhAq9A==",
      "dev": true,
      "optional": true,
      "requires": {
        "decompress-tar": "^4.1.0",
        "file-type": "^6.1.0",
        "is-stream": "^1.1.0",
        "seek-bzip": "^1.0.5",
        "unbzip2-stream": "^1.0.9"
      },
      "dependencies": {
        "file-type": {
          "version": "6.2.0",
          "resolved": "https://registry.npmjs.org/file-type/-/file-type-6.2.0.tgz",
          "integrity": "sha512-YPcTBDV+2Tm0VqjybVd32MHdlEGAtuxS3VAYsumFokDSMG+ROT5wawGlnHDoz7bfMcMDt9hxuXvXwoKUx2fkOg==",
          "dev": true,
          "optional": true
        }
      }
    },
    "decompress-targz": {
      "version": "4.1.1",
      "resolved": "https://registry.npmjs.org/decompress-targz/-/decompress-targz-4.1.1.tgz",
      "integrity": "sha512-4z81Znfr6chWnRDNfFNqLwPvm4db3WuZkqV+UgXQzSngG3CEKdBkw5jrv3axjjL96glyiiKjsxJG3X6WBZwX3w==",
      "dev": true,
      "optional": true,
      "requires": {
        "decompress-tar": "^4.1.1",
        "file-type": "^5.2.0",
        "is-stream": "^1.1.0"
      }
    },
    "decompress-unzip": {
      "version": "4.0.1",
      "resolved": "https://registry.npmjs.org/decompress-unzip/-/decompress-unzip-4.0.1.tgz",
      "integrity": "sha1-3qrM39FK6vhVePczroIQ+bSEj2k=",
      "dev": true,
      "optional": true,
      "requires": {
        "file-type": "^3.8.0",
        "get-stream": "^2.2.0",
        "pify": "^2.3.0",
        "yauzl": "^2.4.2"
      },
      "dependencies": {
        "file-type": {
          "version": "3.9.0",
          "resolved": "https://registry.npmjs.org/file-type/-/file-type-3.9.0.tgz",
          "integrity": "sha1-JXoHg4TR24CHvESdEH1SpSZyuek=",
          "dev": true,
          "optional": true
        },
        "get-stream": {
          "version": "2.3.1",
          "resolved": "https://registry.npmjs.org/get-stream/-/get-stream-2.3.1.tgz",
          "integrity": "sha1-Xzj5PzRgCWZu4BUKBUFn+Rvdld4=",
          "dev": true,
          "optional": true,
          "requires": {
            "object-assign": "^4.0.1",
            "pinkie-promise": "^2.0.0"
          }
        },
        "pify": {
          "version": "2.3.0",
          "resolved": "https://registry.npmjs.org/pify/-/pify-2.3.0.tgz",
          "integrity": "sha1-7RQaasBDqEnqWISY59yosVMw6Qw=",
          "dev": true,
          "optional": true
        }
      }
    },
    "dedent": {
      "version": "0.7.0",
      "resolved": "https://registry.npmjs.org/dedent/-/dedent-0.7.0.tgz",
      "integrity": "sha1-JJXduvbrh0q7Dhvp3yLS5aVEMmw=",
      "dev": true
    },
    "deep-equal": {
      "version": "1.0.1",
      "resolved": "https://registry.npmjs.org/deep-equal/-/deep-equal-1.0.1.tgz",
      "integrity": "sha1-9dJgKStmDghO/0zbyfCK0yR0SLU="
    },
    "deep-is": {
      "version": "0.1.3",
      "resolved": "https://registry.npmjs.org/deep-is/-/deep-is-0.1.3.tgz",
      "integrity": "sha1-s2nW+128E+7PUk+RsHD+7cNXzzQ=",
      "dev": true
    },
    "deferred-leveldown": {
      "version": "1.2.2",
      "resolved": "https://registry.npmjs.org/deferred-leveldown/-/deferred-leveldown-1.2.2.tgz",
      "integrity": "sha512-uukrWD2bguRtXilKt6cAWKyoXrTSMo5m7crUdLfWQmu8kIm88w3QZoUL+6nhpfKVmhHANER6Re3sKoNoZ3IKMA==",
      "requires": {
        "abstract-leveldown": "~2.6.0"
      },
      "dependencies": {
        "abstract-leveldown": {
          "version": "2.6.3",
          "resolved": "https://registry.npmjs.org/abstract-leveldown/-/abstract-leveldown-2.6.3.tgz",
          "integrity": "sha512-2++wDf/DYqkPR3o5tbfdhF96EfMApo1GpPfzOsR/ZYXdkSmELlvOOEAl9iKkRsktMPHdGjO4rtkBpf2I7TiTeA==",
          "requires": {
            "xtend": "~4.0.0"
          }
        }
      }
    },
    "define-properties": {
      "version": "1.1.3",
      "resolved": "https://registry.npmjs.org/define-properties/-/define-properties-1.1.3.tgz",
      "integrity": "sha512-3MqfYKj2lLzdMSf8ZIZE/V+Zuy+BgD6f164e8K2w7dgnpKArBDerGYpM46IYYcjnkdPNMjPk9A6VFB8+3SKlXQ==",
      "requires": {
        "object-keys": "^1.0.12"
      },
      "dependencies": {
        "object-keys": {
          "version": "1.0.12",
          "resolved": "https://registry.npmjs.org/object-keys/-/object-keys-1.0.12.tgz",
          "integrity": "sha512-FTMyFUm2wBcGHnH2eXmz7tC6IwlqQZ6mVZ+6dm6vZ4IQIHjs6FdNsQBuKGPuUUUY6NfJw2PshC08Tn6LzLDOag=="
        }
      }
    },
    "define-property": {
      "version": "2.0.2",
      "resolved": "https://registry.npmjs.org/define-property/-/define-property-2.0.2.tgz",
      "integrity": "sha512-jwK2UV4cnPpbcG7+VRARKTZPUWowwXA8bzH5NP6ud0oeAxyYPuGZUAC7hMugpCdz4BeSZl2Dl9k66CHJ/46ZYQ==",
      "dev": true,
      "requires": {
        "is-descriptor": "^1.0.2",
        "isobject": "^3.0.1"
      },
      "dependencies": {
        "is-accessor-descriptor": {
          "version": "1.0.0",
          "resolved": "https://registry.npmjs.org/is-accessor-descriptor/-/is-accessor-descriptor-1.0.0.tgz",
          "integrity": "sha512-m5hnHTkcVsPfqx3AKlyttIPb7J+XykHvJP2B9bZDjlhLIoEq4XoK64Vg7boZlVWYK6LUY94dYPEE7Lh0ZkZKcQ==",
          "dev": true,
          "requires": {
            "kind-of": "^6.0.0"
          }
        },
        "is-data-descriptor": {
          "version": "1.0.0",
          "resolved": "https://registry.npmjs.org/is-data-descriptor/-/is-data-descriptor-1.0.0.tgz",
          "integrity": "sha512-jbRXy1FmtAoCjQkVmIVYwuuqDFUbaOeDjmed1tOGPrsMhtJA4rD9tkgA0F1qJ3gRFRXcHYVkdeaP50Q5rE/jLQ==",
          "dev": true,
          "requires": {
            "kind-of": "^6.0.0"
          }
        },
        "is-descriptor": {
          "version": "1.0.2",
          "resolved": "https://registry.npmjs.org/is-descriptor/-/is-descriptor-1.0.2.tgz",
          "integrity": "sha512-2eis5WqQGV7peooDyLmNEPUrps9+SXX5c9pL3xEB+4e9HnGuDa7mB7kHxHw4CbqS9k1T2hOH3miL8n8WtiYVtg==",
          "dev": true,
          "requires": {
            "is-accessor-descriptor": "^1.0.0",
            "is-data-descriptor": "^1.0.0",
            "kind-of": "^6.0.2"
          }
        }
      }
    },
    "defined": {
      "version": "1.0.0",
      "resolved": "https://registry.npmjs.org/defined/-/defined-1.0.0.tgz",
      "integrity": "sha1-yY2bzvdWdBiOEQlpFRGZ45sfppM="
    },
    "del": {
      "version": "3.0.0",
      "resolved": "https://registry.npmjs.org/del/-/del-3.0.0.tgz",
      "integrity": "sha1-U+z2mf/LyzljdpGrE7rxYIGXZuU=",
      "dev": true,
      "requires": {
        "globby": "^6.1.0",
        "is-path-cwd": "^1.0.0",
        "is-path-in-cwd": "^1.0.0",
        "p-map": "^1.1.1",
        "pify": "^3.0.0",
        "rimraf": "^2.2.8"
      },
      "dependencies": {
        "pify": {
          "version": "3.0.0",
          "resolved": "https://registry.npmjs.org/pify/-/pify-3.0.0.tgz",
          "integrity": "sha1-5aSs0sEB/fPZpNB/DbxNtJ3SgXY=",
          "dev": true
        }
      }
    },
    "delayed-stream": {
      "version": "1.0.0",
      "resolved": "https://registry.npmjs.org/delayed-stream/-/delayed-stream-1.0.0.tgz",
      "integrity": "sha1-3zrhmayt+31ECqrgsp4icrJOxhk="
    },
    "depd": {
      "version": "1.1.2",
      "resolved": "https://registry.npmjs.org/depd/-/depd-1.1.2.tgz",
      "integrity": "sha1-m81S4UwJd2PnSbJ0xDRu0uVgtak=",
      "dev": true
    },
    "des.js": {
      "version": "1.0.0",
      "resolved": "https://registry.npmjs.org/des.js/-/des.js-1.0.0.tgz",
      "integrity": "sha1-wHTS4qpqipoH29YfmhXCzYPsjsw=",
      "dev": true,
      "requires": {
        "inherits": "^2.0.1",
        "minimalistic-assert": "^1.0.0"
      }
    },
    "destroy": {
      "version": "1.0.4",
      "resolved": "https://registry.npmjs.org/destroy/-/destroy-1.0.4.tgz",
      "integrity": "sha1-l4hXRCxEdJ5CBmE+N5RiBYJqvYA=",
      "dev": true
    },
    "detect-indent": {
      "version": "4.0.0",
      "resolved": "https://registry.npmjs.org/detect-indent/-/detect-indent-4.0.0.tgz",
      "integrity": "sha1-920GQ1LN9Docts5hnE7jqUdd4gg=",
      "requires": {
        "repeating": "^2.0.0"
      }
    },
    "diff": {
      "version": "3.5.0",
      "resolved": "https://registry.npmjs.org/diff/-/diff-3.5.0.tgz",
      "integrity": "sha512-A46qtFgd+g7pDZinpnwiRJtxbC1hpgf0uzP3iG89scHk0AUC7A1TGxf5OiiOUv/JMZR8GOt8hL900hV0bOy5xA==",
      "dev": true
    },
    "diffie-hellman": {
      "version": "5.0.3",
      "resolved": "https://registry.npmjs.org/diffie-hellman/-/diffie-hellman-5.0.3.tgz",
      "integrity": "sha512-kqag/Nl+f3GwyK25fhUMYj81BUOrZ9IuJsjIcDE5icNM9FJHAVm3VcUDxdLPoQtTuUylWm6ZIknYJwwaPxsUzg==",
      "dev": true,
      "requires": {
        "bn.js": "^4.1.0",
        "miller-rabin": "^4.0.0",
        "randombytes": "^2.0.0"
      }
    },
    "doctrine": {
      "version": "2.1.0",
      "resolved": "https://registry.npmjs.org/doctrine/-/doctrine-2.1.0.tgz",
      "integrity": "sha512-35mSku4ZXK0vfCuHEDAwt55dg2jNajHZ1odvF+8SSr82EsZY4QmXfuWso8oEd8zRhVObSN18aM0CjSdoBX7zIw==",
      "dev": true,
      "requires": {
        "esutils": "^2.0.2"
      }
    },
    "dom-walk": {
      "version": "0.1.1",
      "resolved": "https://registry.npmjs.org/dom-walk/-/dom-walk-0.1.1.tgz",
      "integrity": "sha1-ZyIm3HTI95mtNTB9+TaroRrNYBg="
    },
    "domain-browser": {
      "version": "1.2.0",
      "resolved": "https://registry.npmjs.org/domain-browser/-/domain-browser-1.2.0.tgz",
      "integrity": "sha512-jnjyiM6eRyZl2H+W8Q/zLMA481hzi0eszAaBUzIVnmYVDBbnLxVNnfu1HgEBvCbL+71FrxMl3E6lpKH7Ge3OXA==",
      "dev": true
    },
    "drbg.js": {
      "version": "1.0.1",
      "resolved": "https://registry.npmjs.org/drbg.js/-/drbg.js-1.0.1.tgz",
      "integrity": "sha1-Pja2xCs3BDgjzbwzLVjzHiRFSAs=",
      "requires": {
        "browserify-aes": "^1.0.6",
        "create-hash": "^1.1.2",
        "create-hmac": "^1.1.4"
      }
    },
    "duplexer3": {
      "version": "0.1.4",
      "resolved": "https://registry.npmjs.org/duplexer3/-/duplexer3-0.1.4.tgz",
      "integrity": "sha1-7gHdHKwO08vH/b6jfcCo8c4ALOI=",
      "dev": true
    },
    "duplexify": {
      "version": "3.6.1",
      "resolved": "https://registry.npmjs.org/duplexify/-/duplexify-3.6.1.tgz",
      "integrity": "sha512-vM58DwdnKmty+FSPzT14K9JXb90H+j5emaR4KYbr2KTIz00WHGbWOe5ghQTx233ZCLZtrGDALzKwcjEtSt35mA==",
      "dev": true,
      "requires": {
        "end-of-stream": "^1.0.0",
        "inherits": "^2.0.1",
        "readable-stream": "^2.0.0",
        "stream-shift": "^1.0.0"
      }
    },
    "ecc-jsbn": {
      "version": "0.1.2",
      "resolved": "https://registry.npmjs.org/ecc-jsbn/-/ecc-jsbn-0.1.2.tgz",
      "integrity": "sha1-OoOpBOVDUyh4dMVkt1SThoSamMk=",
      "requires": {
        "jsbn": "~0.1.0",
        "safer-buffer": "^2.1.0"
      }
    },
    "ee-first": {
      "version": "1.1.1",
      "resolved": "https://registry.npmjs.org/ee-first/-/ee-first-1.1.1.tgz",
      "integrity": "sha1-WQxhFWsK4vTwJVcyoViyZrxWsh0=",
      "dev": true
    },
    "electron-to-chromium": {
      "version": "1.3.91",
      "resolved": "https://registry.npmjs.org/electron-to-chromium/-/electron-to-chromium-1.3.91.tgz",
      "integrity": "sha512-wOWwM4vQpmb97VNkExnwE5e/sUMUb7NXurlEnhE89JOarUp6FOOMKjtTGgj9bmqskZkeRA7u+p0IztJ/y2OP5Q=="
    },
    "elegant-spinner": {
      "version": "1.0.1",
      "resolved": "https://registry.npmjs.org/elegant-spinner/-/elegant-spinner-1.0.1.tgz",
      "integrity": "sha1-2wQ1IcldfjA/2PNFvtwzSc+wcp4=",
      "dev": true
    },
    "elliptic": {
      "version": "6.4.1",
      "resolved": "https://registry.npmjs.org/elliptic/-/elliptic-6.4.1.tgz",
      "integrity": "sha512-BsXLz5sqX8OHcsh7CqBMztyXARmGQ3LWPtGjJi6DiJHq5C/qvi9P3OqgswKSDftbu8+IoI/QDTAm2fFnQ9SZSQ==",
      "requires": {
        "bn.js": "^4.4.0",
        "brorand": "^1.0.1",
        "hash.js": "^1.0.0",
        "hmac-drbg": "^1.0.0",
        "inherits": "^2.0.1",
        "minimalistic-assert": "^1.0.0",
        "minimalistic-crypto-utils": "^1.0.0"
      }
    },
    "emojis-list": {
      "version": "2.1.0",
      "resolved": "https://registry.npmjs.org/emojis-list/-/emojis-list-2.1.0.tgz",
      "integrity": "sha1-TapNnbAPmBmIDHn6RXrlsJof04k=",
      "dev": true
    },
    "encodeurl": {
      "version": "1.0.2",
      "resolved": "https://registry.npmjs.org/encodeurl/-/encodeurl-1.0.2.tgz",
      "integrity": "sha1-rT/0yG7C0CkyL1oCw6mmBslbP1k=",
      "dev": true
    },
    "encoding": {
      "version": "0.1.12",
      "resolved": "https://registry.npmjs.org/encoding/-/encoding-0.1.12.tgz",
      "integrity": "sha1-U4tm8+5izRq1HsMjgp0flIDHS+s=",
      "requires": {
        "iconv-lite": "~0.4.13"
      }
    },
    "encoding-down": {
      "version": "5.0.4",
      "resolved": "https://registry.npmjs.org/encoding-down/-/encoding-down-5.0.4.tgz",
      "integrity": "sha512-8CIZLDcSKxgzT+zX8ZVfgNbu8Md2wq/iqa1Y7zyVR18QBEAc0Nmzuvj/N5ykSKpfGzjM8qxbaFntLPwnVoUhZw==",
      "requires": {
        "abstract-leveldown": "^5.0.0",
        "inherits": "^2.0.3",
        "level-codec": "^9.0.0",
        "level-errors": "^2.0.0",
        "xtend": "^4.0.1"
      },
      "dependencies": {
        "abstract-leveldown": {
          "version": "5.0.0",
          "resolved": "https://registry.npmjs.org/abstract-leveldown/-/abstract-leveldown-5.0.0.tgz",
          "integrity": "sha512-5mU5P1gXtsMIXg65/rsYGsi93+MlogXZ9FA8JnwKurHQg64bfXwGYVdVdijNTVNOlAsuIiOwHdvFFD5JqCJQ7A==",
          "requires": {
            "xtend": "~4.0.0"
          }
        }
      }
    },
    "end-of-stream": {
      "version": "1.4.1",
      "resolved": "https://registry.npmjs.org/end-of-stream/-/end-of-stream-1.4.1.tgz",
      "integrity": "sha512-1MkrZNvWTKCaigbn+W15elq2BB/L22nqrSY5DKlo3X6+vclJm8Bb5djXJBmEX6fS3+zCh/F4VBK5Z2KxJt4s2Q==",
      "requires": {
        "once": "^1.4.0"
      }
    },
    "enhanced-resolve": {
      "version": "4.1.0",
      "resolved": "https://registry.npmjs.org/enhanced-resolve/-/enhanced-resolve-4.1.0.tgz",
      "integrity": "sha512-F/7vkyTtyc/llOIn8oWclcB25KdRaiPBpZYDgJHgh/UHtpgT2p2eldQgtQnLtUvfMKPKxbRaQM/hHkvLHt1Vng==",
      "dev": true,
      "requires": {
        "graceful-fs": "^4.1.2",
        "memory-fs": "^0.4.0",
        "tapable": "^1.0.0"
      }
    },
    "errno": {
      "version": "0.1.7",
      "resolved": "https://registry.npmjs.org/errno/-/errno-0.1.7.tgz",
      "integrity": "sha512-MfrRBDWzIWifgq6tJj60gkAwtLNb6sQPlcFrSOflcP1aFmmruKQ2wRnze/8V6kgyz7H3FF8Npzv78mZ7XLLflg==",
      "requires": {
        "prr": "~1.0.1"
      }
    },
    "error-ex": {
      "version": "1.3.2",
      "resolved": "https://registry.npmjs.org/error-ex/-/error-ex-1.3.2.tgz",
      "integrity": "sha512-7dFHNmqeFSEt2ZBsCriorKnn3Z2pj+fd9kmI6QoWw4//DL+icEBfc0U7qJCisqrTsKTjw4fNFy2pW9OqStD84g==",
      "requires": {
        "is-arrayish": "^0.2.1"
      }
    },
    "es-abstract": {
      "version": "1.12.0",
      "resolved": "https://registry.npmjs.org/es-abstract/-/es-abstract-1.12.0.tgz",
      "integrity": "sha512-C8Fx/0jFmV5IPoMOFPA9P9G5NtqW+4cOPit3MIuvR2t7Ag2K15EJTpxnHAYTzL+aYQJIESYeXZmDBfOBE1HcpA==",
      "requires": {
        "es-to-primitive": "^1.1.1",
        "function-bind": "^1.1.1",
        "has": "^1.0.1",
        "is-callable": "^1.1.3",
        "is-regex": "^1.0.4"
      }
    },
    "es-to-primitive": {
      "version": "1.2.0",
      "resolved": "https://registry.npmjs.org/es-to-primitive/-/es-to-primitive-1.2.0.tgz",
      "integrity": "sha512-qZryBOJjV//LaxLTV6UC//WewneB3LcXOL9NP++ozKVXsIIIpm/2c13UDiD9Jp2eThsecw9m3jPqDwTyobcdbg==",
      "requires": {
        "is-callable": "^1.1.4",
        "is-date-object": "^1.0.1",
        "is-symbol": "^1.0.2"
      }
    },
    "escape-html": {
      "version": "1.0.3",
      "resolved": "https://registry.npmjs.org/escape-html/-/escape-html-1.0.3.tgz",
      "integrity": "sha1-Aljq5NPQwJdN4cFpGI7wBR0dGYg=",
      "dev": true
    },
    "escape-string-regexp": {
      "version": "1.0.5",
      "resolved": "https://registry.npmjs.org/escape-string-regexp/-/escape-string-regexp-1.0.5.tgz",
      "integrity": "sha1-G2HAViGQqN/2rjuyzwIAyhMLhtQ="
    },
    "eslint": {
      "version": "5.7.0",
      "resolved": "https://registry.npmjs.org/eslint/-/eslint-5.7.0.tgz",
      "integrity": "sha512-zYCeFQahsxffGl87U2aJ7DPyH8CbWgxBC213Y8+TCanhUTf2gEvfq3EKpHmEcozTLyPmGe9LZdMAwC/CpJBM5A==",
      "dev": true,
      "requires": {
        "@babel/code-frame": "^7.0.0",
        "ajv": "^6.5.3",
        "chalk": "^2.1.0",
        "cross-spawn": "^6.0.5",
        "debug": "^4.0.1",
        "doctrine": "^2.1.0",
        "eslint-scope": "^4.0.0",
        "eslint-utils": "^1.3.1",
        "eslint-visitor-keys": "^1.0.0",
        "espree": "^4.0.0",
        "esquery": "^1.0.1",
        "esutils": "^2.0.2",
        "file-entry-cache": "^2.0.0",
        "functional-red-black-tree": "^1.0.1",
        "glob": "^7.1.2",
        "globals": "^11.7.0",
        "ignore": "^4.0.6",
        "imurmurhash": "^0.1.4",
        "inquirer": "^6.1.0",
        "is-resolvable": "^1.1.0",
        "js-yaml": "^3.12.0",
        "json-stable-stringify-without-jsonify": "^1.0.1",
        "levn": "^0.3.0",
        "lodash": "^4.17.5",
        "minimatch": "^3.0.4",
        "mkdirp": "^0.5.1",
        "natural-compare": "^1.4.0",
        "optionator": "^0.8.2",
        "path-is-inside": "^1.0.2",
        "pluralize": "^7.0.0",
        "progress": "^2.0.0",
        "regexpp": "^2.0.1",
        "require-uncached": "^1.0.3",
        "semver": "^5.5.1",
        "strip-ansi": "^4.0.0",
        "strip-json-comments": "^2.0.1",
        "table": "^5.0.2",
        "text-table": "^0.2.0"
      },
      "dependencies": {
        "ansi-regex": {
          "version": "3.0.0",
          "resolved": "https://registry.npmjs.org/ansi-regex/-/ansi-regex-3.0.0.tgz",
          "integrity": "sha1-7QMXwyIGT3lGbAKWa922Bas32Zg=",
          "dev": true
        },
        "ansi-styles": {
          "version": "3.2.1",
          "resolved": "https://registry.npmjs.org/ansi-styles/-/ansi-styles-3.2.1.tgz",
          "integrity": "sha512-VT0ZI6kZRdTh8YyJw3SMbYm/u+NqfsAxEpWO0Pf9sq8/e94WxxOpPKx9FR1FlyCtOVDNOQ+8ntlqFxiRc+r5qA==",
          "dev": true,
          "requires": {
            "color-convert": "^1.9.0"
          }
        },
        "chalk": {
          "version": "2.4.1",
          "resolved": "https://registry.npmjs.org/chalk/-/chalk-2.4.1.tgz",
          "integrity": "sha512-ObN6h1v2fTJSmUXoS3nMQ92LbDK9be4TV+6G+omQlGJFdcUX5heKi1LZ1YnRMIgwTLEj3E24bT6tYni50rlCfQ==",
          "dev": true,
          "requires": {
            "ansi-styles": "^3.2.1",
            "escape-string-regexp": "^1.0.5",
            "supports-color": "^5.3.0"
          }
        },
        "debug": {
          "version": "4.1.0",
          "resolved": "https://registry.npmjs.org/debug/-/debug-4.1.0.tgz",
          "integrity": "sha512-heNPJUJIqC+xB6ayLAMHaIrmN9HKa7aQO8MGqKpvCA+uJYVcvR6l5kgdrhRuwPFHU7P5/A1w0BjByPHwpfTDKg==",
          "dev": true,
          "requires": {
            "ms": "^2.1.1"
          }
        },
        "globals": {
          "version": "11.9.0",
          "resolved": "https://registry.npmjs.org/globals/-/globals-11.9.0.tgz",
          "integrity": "sha512-5cJVtyXWH8PiJPVLZzzoIizXx944O4OmRro5MWKx5fT4MgcN7OfaMutPeaTdJCCURwbWdhhcCWcKIffPnmTzBg==",
          "dev": true
        },
        "ms": {
          "version": "2.1.1",
          "resolved": "https://registry.npmjs.org/ms/-/ms-2.1.1.tgz",
          "integrity": "sha512-tgp+dl5cGk28utYktBsrFqA7HKgrhgPsg6Z/EfhWI4gl1Hwq8B/GmY/0oXZ6nF8hDVesS/FpnYaD/kOWhYQvyg==",
          "dev": true
        },
        "semver": {
          "version": "5.6.0",
          "resolved": "https://registry.npmjs.org/semver/-/semver-5.6.0.tgz",
          "integrity": "sha512-RS9R6R35NYgQn++fkDWaOmqGoj4Ek9gGs+DPxNUZKuwE183xjJroKvyo1IzVFeXvUrvmALy6FWD5xrdJT25gMg==",
          "dev": true
        },
        "strip-ansi": {
          "version": "4.0.0",
          "resolved": "https://registry.npmjs.org/strip-ansi/-/strip-ansi-4.0.0.tgz",
          "integrity": "sha1-qEeQIusaw2iocTibY1JixQXuNo8=",
          "dev": true,
          "requires": {
            "ansi-regex": "^3.0.0"
          }
        },
        "supports-color": {
          "version": "5.5.0",
          "resolved": "https://registry.npmjs.org/supports-color/-/supports-color-5.5.0.tgz",
          "integrity": "sha512-QjVjwdXIt408MIiAqCX4oUKsgU2EqAGzs2Ppkm4aQYbjm+ZEWEcW4SfFNTr4uMNZma0ey4f5lgLrkB0aX0QMow==",
          "dev": true,
          "requires": {
            "has-flag": "^3.0.0"
          }
        }
      }
    },
    "eslint-config-standard": {
      "version": "12.0.0",
      "resolved": "https://registry.npmjs.org/eslint-config-standard/-/eslint-config-standard-12.0.0.tgz",
      "integrity": "sha512-COUz8FnXhqFitYj4DTqHzidjIL/t4mumGZto5c7DrBpvWoie+Sn3P4sLEzUGeYhRElWuFEf8K1S1EfvD1vixCQ==",
      "dev": true
    },
    "eslint-import-resolver-node": {
      "version": "0.3.2",
      "resolved": "https://registry.npmjs.org/eslint-import-resolver-node/-/eslint-import-resolver-node-0.3.2.tgz",
      "integrity": "sha512-sfmTqJfPSizWu4aymbPr4Iidp5yKm8yDkHp+Ir3YiTHiiDfxh69mOUsmiqW6RZ9zRXFaF64GtYmN7e+8GHBv6Q==",
      "dev": true,
      "requires": {
        "debug": "^2.6.9",
        "resolve": "^1.5.0"
      },
      "dependencies": {
        "debug": {
          "version": "2.6.9",
          "resolved": "https://registry.npmjs.org/debug/-/debug-2.6.9.tgz",
          "integrity": "sha512-bC7ElrdJaJnPbAP+1EotYvqZsb3ecl5wi6Bfi6BJTUcNowp6cvspg0jXznRTKDjm/E7AdgFBVeAPVMNcKGsHMA==",
          "dev": true,
          "requires": {
            "ms": "2.0.0"
          }
        }
      }
    },
    "eslint-module-utils": {
      "version": "2.2.0",
      "resolved": "https://registry.npmjs.org/eslint-module-utils/-/eslint-module-utils-2.2.0.tgz",
      "integrity": "sha1-snA2LNiLGkitMIl2zn+lTphBF0Y=",
      "dev": true,
      "requires": {
        "debug": "^2.6.8",
        "pkg-dir": "^1.0.0"
      },
      "dependencies": {
        "debug": {
          "version": "2.6.9",
          "resolved": "https://registry.npmjs.org/debug/-/debug-2.6.9.tgz",
          "integrity": "sha512-bC7ElrdJaJnPbAP+1EotYvqZsb3ecl5wi6Bfi6BJTUcNowp6cvspg0jXznRTKDjm/E7AdgFBVeAPVMNcKGsHMA==",
          "dev": true,
          "requires": {
            "ms": "2.0.0"
          }
        }
      }
    },
    "eslint-plugin-es": {
      "version": "1.4.0",
      "resolved": "https://registry.npmjs.org/eslint-plugin-es/-/eslint-plugin-es-1.4.0.tgz",
      "integrity": "sha512-XfFmgFdIUDgvaRAlaXUkxrRg5JSADoRC8IkKLc/cISeR3yHVMefFHQZpcyXXEUUPHfy5DwviBcrfqlyqEwlQVw==",
      "dev": true,
      "requires": {
        "eslint-utils": "^1.3.0",
        "regexpp": "^2.0.1"
      }
    },
    "eslint-plugin-import": {
      "version": "2.14.0",
      "resolved": "https://registry.npmjs.org/eslint-plugin-import/-/eslint-plugin-import-2.14.0.tgz",
      "integrity": "sha512-FpuRtniD/AY6sXByma2Wr0TXvXJ4nA/2/04VPlfpmUDPOpOY264x+ILiwnrk/k4RINgDAyFZByxqPUbSQ5YE7g==",
      "dev": true,
      "requires": {
        "contains-path": "^0.1.0",
        "debug": "^2.6.8",
        "doctrine": "1.5.0",
        "eslint-import-resolver-node": "^0.3.1",
        "eslint-module-utils": "^2.2.0",
        "has": "^1.0.1",
        "lodash": "^4.17.4",
        "minimatch": "^3.0.3",
        "read-pkg-up": "^2.0.0",
        "resolve": "^1.6.0"
      },
      "dependencies": {
        "debug": {
          "version": "2.6.9",
          "resolved": "https://registry.npmjs.org/debug/-/debug-2.6.9.tgz",
          "integrity": "sha512-bC7ElrdJaJnPbAP+1EotYvqZsb3ecl5wi6Bfi6BJTUcNowp6cvspg0jXznRTKDjm/E7AdgFBVeAPVMNcKGsHMA==",
          "dev": true,
          "requires": {
            "ms": "2.0.0"
          }
        },
        "doctrine": {
          "version": "1.5.0",
          "resolved": "http://registry.npmjs.org/doctrine/-/doctrine-1.5.0.tgz",
          "integrity": "sha1-N53Ocw9hZvds76TmcHoVmwLFpvo=",
          "dev": true,
          "requires": {
            "esutils": "^2.0.2",
            "isarray": "^1.0.0"
          }
        },
        "find-up": {
          "version": "2.1.0",
          "resolved": "https://registry.npmjs.org/find-up/-/find-up-2.1.0.tgz",
          "integrity": "sha1-RdG35QbHF93UgndaK3eSCjwMV6c=",
          "dev": true,
          "requires": {
            "locate-path": "^2.0.0"
          }
        },
        "isarray": {
          "version": "1.0.0",
          "resolved": "https://registry.npmjs.org/isarray/-/isarray-1.0.0.tgz",
          "integrity": "sha1-u5NdSFgsuhaMBoNJV6VKPgcSTxE=",
          "dev": true
        },
        "load-json-file": {
          "version": "2.0.0",
          "resolved": "http://registry.npmjs.org/load-json-file/-/load-json-file-2.0.0.tgz",
          "integrity": "sha1-eUfkIUmvgNaWy/eXvKq8/h/inKg=",
          "dev": true,
          "requires": {
            "graceful-fs": "^4.1.2",
            "parse-json": "^2.2.0",
            "pify": "^2.0.0",
            "strip-bom": "^3.0.0"
          }
        },
        "path-type": {
          "version": "2.0.0",
          "resolved": "https://registry.npmjs.org/path-type/-/path-type-2.0.0.tgz",
          "integrity": "sha1-8BLMuEFbcJb8LaoQVMPXI4lZTHM=",
          "dev": true,
          "requires": {
            "pify": "^2.0.0"
          }
        },
        "pify": {
          "version": "2.3.0",
          "resolved": "http://registry.npmjs.org/pify/-/pify-2.3.0.tgz",
          "integrity": "sha1-7RQaasBDqEnqWISY59yosVMw6Qw=",
          "dev": true
        },
        "read-pkg": {
          "version": "2.0.0",
          "resolved": "https://registry.npmjs.org/read-pkg/-/read-pkg-2.0.0.tgz",
          "integrity": "sha1-jvHAYjxqbbDcZxPEv6xGMysjaPg=",
          "dev": true,
          "requires": {
            "load-json-file": "^2.0.0",
            "normalize-package-data": "^2.3.2",
            "path-type": "^2.0.0"
          }
        },
        "read-pkg-up": {
          "version": "2.0.0",
          "resolved": "https://registry.npmjs.org/read-pkg-up/-/read-pkg-up-2.0.0.tgz",
          "integrity": "sha1-a3KoBImE4MQeeVEP1en6mbO1Sb4=",
          "dev": true,
          "requires": {
            "find-up": "^2.0.0",
            "read-pkg": "^2.0.0"
          }
        },
        "strip-bom": {
          "version": "3.0.0",
          "resolved": "https://registry.npmjs.org/strip-bom/-/strip-bom-3.0.0.tgz",
          "integrity": "sha1-IzTBjpx1n3vdVv3vfprj1YjmjtM=",
          "dev": true
        }
      }
    },
    "eslint-plugin-node": {
      "version": "7.0.1",
      "resolved": "https://registry.npmjs.org/eslint-plugin-node/-/eslint-plugin-node-7.0.1.tgz",
      "integrity": "sha512-lfVw3TEqThwq0j2Ba/Ckn2ABdwmL5dkOgAux1rvOk6CO7A6yGyPI2+zIxN6FyNkp1X1X/BSvKOceD6mBWSj4Yw==",
      "dev": true,
      "requires": {
        "eslint-plugin-es": "^1.3.1",
        "eslint-utils": "^1.3.1",
        "ignore": "^4.0.2",
        "minimatch": "^3.0.4",
        "resolve": "^1.8.1",
        "semver": "^5.5.0"
      },
      "dependencies": {
        "resolve": {
          "version": "1.8.1",
          "resolved": "https://registry.npmjs.org/resolve/-/resolve-1.8.1.tgz",
          "integrity": "sha512-AicPrAC7Qu1JxPCZ9ZgCZlY35QgFnNqc+0LtbRNxnVw4TXvjQ72wnuL9JQcEBgXkI9JM8MsT9kaQoHcpCRJOYA==",
          "dev": true,
          "requires": {
            "path-parse": "^1.0.5"
          }
        },
        "semver": {
          "version": "5.6.0",
          "resolved": "https://registry.npmjs.org/semver/-/semver-5.6.0.tgz",
          "integrity": "sha512-RS9R6R35NYgQn++fkDWaOmqGoj4Ek9gGs+DPxNUZKuwE183xjJroKvyo1IzVFeXvUrvmALy6FWD5xrdJT25gMg==",
          "dev": true
        }
      }
    },
    "eslint-plugin-promise": {
      "version": "4.0.1",
      "resolved": "https://registry.npmjs.org/eslint-plugin-promise/-/eslint-plugin-promise-4.0.1.tgz",
      "integrity": "sha512-Si16O0+Hqz1gDHsys6RtFRrW7cCTB6P7p3OJmKp3Y3dxpQE2qwOA7d3xnV+0mBmrPoi0RBnxlCKvqu70te6wjg==",
      "dev": true
    },
    "eslint-plugin-standard": {
      "version": "4.0.0",
      "resolved": "https://registry.npmjs.org/eslint-plugin-standard/-/eslint-plugin-standard-4.0.0.tgz",
      "integrity": "sha512-OwxJkR6TQiYMmt1EsNRMe5qG3GsbjlcOhbGUBY4LtavF9DsLaTcoR+j2Tdjqi23oUwKNUqX7qcn5fPStafMdlA==",
      "dev": true
    },
    "eslint-scope": {
      "version": "4.0.0",
      "resolved": "https://registry.npmjs.org/eslint-scope/-/eslint-scope-4.0.0.tgz",
      "integrity": "sha512-1G6UTDi7Jc1ELFwnR58HV4fK9OQK4S6N985f166xqXxpjU6plxFISJa2Ba9KCQuFa8RCnj/lSFJbHo7UFDBnUA==",
      "dev": true,
      "requires": {
        "esrecurse": "^4.1.0",
        "estraverse": "^4.1.1"
      }
    },
    "eslint-utils": {
      "version": "1.3.1",
      "resolved": "https://registry.npmjs.org/eslint-utils/-/eslint-utils-1.3.1.tgz",
      "integrity": "sha512-Z7YjnIldX+2XMcjr7ZkgEsOj/bREONV60qYeB/bjMAqqqZ4zxKyWX+BOUkdmRmA9riiIPVvo5x86m5elviOk0Q==",
      "dev": true
    },
    "eslint-visitor-keys": {
      "version": "1.0.0",
      "resolved": "https://registry.npmjs.org/eslint-visitor-keys/-/eslint-visitor-keys-1.0.0.tgz",
      "integrity": "sha512-qzm/XxIbxm/FHyH341ZrbnMUpe+5Bocte9xkmFMzPMjRaZMcXww+MpBptFvtU+79L362nqiLhekCxCxDPaUMBQ==",
      "dev": true
    },
    "espree": {
      "version": "4.1.0",
      "resolved": "https://registry.npmjs.org/espree/-/espree-4.1.0.tgz",
      "integrity": "sha512-I5BycZW6FCVIub93TeVY1s7vjhP9CY6cXCznIRfiig7nRviKZYdRnj/sHEWC6A7WE9RDWOFq9+7OsWSYz8qv2w==",
      "dev": true,
      "requires": {
        "acorn": "^6.0.2",
        "acorn-jsx": "^5.0.0",
        "eslint-visitor-keys": "^1.0.0"
      }
    },
    "esprima": {
      "version": "4.0.1",
      "resolved": "https://registry.npmjs.org/esprima/-/esprima-4.0.1.tgz",
      "integrity": "sha512-eGuFFw7Upda+g4p+QHvnW0RyTX/SVeJBDM/gCtMARO0cLuT2HcEKnTPvhjV6aGeqrCB/sbNop0Kszm0jsaWU4A==",
      "dev": true
    },
    "esquery": {
      "version": "1.0.1",
      "resolved": "https://registry.npmjs.org/esquery/-/esquery-1.0.1.tgz",
      "integrity": "sha512-SmiyZ5zIWH9VM+SRUReLS5Q8a7GxtRdxEBVZpm98rJM7Sb+A9DVCndXfkeFUd3byderg+EbDkfnevfCwynWaNA==",
      "dev": true,
      "requires": {
        "estraverse": "^4.0.0"
      }
    },
    "esrecurse": {
      "version": "4.2.1",
      "resolved": "https://registry.npmjs.org/esrecurse/-/esrecurse-4.2.1.tgz",
      "integrity": "sha512-64RBB++fIOAXPw3P9cy89qfMlvZEXZkqqJkjqqXIvzP5ezRZjW+lPWjw35UX/3EhUPFYbg5ER4JYgDw4007/DQ==",
      "dev": true,
      "requires": {
        "estraverse": "^4.1.0"
      }
    },
    "estraverse": {
      "version": "4.2.0",
      "resolved": "https://registry.npmjs.org/estraverse/-/estraverse-4.2.0.tgz",
      "integrity": "sha1-De4/7TH81GlhjOc0IJn8GvoL2xM=",
      "dev": true
    },
    "esutils": {
      "version": "2.0.2",
      "resolved": "https://registry.npmjs.org/esutils/-/esutils-2.0.2.tgz",
      "integrity": "sha1-Cr9PHKpbyx96nYrMbepPqqBLrJs="
    },
    "etag": {
      "version": "1.8.1",
      "resolved": "https://registry.npmjs.org/etag/-/etag-1.8.1.tgz",
      "integrity": "sha1-Qa4u62XvpiJorr/qg6x9eSmbCIc=",
      "dev": true
    },
    "eth-block-tracker": {
      "version": "3.0.1",
      "resolved": "https://registry.npmjs.org/eth-block-tracker/-/eth-block-tracker-3.0.1.tgz",
      "integrity": "sha512-WUVxWLuhMmsfenfZvFO5sbl1qFY2IqUlw/FPVmjjdElpqLsZtSG+wPe9Dz7W/sB6e80HgFKknOmKk2eNlznHug==",
      "requires": {
        "eth-query": "^2.1.0",
        "ethereumjs-tx": "^1.3.3",
        "ethereumjs-util": "^5.1.3",
        "ethjs-util": "^0.1.3",
        "json-rpc-engine": "^3.6.0",
        "pify": "^2.3.0",
        "tape": "^4.6.3"
      },
      "dependencies": {
        "pify": {
          "version": "2.3.0",
          "resolved": "https://registry.npmjs.org/pify/-/pify-2.3.0.tgz",
          "integrity": "sha1-7RQaasBDqEnqWISY59yosVMw6Qw="
        }
      }
    },
    "eth-json-rpc-infura": {
      "version": "3.1.2",
      "resolved": "https://registry.npmjs.org/eth-json-rpc-infura/-/eth-json-rpc-infura-3.1.2.tgz",
      "integrity": "sha512-IuK5Iowfs6taluA/3Okmu6EfZcFMq6MQuyrUL1PrCoJstuuBr3TvVeSy3keDyxfbrjFB34nCo538I8G+qMtsbw==",
      "requires": {
        "cross-fetch": "^2.1.1",
        "eth-json-rpc-middleware": "^1.5.0",
        "json-rpc-engine": "^3.4.0",
        "json-rpc-error": "^2.0.0",
        "tape": "^4.8.0"
      }
    },
    "eth-json-rpc-middleware": {
      "version": "1.6.0",
      "resolved": "https://registry.npmjs.org/eth-json-rpc-middleware/-/eth-json-rpc-middleware-1.6.0.tgz",
      "integrity": "sha512-tDVCTlrUvdqHKqivYMjtFZsdD7TtpNLBCfKAcOpaVs7orBMS/A8HWro6dIzNtTZIR05FAbJ3bioFOnZpuCew9Q==",
      "requires": {
        "async": "^2.5.0",
        "eth-query": "^2.1.2",
        "eth-tx-summary": "^3.1.2",
        "ethereumjs-block": "^1.6.0",
        "ethereumjs-tx": "^1.3.3",
        "ethereumjs-util": "^5.1.2",
        "ethereumjs-vm": "^2.1.0",
        "fetch-ponyfill": "^4.0.0",
        "json-rpc-engine": "^3.6.0",
        "json-rpc-error": "^2.0.0",
        "json-stable-stringify": "^1.0.1",
        "promise-to-callback": "^1.0.0",
        "tape": "^4.6.3"
      },
      "dependencies": {
        "ethereum-common": {
          "version": "0.2.0",
          "resolved": "https://registry.npmjs.org/ethereum-common/-/ethereum-common-0.2.0.tgz",
          "integrity": "sha512-XOnAR/3rntJgbCdGhqdaLIxDLWKLmsZOGhHdBKadEr6gEnJLH52k93Ou+TUdFaPN3hJc3isBZBal3U/XZ15abA=="
        },
        "ethereumjs-block": {
          "version": "1.7.1",
          "resolved": "https://registry.npmjs.org/ethereumjs-block/-/ethereumjs-block-1.7.1.tgz",
          "integrity": "sha512-B+sSdtqm78fmKkBq78/QLKJbu/4Ts4P2KFISdgcuZUPDm9x+N7qgBPIIFUGbaakQh8bzuquiRVbdmvPKqbILRg==",
          "requires": {
            "async": "^2.0.1",
            "ethereum-common": "0.2.0",
            "ethereumjs-tx": "^1.2.2",
            "ethereumjs-util": "^5.0.0",
            "merkle-patricia-tree": "^2.1.2"
          }
        }
      }
    },
    "eth-lib": {
      "version": "0.1.27",
      "resolved": "https://registry.npmjs.org/eth-lib/-/eth-lib-0.1.27.tgz",
      "integrity": "sha512-B8czsfkJYzn2UIEMwjc7Mbj+Cy72V+/OXH/tb44LV8jhrjizQJJ325xMOMyk3+ETa6r6oi0jsUY14+om8mQMWA==",
      "dev": true,
      "requires": {
        "bn.js": "^4.11.6",
        "elliptic": "^6.4.0",
        "keccakjs": "^0.2.1",
        "nano-json-stream-parser": "^0.1.2",
        "servify": "^0.1.12",
        "ws": "^3.0.0",
        "xhr-request-promise": "^0.1.2"
      }
    },
    "eth-query": {
      "version": "2.1.2",
      "resolved": "https://registry.npmjs.org/eth-query/-/eth-query-2.1.2.tgz",
      "integrity": "sha1-1nQdkAAQa1FRDHLbktY2VFam2l4=",
      "requires": {
        "json-rpc-random-id": "^1.0.0",
        "xtend": "^4.0.1"
      }
    },
    "eth-sig-util": {
      "version": "2.0.2",
      "resolved": "https://registry.npmjs.org/eth-sig-util/-/eth-sig-util-2.0.2.tgz",
      "integrity": "sha512-tB6E8jf/aZQ943bo3+iojl8xRe3Jzcl+9OT6v8K7kWis6PdIX19SB2vYvN849cB9G9m/XLjYFK381SgdbsnpTA==",
      "requires": {
        "ethereumjs-abi": "0.6.5",
        "ethereumjs-util": "^5.1.1"
      }
    },
    "eth-tx-summary": {
      "version": "3.2.3",
      "resolved": "https://registry.npmjs.org/eth-tx-summary/-/eth-tx-summary-3.2.3.tgz",
      "integrity": "sha512-1gZpA5fKarJOVSb5OUlPnhDQuIazqAkI61zlVvf5LdG47nEgw+/qhyZnuj3CUdE/TLTKuRzPLeyXLjaB4qWTRQ==",
      "requires": {
        "async": "^2.1.2",
        "bn.js": "^4.11.8",
        "clone": "^2.0.0",
        "concat-stream": "^1.5.1",
        "end-of-stream": "^1.1.0",
        "eth-query": "^2.0.2",
        "ethereumjs-block": "^1.4.1",
        "ethereumjs-tx": "^1.1.1",
        "ethereumjs-util": "^5.0.1",
        "ethereumjs-vm": "2.3.4",
        "through2": "^2.0.3",
        "treeify": "^1.0.1",
        "web3-provider-engine": "^13.3.2"
      },
      "dependencies": {
        "camelcase": {
          "version": "3.0.0",
          "resolved": "https://registry.npmjs.org/camelcase/-/camelcase-3.0.0.tgz",
          "integrity": "sha1-MvxLn82vhF/N9+c7uXysImHwqwo="
        },
        "cliui": {
          "version": "3.2.0",
          "resolved": "https://registry.npmjs.org/cliui/-/cliui-3.2.0.tgz",
          "integrity": "sha1-EgYBU3qRbSmUD5NNo7SNWFo5IT0=",
          "requires": {
            "string-width": "^1.0.1",
            "strip-ansi": "^3.0.1",
            "wrap-ansi": "^2.0.0"
          }
        },
        "eth-block-tracker": {
          "version": "2.3.1",
          "resolved": "https://registry.npmjs.org/eth-block-tracker/-/eth-block-tracker-2.3.1.tgz",
          "integrity": "sha512-NamWuMBIl8kmkJFVj8WzGatySTzQPQag4Xr677yFxdVtIxACFbL/dQowk0MzEqIKk93U1TwY3MjVU6mOcwZnKA==",
          "requires": {
            "async-eventemitter": "github:ahultgren/async-eventemitter#fa06e39e56786ba541c180061dbf2c0a5bbf951c",
            "eth-query": "^2.1.0",
            "ethereumjs-tx": "^1.3.3",
            "ethereumjs-util": "^5.1.3",
            "ethjs-util": "^0.1.3",
            "json-rpc-engine": "^3.6.0",
            "pify": "^2.3.0",
            "tape": "^4.6.3"
          },
          "dependencies": {
            "async-eventemitter": {
              "version": "github:ahultgren/async-eventemitter#fa06e39e56786ba541c180061dbf2c0a5bbf951c",
              "from": "github:ahultgren/async-eventemitter#fa06e39e56786ba541c180061dbf2c0a5bbf951c",
              "requires": {
                "async": "^2.4.0"
              }
            }
          }
        },
        "eth-sig-util": {
          "version": "1.4.2",
          "resolved": "https://registry.npmjs.org/eth-sig-util/-/eth-sig-util-1.4.2.tgz",
          "integrity": "sha1-jZWCAsftuq6Dlwf7pvCf8ydgYhA=",
          "requires": {
            "ethereumjs-abi": "git+https://github.com/ethereumjs/ethereumjs-abi.git#2863c40e0982acfc0b7163f0285d4c56427c7799",
            "ethereumjs-util": "^5.1.1"
          },
          "dependencies": {
            "ethereumjs-abi": {
              "version": "git+https://github.com/ethereumjs/ethereumjs-abi.git#2863c40e0982acfc0b7163f0285d4c56427c7799",
              "from": "git+https://github.com/ethereumjs/ethereumjs-abi.git#2863c40e0982acfc0b7163f0285d4c56427c7799",
              "requires": {
                "bn.js": "^4.10.0",
                "ethereumjs-util": "^5.0.0"
              }
            }
          }
        },
        "ethereum-common": {
          "version": "0.2.0",
          "resolved": "https://registry.npmjs.org/ethereum-common/-/ethereum-common-0.2.0.tgz",
          "integrity": "sha512-XOnAR/3rntJgbCdGhqdaLIxDLWKLmsZOGhHdBKadEr6gEnJLH52k93Ou+TUdFaPN3hJc3isBZBal3U/XZ15abA=="
        },
        "ethereumjs-abi": {
          "version": "git+https://github.com/ethereumjs/ethereumjs-abi.git#2863c40e0982acfc0b7163f0285d4c56427c7799",
          "from": "git+https://github.com/ethereumjs/ethereumjs-abi.git",
          "requires": {
            "bn.js": "^4.10.0",
            "ethereumjs-util": "^5.0.0"
          }
        },
        "ethereumjs-block": {
          "version": "1.7.1",
          "resolved": "https://registry.npmjs.org/ethereumjs-block/-/ethereumjs-block-1.7.1.tgz",
          "integrity": "sha512-B+sSdtqm78fmKkBq78/QLKJbu/4Ts4P2KFISdgcuZUPDm9x+N7qgBPIIFUGbaakQh8bzuquiRVbdmvPKqbILRg==",
          "requires": {
            "async": "^2.0.1",
            "ethereum-common": "0.2.0",
            "ethereumjs-tx": "^1.2.2",
            "ethereumjs-util": "^5.0.0",
            "merkle-patricia-tree": "^2.1.2"
          }
        },
        "ethereumjs-vm": {
          "version": "2.3.4",
          "resolved": "http://registry.npmjs.org/ethereumjs-vm/-/ethereumjs-vm-2.3.4.tgz",
          "integrity": "sha512-Y4SlzNDqxrCO58jhp98HdnZVdjOqB+HC0hoU+N/DEp1aU+hFkRX/nru5F7/HkQRPIlA6aJlQp/xIA6xZs1kspw==",
          "requires": {
            "async": "^2.1.2",
            "async-eventemitter": "^0.2.2",
            "ethereum-common": "0.2.0",
            "ethereumjs-account": "^2.0.3",
            "ethereumjs-block": "~1.7.0",
            "ethereumjs-util": "^5.1.3",
            "fake-merkle-patricia-tree": "^1.0.1",
            "functional-red-black-tree": "^1.0.1",
            "merkle-patricia-tree": "^2.1.2",
            "rustbn.js": "~0.1.1",
            "safe-buffer": "^5.1.1"
          }
        },
        "fs-extra": {
          "version": "0.30.0",
          "resolved": "http://registry.npmjs.org/fs-extra/-/fs-extra-0.30.0.tgz",
          "integrity": "sha1-8jP/zAjU2n1DLapEl3aYnbHfk/A=",
          "requires": {
            "graceful-fs": "^4.1.2",
            "jsonfile": "^2.1.0",
            "klaw": "^1.0.0",
            "path-is-absolute": "^1.0.0",
            "rimraf": "^2.2.8"
          }
        },
        "os-locale": {
          "version": "1.4.0",
          "resolved": "http://registry.npmjs.org/os-locale/-/os-locale-1.4.0.tgz",
          "integrity": "sha1-IPnxeuKe00XoveWDsT0gCYA8FNk=",
          "requires": {
            "lcid": "^1.0.0"
          }
        },
        "pify": {
          "version": "2.3.0",
          "resolved": "https://registry.npmjs.org/pify/-/pify-2.3.0.tgz",
          "integrity": "sha1-7RQaasBDqEnqWISY59yosVMw6Qw="
        },
        "require-from-string": {
          "version": "1.2.1",
          "resolved": "https://registry.npmjs.org/require-from-string/-/require-from-string-1.2.1.tgz",
          "integrity": "sha1-UpyczvJzgK3+yaL5ZbZJu+5jZBg="
        },
        "rustbn.js": {
          "version": "0.1.2",
          "resolved": "https://registry.npmjs.org/rustbn.js/-/rustbn.js-0.1.2.tgz",
          "integrity": "sha512-bAkNqSHYdJdFsBC7Z11JgzYktL31HIpB2o70jZcGiL1U1TVtPyvaVhDrGWwS8uZtaqwW2k6NOPGZCqW/Dgh5Lg=="
        },
        "solc": {
          "version": "0.4.25",
          "resolved": "https://registry.npmjs.org/solc/-/solc-0.4.25.tgz",
          "integrity": "sha512-jU1YygRVy6zatgXrLY2rRm7HW1d7a8CkkEgNJwvH2VLpWhMFsMdWcJn6kUqZwcSz/Vm+w89dy7Z/aB5p6AFTrg==",
          "requires": {
            "fs-extra": "^0.30.0",
            "memorystream": "^0.3.1",
            "require-from-string": "^1.1.0",
            "semver": "^5.3.0",
            "yargs": "^4.7.1"
          }
        },
        "web3-provider-engine": {
          "version": "13.8.0",
          "resolved": "https://registry.npmjs.org/web3-provider-engine/-/web3-provider-engine-13.8.0.tgz",
          "integrity": "sha512-fZXhX5VWwWpoFfrfocslyg6P7cN3YWPG/ASaevNfeO80R+nzgoPUBXcWQekSGSsNDkeRTis4aMmpmofYf1TNtQ==",
          "requires": {
            "async": "^2.5.0",
            "clone": "^2.0.0",
            "eth-block-tracker": "^2.2.2",
            "eth-sig-util": "^1.4.2",
            "ethereumjs-block": "^1.2.2",
            "ethereumjs-tx": "^1.2.0",
            "ethereumjs-util": "^5.1.1",
            "ethereumjs-vm": "^2.0.2",
            "fetch-ponyfill": "^4.0.0",
            "json-rpc-error": "^2.0.0",
            "json-stable-stringify": "^1.0.1",
            "promise-to-callback": "^1.0.0",
            "readable-stream": "^2.2.9",
            "request": "^2.67.0",
            "semaphore": "^1.0.3",
            "solc": "^0.4.2",
            "tape": "^4.4.0",
            "xhr": "^2.2.0",
            "xtend": "^4.0.1"
          }
        },
        "which-module": {
          "version": "1.0.0",
          "resolved": "https://registry.npmjs.org/which-module/-/which-module-1.0.0.tgz",
          "integrity": "sha1-u6Y8qGGUiZT/MHc2CJ47lgJsKk8="
        },
        "yargs": {
          "version": "4.8.1",
          "resolved": "http://registry.npmjs.org/yargs/-/yargs-4.8.1.tgz",
          "integrity": "sha1-wMQpJMpKqmsObaFznfshZDn53cA=",
          "requires": {
            "cliui": "^3.2.0",
            "decamelize": "^1.1.1",
            "get-caller-file": "^1.0.1",
            "lodash.assign": "^4.0.3",
            "os-locale": "^1.4.0",
            "read-pkg-up": "^1.0.1",
            "require-directory": "^2.1.1",
            "require-main-filename": "^1.0.1",
            "set-blocking": "^2.0.0",
            "string-width": "^1.0.1",
            "which-module": "^1.0.0",
            "window-size": "^0.2.0",
            "y18n": "^3.2.1",
            "yargs-parser": "^2.4.1"
          }
        },
        "yargs-parser": {
          "version": "2.4.1",
          "resolved": "http://registry.npmjs.org/yargs-parser/-/yargs-parser-2.4.1.tgz",
          "integrity": "sha1-hVaN488VD/SfpRgl8DqMiA3cxcQ=",
          "requires": {
            "camelcase": "^3.0.0",
            "lodash.assign": "^4.0.6"
          }
        }
      }
    },
    "ethereum-common": {
      "version": "0.0.18",
      "resolved": "https://registry.npmjs.org/ethereum-common/-/ethereum-common-0.0.18.tgz",
      "integrity": "sha1-L9w1dvIykDNYl26znaeDIT/5Uj8="
    },
    "ethereumjs-abi": {
      "version": "0.6.5",
      "resolved": "https://registry.npmjs.org/ethereumjs-abi/-/ethereumjs-abi-0.6.5.tgz",
      "integrity": "sha1-WmN+8Wq0NHP6cqKa2QhxQFs/UkE=",
      "requires": {
        "bn.js": "^4.10.0",
        "ethereumjs-util": "^4.3.0"
      },
      "dependencies": {
        "ethereumjs-util": {
          "version": "4.5.0",
          "resolved": "https://registry.npmjs.org/ethereumjs-util/-/ethereumjs-util-4.5.0.tgz",
          "integrity": "sha1-PpQosxfuvaPXJg2FT93alUsfG8Y=",
          "requires": {
            "bn.js": "^4.8.0",
            "create-hash": "^1.1.2",
            "keccakjs": "^0.2.0",
            "rlp": "^2.0.0",
            "secp256k1": "^3.0.1"
          }
        }
      }
    },
    "ethereumjs-account": {
      "version": "2.0.5",
      "resolved": "https://registry.npmjs.org/ethereumjs-account/-/ethereumjs-account-2.0.5.tgz",
      "integrity": "sha512-bgDojnXGjhMwo6eXQC0bY6UK2liSFUSMwwylOmQvZbSl/D7NXQ3+vrGO46ZeOgjGfxXmgIeVNDIiHw7fNZM4VA==",
      "requires": {
        "ethereumjs-util": "^5.0.0",
        "rlp": "^2.0.0",
        "safe-buffer": "^5.1.1"
      }
    },
    "ethereumjs-block": {
<<<<<<< HEAD
      "version": "2.1.0",
      "resolved": "https://registry.npmjs.org/ethereumjs-block/-/ethereumjs-block-2.1.0.tgz",
      "integrity": "sha512-ip+x4/7hUInX+TQfhEKsQh9MJK1Dbjp4AuPjf1UdX3udAV4beYD4EMCNIPzBLCsGS8WQZYXLpo83tVTISYNpow==",
=======
      "version": "1.2.2",
      "resolved": "https://registry.npmjs.org/ethereumjs-block/-/ethereumjs-block-1.2.2.tgz",
      "integrity": "sha1-LsdTSlkCG47JuDww5JaQxuuu3aE=",
>>>>>>> e2755ae5
      "requires": {
        "async": "^2.0.1",
        "ethereumjs-common": "^0.6.0",
        "ethereumjs-tx": "^1.2.2",
        "ethereumjs-util": "^5.0.0",
        "merkle-patricia-tree": "^2.1.2"
<<<<<<< HEAD
      }
    },
    "ethereumjs-common": {
      "version": "0.6.1",
      "resolved": "https://registry.npmjs.org/ethereumjs-common/-/ethereumjs-common-0.6.1.tgz",
      "integrity": "sha512-4jOrfDu9qOBTTGGb3zrfT1tE1Hyc6a8LJpEk0Vk9AYlLkBY7crjVICyJpRvjNI+KLDMpMITMw3eWVZOLMtZdhw=="
=======
      },
      "dependencies": {
        "async": {
          "version": "1.5.2",
          "resolved": "https://registry.npmjs.org/async/-/async-1.5.2.tgz",
          "integrity": "sha1-7GphrlZIDAw8skHJVhjiCJL5Zyo="
        },
        "ethereumjs-util": {
          "version": "4.5.0",
          "resolved": "https://registry.npmjs.org/ethereumjs-util/-/ethereumjs-util-4.5.0.tgz",
          "integrity": "sha1-PpQosxfuvaPXJg2FT93alUsfG8Y=",
          "requires": {
            "bn.js": "^4.8.0",
            "create-hash": "^1.1.2",
            "keccakjs": "^0.2.0",
            "rlp": "^2.0.0",
            "secp256k1": "^3.0.1"
          }
        }
      }
    },
    "ethereumjs-common": {
      "version": "0.6.0",
      "resolved": "https://registry.npmjs.org/ethereumjs-common/-/ethereumjs-common-0.6.0.tgz",
      "integrity": "sha512-KN1BScZ6bMUIBMP7a2hNJYhpcY/TvXxU/9B0t9xOyytheIWOaJynVLwStma/oHICIlStSmfbwLvP0CPbek+IXQ=="
>>>>>>> e2755ae5
    },
    "ethereumjs-tx": {
      "version": "1.3.7",
      "resolved": "https://registry.npmjs.org/ethereumjs-tx/-/ethereumjs-tx-1.3.7.tgz",
      "integrity": "sha512-wvLMxzt1RPhAQ9Yi3/HKZTn0FZYpnsmQdbKYfUUpi4j1SEIcbkd9tndVjcPrufY3V7j2IebOpC00Zp2P/Ay2kA==",
      "requires": {
        "ethereum-common": "^0.0.18",
        "ethereumjs-util": "^5.0.0"
      }
    },
    "ethereumjs-util": {
      "version": "5.2.0",
      "resolved": "https://registry.npmjs.org/ethereumjs-util/-/ethereumjs-util-5.2.0.tgz",
      "integrity": "sha512-CJAKdI0wgMbQFLlLRtZKGcy/L6pzVRgelIZqRqNbuVFM3K9VEnyfbcvz0ncWMRNCe4kaHWjwRYQcYMucmwsnWA==",
      "requires": {
        "bn.js": "^4.11.0",
        "create-hash": "^1.1.2",
        "ethjs-util": "^0.1.3",
        "keccak": "^1.0.2",
        "rlp": "^2.0.0",
        "safe-buffer": "^5.1.1",
        "secp256k1": "^3.0.1"
      }
    },
    "ethereumjs-vm": {
      "version": "2.5.0",
      "resolved": "https://registry.npmjs.org/ethereumjs-vm/-/ethereumjs-vm-2.5.0.tgz",
      "integrity": "sha512-Cp1do4J2FIJFnbofqLsKb/aoZKG+Q8NBIbTa1qwZPQkQxzeR3DZVpFk/VbE1EUO6Ha0kSClJ1jzfj07z3cScSQ==",
      "requires": {
        "async": "^2.1.2",
        "async-eventemitter": "^0.2.2",
        "ethereumjs-account": "^2.0.3",
        "ethereumjs-block": "~2.1.0",
        "ethereumjs-common": "^0.6.0",
        "ethereumjs-util": "^6.0.0",
        "fake-merkle-patricia-tree": "^1.0.1",
        "functional-red-black-tree": "^1.0.1",
        "merkle-patricia-tree": "^2.1.2",
        "rustbn.js": "~0.2.0",
        "safe-buffer": "^5.1.1"
      },
      "dependencies": {
        "ethereumjs-block": {
          "version": "2.1.0",
          "resolved": "https://registry.npmjs.org/ethereumjs-block/-/ethereumjs-block-2.1.0.tgz",
          "integrity": "sha512-ip+x4/7hUInX+TQfhEKsQh9MJK1Dbjp4AuPjf1UdX3udAV4beYD4EMCNIPzBLCsGS8WQZYXLpo83tVTISYNpow==",
          "requires": {
            "async": "^2.0.1",
            "ethereumjs-common": "^0.6.0",
            "ethereumjs-tx": "^1.2.2",
            "ethereumjs-util": "^5.0.0",
            "merkle-patricia-tree": "^2.1.2"
          },
          "dependencies": {
            "ethereumjs-util": {
              "version": "5.2.0",
              "resolved": "https://registry.npmjs.org/ethereumjs-util/-/ethereumjs-util-5.2.0.tgz",
              "integrity": "sha512-CJAKdI0wgMbQFLlLRtZKGcy/L6pzVRgelIZqRqNbuVFM3K9VEnyfbcvz0ncWMRNCe4kaHWjwRYQcYMucmwsnWA==",
              "requires": {
                "bn.js": "^4.11.0",
                "create-hash": "^1.1.2",
                "ethjs-util": "^0.1.3",
                "keccak": "^1.0.2",
                "rlp": "^2.0.0",
                "safe-buffer": "^5.1.1",
                "secp256k1": "^3.0.1"
              }
            }
          }
        },
        "ethereumjs-util": {
          "version": "6.0.0",
          "resolved": "https://registry.npmjs.org/ethereumjs-util/-/ethereumjs-util-6.0.0.tgz",
          "integrity": "sha512-E3yKUyl0Fs95nvTFQZe/ZSNcofhDzUsDlA5y2uoRmf1+Ec7gpGhNCsgKkZBRh7Br5op8mJcYF/jFbmjj909+nQ==",
          "requires": {
            "bn.js": "^4.11.0",
            "create-hash": "^1.1.2",
            "ethjs-util": "^0.1.6",
            "keccak": "^1.0.2",
            "rlp": "^2.0.0",
            "safe-buffer": "^5.1.1",
            "secp256k1": "^3.0.1"
          }
        },
        "ethereumjs-common": {
          "version": "0.4.1",
          "resolved": "https://registry.npmjs.org/ethereumjs-common/-/ethereumjs-common-0.4.1.tgz",
          "integrity": "sha512-ywYGsOeGCsMNWso5Y4GhjWI24FJv9FK7+VyVKiQgXg8ZRDPXJ7F/kJ1CnjtkjTvDF4e0yqU+FWswlqR3bmZQ9Q=="
        }
      }
    },
    "ethereumjs-wallet": {
      "version": "0.6.2",
      "resolved": "https://registry.npmjs.org/ethereumjs-wallet/-/ethereumjs-wallet-0.6.2.tgz",
      "integrity": "sha512-DHEKPV9lYORM7dL8602dkb+AgdfzCYz2lxpdYQoD3OwG355LLDuivW9rGuLpDMCry/ORyBYV6n+QCo/71SwACg==",
      "dev": true,
      "optional": true,
      "requires": {
        "aes-js": "^3.1.1",
        "bs58check": "^2.1.2",
        "ethereumjs-util": "^5.2.0",
        "hdkey": "^1.0.0",
        "safe-buffer": "^5.1.2",
        "scrypt.js": "^0.2.0",
        "utf8": "^3.0.0",
        "uuid": "^3.3.2"
      }
    },
    "ethers": {
      "version": "4.0.18",
      "resolved": "https://registry.npmjs.org/ethers/-/ethers-4.0.18.tgz",
      "integrity": "sha512-yz4CTgDjPeIrYEarT4lNE/7A7t0XWj5xiOu+8RmHj26S4py+6iW6NlzmukH1K670QsxFmFdp9FiukNiD0SO76w==",
      "dev": true,
      "requires": {
        "@types/node": "^10.3.2",
        "aes-js": "3.0.0",
        "bn.js": "^4.4.0",
        "elliptic": "6.3.3",
        "hash.js": "1.1.3",
        "js-sha3": "0.5.7",
        "scrypt-js": "2.0.4",
        "setimmediate": "1.0.4",
        "uuid": "2.0.1",
        "xmlhttprequest": "1.8.0"
      },
      "dependencies": {
        "aes-js": {
          "version": "3.0.0",
          "resolved": "https://registry.npmjs.org/aes-js/-/aes-js-3.0.0.tgz",
          "integrity": "sha1-4h3xCtbCBTKVvLuNq0Cwnb6ofk0=",
          "dev": true
        },
        "elliptic": {
          "version": "6.3.3",
          "resolved": "https://registry.npmjs.org/elliptic/-/elliptic-6.3.3.tgz",
          "integrity": "sha1-VILZZG1UvLif19mU/J4ulWiHbj8=",
          "dev": true,
          "requires": {
            "bn.js": "^4.4.0",
            "brorand": "^1.0.1",
            "hash.js": "^1.0.0",
            "inherits": "^2.0.1"
          }
        },
        "hash.js": {
          "version": "1.1.3",
          "resolved": "https://registry.npmjs.org/hash.js/-/hash.js-1.1.3.tgz",
          "integrity": "sha512-/UETyP0W22QILqS+6HowevwhEFJ3MBJnwTf75Qob9Wz9t0DPuisL8kW8YZMK62dHAKE1c1p+gY1TtOLY+USEHA==",
          "dev": true,
          "requires": {
            "inherits": "^2.0.3",
            "minimalistic-assert": "^1.0.0"
          }
        },
        "js-sha3": {
          "version": "0.5.7",
          "resolved": "https://registry.npmjs.org/js-sha3/-/js-sha3-0.5.7.tgz",
          "integrity": "sha1-DU/9gALVMzqrr0oj7tL2N0yfKOc=",
          "dev": true
        },
        "setimmediate": {
          "version": "1.0.4",
          "resolved": "https://registry.npmjs.org/setimmediate/-/setimmediate-1.0.4.tgz",
          "integrity": "sha1-IOgd5iLUoCWIzgyNqJc8vPHTE48=",
          "dev": true
        },
        "uuid": {
          "version": "2.0.1",
          "resolved": "http://registry.npmjs.org/uuid/-/uuid-2.0.1.tgz",
          "integrity": "sha1-wqMN7bPlNdcsz4LjQ5QaULqFM6w=",
          "dev": true
        }
      }
    },
    "ethjs-unit": {
      "version": "0.1.6",
      "resolved": "https://registry.npmjs.org/ethjs-unit/-/ethjs-unit-0.1.6.tgz",
      "integrity": "sha1-xmWSHkduh7ziqdWIpv4EBbLEFpk=",
      "dev": true,
      "requires": {
        "bn.js": "4.11.6",
        "number-to-bn": "1.7.0"
      },
      "dependencies": {
        "bn.js": {
          "version": "4.11.6",
          "resolved": "https://registry.npmjs.org/bn.js/-/bn.js-4.11.6.tgz",
          "integrity": "sha1-UzRK2xRhehP26N0s4okF0cC6MhU=",
          "dev": true
        }
      }
    },
    "ethjs-util": {
      "version": "0.1.6",
      "resolved": "https://registry.npmjs.org/ethjs-util/-/ethjs-util-0.1.6.tgz",
      "integrity": "sha512-CUnVOQq7gSpDHZVVrQW8ExxUETWrnrvXYvYz55wOU8Uj4VCgw56XC2B/fVqQN+f7gmrnRHSLVnFAwsCuNwji8w==",
      "requires": {
        "is-hex-prefixed": "1.0.0",
        "strip-hex-prefix": "1.0.0"
      }
    },
    "eventemitter3": {
      "version": "1.1.1",
      "resolved": "https://registry.npmjs.org/eventemitter3/-/eventemitter3-1.1.1.tgz",
      "integrity": "sha1-R3hr2qCHyvext15zq8XH1UAVjNA=",
      "dev": true
    },
    "events": {
      "version": "3.0.0",
      "resolved": "https://registry.npmjs.org/events/-/events-3.0.0.tgz",
      "integrity": "sha512-Dc381HFWJzEOhQ+d8pkNon++bk9h6cdAoAj4iE6Q4y6xgTzySWXlKn05/TVNpjnfRqi/X0EpJEJohPjNI3zpVA=="
    },
    "evp_bytestokey": {
      "version": "1.0.3",
      "resolved": "https://registry.npmjs.org/evp_bytestokey/-/evp_bytestokey-1.0.3.tgz",
      "integrity": "sha512-/f2Go4TognH/KvCISP7OUsHn85hT9nUkxxA9BEWxFn+Oj9o8ZNLm/40hdlgSLyuOimsrTKLUMEorQexp/aPQeA==",
      "requires": {
        "md5.js": "^1.3.4",
        "safe-buffer": "^5.1.1"
      }
    },
    "execa": {
      "version": "1.0.0",
      "resolved": "https://registry.npmjs.org/execa/-/execa-1.0.0.tgz",
      "integrity": "sha512-adbxcyWV46qiHyvSp50TKt05tB4tK3HcmF7/nxfAdhnox83seTDbwnaqKO4sXRy7roHAIFqJP/Rw/AuEbX61LA==",
      "dev": true,
      "requires": {
        "cross-spawn": "^6.0.0",
        "get-stream": "^4.0.0",
        "is-stream": "^1.1.0",
        "npm-run-path": "^2.0.0",
        "p-finally": "^1.0.0",
        "signal-exit": "^3.0.0",
        "strip-eof": "^1.0.0"
      },
      "dependencies": {
        "get-stream": {
          "version": "4.1.0",
          "resolved": "https://registry.npmjs.org/get-stream/-/get-stream-4.1.0.tgz",
          "integrity": "sha512-GMat4EJ5161kIy2HevLlr4luNjBgvmj413KaQA7jt4V8B4RDsfpHk7WQ9GVqfYyyx8OS/L66Kox+rJRNklLK7w==",
          "dev": true,
          "requires": {
            "pump": "^3.0.0"
          }
        }
      }
    },
    "expand-brackets": {
      "version": "2.1.4",
      "resolved": "https://registry.npmjs.org/expand-brackets/-/expand-brackets-2.1.4.tgz",
      "integrity": "sha1-t3c14xXOMPa27/D4OwQVGiJEliI=",
      "dev": true,
      "requires": {
        "debug": "^2.3.3",
        "define-property": "^0.2.5",
        "extend-shallow": "^2.0.1",
        "posix-character-classes": "^0.1.0",
        "regex-not": "^1.0.0",
        "snapdragon": "^0.8.1",
        "to-regex": "^3.0.1"
      },
      "dependencies": {
        "debug": {
          "version": "2.6.9",
          "resolved": "https://registry.npmjs.org/debug/-/debug-2.6.9.tgz",
          "integrity": "sha512-bC7ElrdJaJnPbAP+1EotYvqZsb3ecl5wi6Bfi6BJTUcNowp6cvspg0jXznRTKDjm/E7AdgFBVeAPVMNcKGsHMA==",
          "dev": true,
          "requires": {
            "ms": "2.0.0"
          }
        },
        "define-property": {
          "version": "0.2.5",
          "resolved": "https://registry.npmjs.org/define-property/-/define-property-0.2.5.tgz",
          "integrity": "sha1-w1se+RjsPJkPmlvFe+BKrOxcgRY=",
          "dev": true,
          "requires": {
            "is-descriptor": "^0.1.0"
          }
        },
        "extend-shallow": {
          "version": "2.0.1",
          "resolved": "https://registry.npmjs.org/extend-shallow/-/extend-shallow-2.0.1.tgz",
          "integrity": "sha1-Ua99YUrZqfYQ6huvu5idaxxWiQ8=",
          "dev": true,
          "requires": {
            "is-extendable": "^0.1.0"
          }
        }
      }
    },
    "express": {
      "version": "4.16.4",
      "resolved": "https://registry.npmjs.org/express/-/express-4.16.4.tgz",
      "integrity": "sha512-j12Uuyb4FMrd/qQAm6uCHAkPtO8FDTRJZBDd5D2KOL2eLaz1yUNdUB/NOIyq0iU4q4cFarsUCrnFDPBcnksuOg==",
      "dev": true,
      "requires": {
        "accepts": "~1.3.5",
        "array-flatten": "1.1.1",
        "body-parser": "1.18.3",
        "content-disposition": "0.5.2",
        "content-type": "~1.0.4",
        "cookie": "0.3.1",
        "cookie-signature": "1.0.6",
        "debug": "2.6.9",
        "depd": "~1.1.2",
        "encodeurl": "~1.0.2",
        "escape-html": "~1.0.3",
        "etag": "~1.8.1",
        "finalhandler": "1.1.1",
        "fresh": "0.5.2",
        "merge-descriptors": "1.0.1",
        "methods": "~1.1.2",
        "on-finished": "~2.3.0",
        "parseurl": "~1.3.2",
        "path-to-regexp": "0.1.7",
        "proxy-addr": "~2.0.4",
        "qs": "6.5.2",
        "range-parser": "~1.2.0",
        "safe-buffer": "5.1.2",
        "send": "0.16.2",
        "serve-static": "1.13.2",
        "setprototypeof": "1.1.0",
        "statuses": "~1.4.0",
        "type-is": "~1.6.16",
        "utils-merge": "1.0.1",
        "vary": "~1.1.2"
      },
      "dependencies": {
        "debug": {
          "version": "2.6.9",
          "resolved": "https://registry.npmjs.org/debug/-/debug-2.6.9.tgz",
          "integrity": "sha512-bC7ElrdJaJnPbAP+1EotYvqZsb3ecl5wi6Bfi6BJTUcNowp6cvspg0jXznRTKDjm/E7AdgFBVeAPVMNcKGsHMA==",
          "dev": true,
          "requires": {
            "ms": "2.0.0"
          }
        },
        "statuses": {
          "version": "1.4.0",
          "resolved": "https://registry.npmjs.org/statuses/-/statuses-1.4.0.tgz",
          "integrity": "sha512-zhSCtt8v2NDrRlPQpCNtw/heZLtfUDqxBM1udqikb/Hbk52LK4nQSwr10u77iopCW5LsyHpuXS0GnEc48mLeew==",
          "dev": true
        }
      }
    },
    "extend": {
      "version": "3.0.2",
      "resolved": "https://registry.npmjs.org/extend/-/extend-3.0.2.tgz",
      "integrity": "sha512-fjquC59cD7CyW6urNXK0FBufkZcoiGG80wTuPujX590cB5Ttln20E2UB4S/WARVqhXffZl2LNgS+gQdPIIim/g=="
    },
    "extend-shallow": {
      "version": "3.0.2",
      "resolved": "https://registry.npmjs.org/extend-shallow/-/extend-shallow-3.0.2.tgz",
      "integrity": "sha1-Jqcarwc7OfshJxcnRhMcJwQCjbg=",
      "dev": true,
      "requires": {
        "assign-symbols": "^1.0.0",
        "is-extendable": "^1.0.1"
      },
      "dependencies": {
        "is-extendable": {
          "version": "1.0.1",
          "resolved": "https://registry.npmjs.org/is-extendable/-/is-extendable-1.0.1.tgz",
          "integrity": "sha512-arnXMxT1hhoKo9k1LZdmlNyJdDDfy2v0fXjFlmok4+i8ul/6WlbVge9bhM74OpNPQPMGUToDtz+KXa1PneJxOA==",
          "dev": true,
          "requires": {
            "is-plain-object": "^2.0.4"
          }
        }
      }
    },
    "external-editor": {
      "version": "3.0.3",
      "resolved": "https://registry.npmjs.org/external-editor/-/external-editor-3.0.3.tgz",
      "integrity": "sha512-bn71H9+qWoOQKyZDo25mOMVpSmXROAsTJVVVYzrrtol3d4y+AsKjf4Iwl2Q+IuT0kFSQ1qo166UuIwqYq7mGnA==",
      "dev": true,
      "requires": {
        "chardet": "^0.7.0",
        "iconv-lite": "^0.4.24",
        "tmp": "^0.0.33"
      },
      "dependencies": {
        "iconv-lite": {
          "version": "0.4.24",
          "resolved": "https://registry.npmjs.org/iconv-lite/-/iconv-lite-0.4.24.tgz",
          "integrity": "sha512-v3MXnZAcvnywkTUEZomIActle7RXXeedOR31wwl7VlyoXO4Qi9arvSenNQWne1TcRwhCL1HwLI21bEqdpj8/rA==",
          "dev": true,
          "requires": {
            "safer-buffer": ">= 2.1.2 < 3"
          }
        }
      }
    },
    "extglob": {
      "version": "2.0.4",
      "resolved": "https://registry.npmjs.org/extglob/-/extglob-2.0.4.tgz",
      "integrity": "sha512-Nmb6QXkELsuBr24CJSkilo6UHHgbekK5UiZgfE6UHD3Eb27YC6oD+bhcT+tJ6cl8dmsgdQxnWlcry8ksBIBLpw==",
      "dev": true,
      "requires": {
        "array-unique": "^0.3.2",
        "define-property": "^1.0.0",
        "expand-brackets": "^2.1.4",
        "extend-shallow": "^2.0.1",
        "fragment-cache": "^0.2.1",
        "regex-not": "^1.0.0",
        "snapdragon": "^0.8.1",
        "to-regex": "^3.0.1"
      },
      "dependencies": {
        "define-property": {
          "version": "1.0.0",
          "resolved": "https://registry.npmjs.org/define-property/-/define-property-1.0.0.tgz",
          "integrity": "sha1-dp66rz9KY6rTr56NMEybvnm/sOY=",
          "dev": true,
          "requires": {
            "is-descriptor": "^1.0.0"
          }
        },
        "extend-shallow": {
          "version": "2.0.1",
          "resolved": "https://registry.npmjs.org/extend-shallow/-/extend-shallow-2.0.1.tgz",
          "integrity": "sha1-Ua99YUrZqfYQ6huvu5idaxxWiQ8=",
          "dev": true,
          "requires": {
            "is-extendable": "^0.1.0"
          }
        },
        "is-accessor-descriptor": {
          "version": "1.0.0",
          "resolved": "https://registry.npmjs.org/is-accessor-descriptor/-/is-accessor-descriptor-1.0.0.tgz",
          "integrity": "sha512-m5hnHTkcVsPfqx3AKlyttIPb7J+XykHvJP2B9bZDjlhLIoEq4XoK64Vg7boZlVWYK6LUY94dYPEE7Lh0ZkZKcQ==",
          "dev": true,
          "requires": {
            "kind-of": "^6.0.0"
          }
        },
        "is-data-descriptor": {
          "version": "1.0.0",
          "resolved": "https://registry.npmjs.org/is-data-descriptor/-/is-data-descriptor-1.0.0.tgz",
          "integrity": "sha512-jbRXy1FmtAoCjQkVmIVYwuuqDFUbaOeDjmed1tOGPrsMhtJA4rD9tkgA0F1qJ3gRFRXcHYVkdeaP50Q5rE/jLQ==",
          "dev": true,
          "requires": {
            "kind-of": "^6.0.0"
          }
        },
        "is-descriptor": {
          "version": "1.0.2",
          "resolved": "https://registry.npmjs.org/is-descriptor/-/is-descriptor-1.0.2.tgz",
          "integrity": "sha512-2eis5WqQGV7peooDyLmNEPUrps9+SXX5c9pL3xEB+4e9HnGuDa7mB7kHxHw4CbqS9k1T2hOH3miL8n8WtiYVtg==",
          "dev": true,
          "requires": {
            "is-accessor-descriptor": "^1.0.0",
            "is-data-descriptor": "^1.0.0",
            "kind-of": "^6.0.2"
          }
        }
      }
    },
    "extsprintf": {
      "version": "1.3.0",
      "resolved": "https://registry.npmjs.org/extsprintf/-/extsprintf-1.3.0.tgz",
      "integrity": "sha1-lpGEQOMEGnpBT4xS48V06zw+HgU="
    },
    "fake-merkle-patricia-tree": {
      "version": "1.0.1",
      "resolved": "https://registry.npmjs.org/fake-merkle-patricia-tree/-/fake-merkle-patricia-tree-1.0.1.tgz",
      "integrity": "sha1-S4w6z7Ugr635hgsfFM2M40As3dM=",
      "requires": {
        "checkpoint-store": "^1.1.0"
      }
    },
    "fast-deep-equal": {
      "version": "2.0.1",
      "resolved": "https://registry.npmjs.org/fast-deep-equal/-/fast-deep-equal-2.0.1.tgz",
      "integrity": "sha1-ewUhjd+WZ79/Nwv3/bLLFf3Qqkk="
    },
    "fast-json-stable-stringify": {
      "version": "2.0.0",
      "resolved": "https://registry.npmjs.org/fast-json-stable-stringify/-/fast-json-stable-stringify-2.0.0.tgz",
      "integrity": "sha1-1RQsDK7msRifh9OnYREGT4bIu/I="
    },
    "fast-levenshtein": {
      "version": "2.0.6",
      "resolved": "https://registry.npmjs.org/fast-levenshtein/-/fast-levenshtein-2.0.6.tgz",
      "integrity": "sha1-PYpcZog6FqMMqGQ+hR8Zuqd5eRc=",
      "dev": true
    },
    "fd-slicer": {
      "version": "1.1.0",
      "resolved": "https://registry.npmjs.org/fd-slicer/-/fd-slicer-1.1.0.tgz",
      "integrity": "sha1-JcfInLH5B3+IkbvmHY85Dq4lbx4=",
      "dev": true,
      "optional": true,
      "requires": {
        "pend": "~1.2.0"
      }
    },
    "fetch-ponyfill": {
      "version": "4.1.0",
      "resolved": "https://registry.npmjs.org/fetch-ponyfill/-/fetch-ponyfill-4.1.0.tgz",
      "integrity": "sha1-rjzl9zLGReq4fkroeTQUcJsjmJM=",
      "requires": {
        "node-fetch": "~1.7.1"
      },
      "dependencies": {
        "node-fetch": {
          "version": "1.7.3",
          "resolved": "https://registry.npmjs.org/node-fetch/-/node-fetch-1.7.3.tgz",
          "integrity": "sha512-NhZ4CsKx7cYm2vSrBAr2PvFOe6sWDf0UYLRqA6svUYg7+/TSfVAu49jYC4BvQ4Sms9SZgdqGBgroqfDhJdTyKQ==",
          "requires": {
            "encoding": "^0.1.11",
            "is-stream": "^1.0.1"
          }
        }
      }
    },
    "figures": {
      "version": "2.0.0",
      "resolved": "https://registry.npmjs.org/figures/-/figures-2.0.0.tgz",
      "integrity": "sha1-OrGi0qYsi/tDGgyUy3l6L84nyWI=",
      "dev": true,
      "requires": {
        "escape-string-regexp": "^1.0.5"
      }
    },
    "file-entry-cache": {
      "version": "2.0.0",
      "resolved": "https://registry.npmjs.org/file-entry-cache/-/file-entry-cache-2.0.0.tgz",
      "integrity": "sha1-w5KZDD5oR4PYOLjISkXYoEhFg2E=",
      "dev": true,
      "requires": {
        "flat-cache": "^1.2.1",
        "object-assign": "^4.0.1"
      }
    },
    "file-type": {
      "version": "5.2.0",
      "resolved": "https://registry.npmjs.org/file-type/-/file-type-5.2.0.tgz",
      "integrity": "sha1-LdvqfHP/42No365J3DOMBYwritY=",
      "dev": true
    },
    "filesize": {
      "version": "3.6.1",
      "resolved": "https://registry.npmjs.org/filesize/-/filesize-3.6.1.tgz",
      "integrity": "sha512-7KjR1vv6qnicaPMi1iiTcI85CyYwRO/PSFCu6SvqL8jN2Wjt/NIYQTFtFs7fSDCYOstUkEWIQGFUg5YZQfjlcg==",
      "dev": true
    },
    "fill-range": {
      "version": "4.0.0",
      "resolved": "https://registry.npmjs.org/fill-range/-/fill-range-4.0.0.tgz",
      "integrity": "sha1-1USBHUKPmOsGpj3EAtJAPDKMOPc=",
      "dev": true,
      "requires": {
        "extend-shallow": "^2.0.1",
        "is-number": "^3.0.0",
        "repeat-string": "^1.6.1",
        "to-regex-range": "^2.1.0"
      },
      "dependencies": {
        "extend-shallow": {
          "version": "2.0.1",
          "resolved": "https://registry.npmjs.org/extend-shallow/-/extend-shallow-2.0.1.tgz",
          "integrity": "sha1-Ua99YUrZqfYQ6huvu5idaxxWiQ8=",
          "dev": true,
          "requires": {
            "is-extendable": "^0.1.0"
          }
        }
      }
    },
    "finalhandler": {
      "version": "1.1.1",
      "resolved": "https://registry.npmjs.org/finalhandler/-/finalhandler-1.1.1.tgz",
      "integrity": "sha512-Y1GUDo39ez4aHAw7MysnUD5JzYX+WaIj8I57kO3aEPT1fFRL4sr7mjei97FgnwhAyyzRYmQZaTHb2+9uZ1dPtg==",
      "dev": true,
      "requires": {
        "debug": "2.6.9",
        "encodeurl": "~1.0.2",
        "escape-html": "~1.0.3",
        "on-finished": "~2.3.0",
        "parseurl": "~1.3.2",
        "statuses": "~1.4.0",
        "unpipe": "~1.0.0"
      },
      "dependencies": {
        "debug": {
          "version": "2.6.9",
          "resolved": "https://registry.npmjs.org/debug/-/debug-2.6.9.tgz",
          "integrity": "sha512-bC7ElrdJaJnPbAP+1EotYvqZsb3ecl5wi6Bfi6BJTUcNowp6cvspg0jXznRTKDjm/E7AdgFBVeAPVMNcKGsHMA==",
          "dev": true,
          "requires": {
            "ms": "2.0.0"
          }
        },
        "statuses": {
          "version": "1.4.0",
          "resolved": "https://registry.npmjs.org/statuses/-/statuses-1.4.0.tgz",
          "integrity": "sha512-zhSCtt8v2NDrRlPQpCNtw/heZLtfUDqxBM1udqikb/Hbk52LK4nQSwr10u77iopCW5LsyHpuXS0GnEc48mLeew==",
          "dev": true
        }
      }
    },
    "find-cache-dir": {
      "version": "1.0.0",
      "resolved": "https://registry.npmjs.org/find-cache-dir/-/find-cache-dir-1.0.0.tgz",
      "integrity": "sha1-kojj6ePMN0hxfTnq3hfPcfww7m8=",
      "dev": true,
      "requires": {
        "commondir": "^1.0.1",
        "make-dir": "^1.0.0",
        "pkg-dir": "^2.0.0"
      },
      "dependencies": {
        "find-up": {
          "version": "2.1.0",
          "resolved": "https://registry.npmjs.org/find-up/-/find-up-2.1.0.tgz",
          "integrity": "sha1-RdG35QbHF93UgndaK3eSCjwMV6c=",
          "dev": true,
          "requires": {
            "locate-path": "^2.0.0"
          }
        },
        "pkg-dir": {
          "version": "2.0.0",
          "resolved": "https://registry.npmjs.org/pkg-dir/-/pkg-dir-2.0.0.tgz",
          "integrity": "sha1-9tXREJ4Z1j7fQo4L1X4Sd3YVM0s=",
          "dev": true,
          "requires": {
            "find-up": "^2.1.0"
          }
        }
      }
    },
    "find-parent-dir": {
      "version": "0.3.0",
      "resolved": "https://registry.npmjs.org/find-parent-dir/-/find-parent-dir-0.3.0.tgz",
      "integrity": "sha1-M8RLQpqysvBkYpnF+fcY83b/jVQ=",
      "dev": true
    },
    "find-up": {
      "version": "1.1.2",
      "resolved": "https://registry.npmjs.org/find-up/-/find-up-1.1.2.tgz",
      "integrity": "sha1-ay6YIrGizgpgq2TWEOzK1TyyTQ8=",
      "requires": {
        "path-exists": "^2.0.0",
        "pinkie-promise": "^2.0.0"
      }
    },
    "flat-cache": {
      "version": "1.3.4",
      "resolved": "https://registry.npmjs.org/flat-cache/-/flat-cache-1.3.4.tgz",
      "integrity": "sha512-VwyB3Lkgacfik2vhqR4uv2rvebqmDvFu4jlN/C1RzWoJEo8I7z4Q404oiqYCkq41mni8EzQnm95emU9seckwtg==",
      "dev": true,
      "requires": {
        "circular-json": "^0.3.1",
        "graceful-fs": "^4.1.2",
        "rimraf": "~2.6.2",
        "write": "^0.2.1"
      }
    },
    "flush-write-stream": {
      "version": "1.0.3",
      "resolved": "https://registry.npmjs.org/flush-write-stream/-/flush-write-stream-1.0.3.tgz",
      "integrity": "sha512-calZMC10u0FMUqoiunI2AiGIIUtUIvifNwkHhNupZH4cbNnW1Itkoh/Nf5HFYmDrwWPjrUxpkZT0KhuCq0jmGw==",
      "dev": true,
      "requires": {
        "inherits": "^2.0.1",
        "readable-stream": "^2.0.4"
      }
    },
    "for-each": {
      "version": "0.3.3",
      "resolved": "https://registry.npmjs.org/for-each/-/for-each-0.3.3.tgz",
      "integrity": "sha512-jqYfLp7mo9vIyQf8ykW2v7A+2N4QjeCeI5+Dz9XraiO1ign81wjiH7Fb9vSOWvQfNtmSa4H2RoQTrrXivdUZmw==",
      "requires": {
        "is-callable": "^1.1.3"
      }
    },
    "for-in": {
      "version": "1.0.2",
      "resolved": "https://registry.npmjs.org/for-in/-/for-in-1.0.2.tgz",
      "integrity": "sha1-gQaNKVqBQuwKxybG4iAMMPttXoA=",
      "dev": true
    },
    "forever-agent": {
      "version": "0.6.1",
      "resolved": "https://registry.npmjs.org/forever-agent/-/forever-agent-0.6.1.tgz",
      "integrity": "sha1-+8cfDEGt6zf5bFd60e1C2P2sypE="
    },
    "form-data": {
      "version": "2.3.3",
      "resolved": "https://registry.npmjs.org/form-data/-/form-data-2.3.3.tgz",
      "integrity": "sha512-1lLKB2Mu3aGP1Q/2eCOx0fNbRMe7XdwktwOruhfqqd0rIJWwN4Dh+E3hrPSlDCXnSR7UtZ1N38rVXm+6+MEhJQ==",
      "requires": {
        "asynckit": "^0.4.0",
        "combined-stream": "^1.0.6",
        "mime-types": "^2.1.12"
      }
    },
    "forwarded": {
      "version": "0.1.2",
      "resolved": "https://registry.npmjs.org/forwarded/-/forwarded-0.1.2.tgz",
      "integrity": "sha1-mMI9qxF1ZXuMBXPozszZGw/xjIQ=",
      "dev": true
    },
    "fragment-cache": {
      "version": "0.2.1",
      "resolved": "https://registry.npmjs.org/fragment-cache/-/fragment-cache-0.2.1.tgz",
      "integrity": "sha1-QpD60n8T6Jvn8zeZxrxaCr//DRk=",
      "dev": true,
      "requires": {
        "map-cache": "^0.2.2"
      }
    },
    "fresh": {
      "version": "0.5.2",
      "resolved": "https://registry.npmjs.org/fresh/-/fresh-0.5.2.tgz",
      "integrity": "sha1-PYyt2Q2XZWn6g1qx+OSyOhBWBac=",
      "dev": true
    },
    "from2": {
      "version": "2.3.0",
      "resolved": "https://registry.npmjs.org/from2/-/from2-2.3.0.tgz",
      "integrity": "sha1-i/tVAr3kpNNs/e6gB/zKIdfjgq8=",
      "dev": true,
      "requires": {
        "inherits": "^2.0.1",
        "readable-stream": "^2.0.0"
      }
    },
    "fs-constants": {
      "version": "1.0.0",
      "resolved": "https://registry.npmjs.org/fs-constants/-/fs-constants-1.0.0.tgz",
      "integrity": "sha512-y6OAwoSIf7FyjMIv94u+b5rdheZEjzR63GTyZJm5qh4Bi+2YgwLCcI/fPFZkL5PSixOt6ZNKm+w+Hfp/Bciwow==",
      "dev": true
    },
    "fs-extra": {
      "version": "2.1.2",
      "resolved": "https://registry.npmjs.org/fs-extra/-/fs-extra-2.1.2.tgz",
      "integrity": "sha1-BGxwFjzvmq1GsOSn+kZ/si1x3jU=",
      "dev": true,
      "requires": {
        "graceful-fs": "^4.1.2",
        "jsonfile": "^2.1.0"
      }
    },
    "fs-promise": {
      "version": "2.0.3",
      "resolved": "https://registry.npmjs.org/fs-promise/-/fs-promise-2.0.3.tgz",
      "integrity": "sha1-9k5PhUvPaJqovdy6JokW2z20aFQ=",
      "dev": true,
      "optional": true,
      "requires": {
        "any-promise": "^1.3.0",
        "fs-extra": "^2.0.0",
        "mz": "^2.6.0",
        "thenify-all": "^1.6.0"
      }
    },
    "fs-write-stream-atomic": {
      "version": "1.0.10",
      "resolved": "https://registry.npmjs.org/fs-write-stream-atomic/-/fs-write-stream-atomic-1.0.10.tgz",
      "integrity": "sha1-tH31NJPvkR33VzHnCp3tAYnbQMk=",
      "dev": true,
      "requires": {
        "graceful-fs": "^4.1.2",
        "iferr": "^0.1.5",
        "imurmurhash": "^0.1.4",
        "readable-stream": "1 || 2"
      }
    },
    "fs.realpath": {
      "version": "1.0.0",
      "resolved": "https://registry.npmjs.org/fs.realpath/-/fs.realpath-1.0.0.tgz",
      "integrity": "sha1-FQStJSMVjKpA20onh8sBQRmU6k8="
    },
    "fsevents": {
      "version": "1.2.4",
      "resolved": "https://registry.npmjs.org/fsevents/-/fsevents-1.2.4.tgz",
      "integrity": "sha512-z8H8/diyk76B7q5wg+Ud0+CqzcAF3mBBI/bA5ne5zrRUUIvNkJY//D3BqyH571KuAC4Nr7Rw7CjWX4r0y9DvNg==",
<<<<<<< HEAD
=======
      "dev": true,
      "optional": true,
      "requires": {
        "nan": "^2.9.2",
        "node-pre-gyp": "^0.10.0"
      },
      "dependencies": {
        "abbrev": {
          "version": "1.1.1",
          "bundled": true,
          "dev": true,
          "optional": true
        },
        "ansi-regex": {
          "version": "2.1.1",
          "bundled": true,
          "dev": true
        },
        "aproba": {
          "version": "1.2.0",
          "bundled": true,
          "dev": true,
          "optional": true
        },
        "are-we-there-yet": {
          "version": "1.1.4",
          "bundled": true,
          "dev": true,
          "optional": true,
          "requires": {
            "delegates": "^1.0.0",
            "readable-stream": "^2.0.6"
          }
        },
        "balanced-match": {
          "version": "1.0.0",
          "bundled": true,
          "dev": true
        },
        "brace-expansion": {
          "version": "1.1.11",
          "bundled": true,
          "dev": true,
          "requires": {
            "balanced-match": "^1.0.0",
            "concat-map": "0.0.1"
          }
        },
        "chownr": {
          "version": "1.0.1",
          "bundled": true,
          "dev": true,
          "optional": true
        },
        "code-point-at": {
          "version": "1.1.0",
          "bundled": true,
          "dev": true
        },
        "concat-map": {
          "version": "0.0.1",
          "bundled": true,
          "dev": true
        },
        "console-control-strings": {
          "version": "1.1.0",
          "bundled": true,
          "dev": true
        },
        "core-util-is": {
          "version": "1.0.2",
          "bundled": true,
          "dev": true,
          "optional": true
        },
        "debug": {
          "version": "2.6.9",
          "bundled": true,
          "dev": true,
          "optional": true,
          "requires": {
            "ms": "2.0.0"
          }
        },
        "deep-extend": {
          "version": "0.5.1",
          "bundled": true,
          "dev": true,
          "optional": true
        },
        "delegates": {
          "version": "1.0.0",
          "bundled": true,
          "dev": true,
          "optional": true
        },
        "detect-libc": {
          "version": "1.0.3",
          "bundled": true,
          "dev": true,
          "optional": true
        },
        "fs-minipass": {
          "version": "1.2.5",
          "bundled": true,
          "dev": true,
          "optional": true,
          "requires": {
            "minipass": "^2.2.1"
          }
        },
        "fs.realpath": {
          "version": "1.0.0",
          "bundled": true,
          "dev": true,
          "optional": true
        },
        "gauge": {
          "version": "2.7.4",
          "bundled": true,
          "dev": true,
          "optional": true,
          "requires": {
            "aproba": "^1.0.3",
            "console-control-strings": "^1.0.0",
            "has-unicode": "^2.0.0",
            "object-assign": "^4.1.0",
            "signal-exit": "^3.0.0",
            "string-width": "^1.0.1",
            "strip-ansi": "^3.0.1",
            "wide-align": "^1.1.0"
          }
        },
        "glob": {
          "version": "7.1.2",
          "bundled": true,
          "dev": true,
          "optional": true,
          "requires": {
            "fs.realpath": "^1.0.0",
            "inflight": "^1.0.4",
            "inherits": "2",
            "minimatch": "^3.0.4",
            "once": "^1.3.0",
            "path-is-absolute": "^1.0.0"
          }
        },
        "has-unicode": {
          "version": "2.0.1",
          "bundled": true,
          "dev": true,
          "optional": true
        },
        "iconv-lite": {
          "version": "0.4.21",
          "bundled": true,
          "dev": true,
          "optional": true,
          "requires": {
            "safer-buffer": "^2.1.0"
          }
        },
        "ignore-walk": {
          "version": "3.0.1",
          "bundled": true,
          "dev": true,
          "optional": true,
          "requires": {
            "minimatch": "^3.0.4"
          }
        },
        "inflight": {
          "version": "1.0.6",
          "bundled": true,
          "dev": true,
          "optional": true,
          "requires": {
            "once": "^1.3.0",
            "wrappy": "1"
          }
        },
        "inherits": {
          "version": "2.0.3",
          "bundled": true,
          "dev": true
        },
        "ini": {
          "version": "1.3.5",
          "bundled": true,
          "dev": true,
          "optional": true
        },
        "is-fullwidth-code-point": {
          "version": "1.0.0",
          "bundled": true,
          "dev": true,
          "requires": {
            "number-is-nan": "^1.0.0"
          }
        },
        "isarray": {
          "version": "1.0.0",
          "bundled": true,
          "dev": true,
          "optional": true
        },
        "minimatch": {
          "version": "3.0.4",
          "bundled": true,
          "dev": true,
          "requires": {
            "brace-expansion": "^1.1.7"
          }
        },
        "minimist": {
          "version": "0.0.8",
          "bundled": true,
          "dev": true
        },
        "minipass": {
          "version": "2.2.4",
          "bundled": true,
          "dev": true,
          "requires": {
            "safe-buffer": "^5.1.1",
            "yallist": "^3.0.0"
          }
        },
        "minizlib": {
          "version": "1.1.0",
          "bundled": true,
          "dev": true,
          "optional": true,
          "requires": {
            "minipass": "^2.2.1"
          }
        },
        "mkdirp": {
          "version": "0.5.1",
          "bundled": true,
          "dev": true,
          "requires": {
            "minimist": "0.0.8"
          }
        },
        "ms": {
          "version": "2.0.0",
          "bundled": true,
          "dev": true,
          "optional": true
        },
        "needle": {
          "version": "2.2.0",
          "bundled": true,
          "dev": true,
          "optional": true,
          "requires": {
            "debug": "^2.1.2",
            "iconv-lite": "^0.4.4",
            "sax": "^1.2.4"
          }
        },
        "node-pre-gyp": {
          "version": "0.10.0",
          "bundled": true,
          "dev": true,
          "optional": true,
          "requires": {
            "detect-libc": "^1.0.2",
            "mkdirp": "^0.5.1",
            "needle": "^2.2.0",
            "nopt": "^4.0.1",
            "npm-packlist": "^1.1.6",
            "npmlog": "^4.0.2",
            "rc": "^1.1.7",
            "rimraf": "^2.6.1",
            "semver": "^5.3.0",
            "tar": "^4"
          }
        },
        "nopt": {
          "version": "4.0.1",
          "bundled": true,
          "dev": true,
          "optional": true,
          "requires": {
            "abbrev": "1",
            "osenv": "^0.1.4"
          }
        },
        "npm-bundled": {
          "version": "1.0.3",
          "bundled": true,
          "dev": true,
          "optional": true
        },
        "npm-packlist": {
          "version": "1.1.10",
          "bundled": true,
          "dev": true,
          "optional": true,
          "requires": {
            "ignore-walk": "^3.0.1",
            "npm-bundled": "^1.0.1"
          }
        },
        "npmlog": {
          "version": "4.1.2",
          "bundled": true,
          "dev": true,
          "optional": true,
          "requires": {
            "are-we-there-yet": "~1.1.2",
            "console-control-strings": "~1.1.0",
            "gauge": "~2.7.3",
            "set-blocking": "~2.0.0"
          }
        },
        "number-is-nan": {
          "version": "1.0.1",
          "bundled": true,
          "dev": true
        },
        "object-assign": {
          "version": "4.1.1",
          "bundled": true,
          "dev": true,
          "optional": true
        },
        "once": {
          "version": "1.4.0",
          "bundled": true,
          "dev": true,
          "requires": {
            "wrappy": "1"
          }
        },
        "os-homedir": {
          "version": "1.0.2",
          "bundled": true,
          "dev": true,
          "optional": true
        },
        "os-tmpdir": {
          "version": "1.0.2",
          "bundled": true,
          "dev": true,
          "optional": true
        },
        "osenv": {
          "version": "0.1.5",
          "bundled": true,
          "dev": true,
          "optional": true,
          "requires": {
            "os-homedir": "^1.0.0",
            "os-tmpdir": "^1.0.0"
          }
        },
        "path-is-absolute": {
          "version": "1.0.1",
          "bundled": true,
          "dev": true,
          "optional": true
        },
        "process-nextick-args": {
          "version": "2.0.0",
          "bundled": true,
          "dev": true,
          "optional": true
        },
        "rc": {
          "version": "1.2.7",
          "bundled": true,
          "dev": true,
          "optional": true,
          "requires": {
            "deep-extend": "^0.5.1",
            "ini": "~1.3.0",
            "minimist": "^1.2.0",
            "strip-json-comments": "~2.0.1"
          },
          "dependencies": {
            "minimist": {
              "version": "1.2.0",
              "bundled": true,
              "dev": true,
              "optional": true
            }
          }
        },
        "readable-stream": {
          "version": "2.3.6",
          "bundled": true,
          "dev": true,
          "optional": true,
          "requires": {
            "core-util-is": "~1.0.0",
            "inherits": "~2.0.3",
            "isarray": "~1.0.0",
            "process-nextick-args": "~2.0.0",
            "safe-buffer": "~5.1.1",
            "string_decoder": "~1.1.1",
            "util-deprecate": "~1.0.1"
          }
        },
        "rimraf": {
          "version": "2.6.2",
          "bundled": true,
          "dev": true,
          "optional": true,
          "requires": {
            "glob": "^7.0.5"
          }
        },
        "safe-buffer": {
          "version": "5.1.1",
          "bundled": true,
          "dev": true
        },
        "safer-buffer": {
          "version": "2.1.2",
          "bundled": true,
          "dev": true,
          "optional": true
        },
        "sax": {
          "version": "1.2.4",
          "bundled": true,
          "dev": true,
          "optional": true
        },
        "semver": {
          "version": "5.5.0",
          "bundled": true,
          "dev": true,
          "optional": true
        },
        "set-blocking": {
          "version": "2.0.0",
          "bundled": true,
          "dev": true,
          "optional": true
        },
        "signal-exit": {
          "version": "3.0.2",
          "bundled": true,
          "dev": true,
          "optional": true
        },
        "string-width": {
          "version": "1.0.2",
          "bundled": true,
          "dev": true,
          "requires": {
            "code-point-at": "^1.0.0",
            "is-fullwidth-code-point": "^1.0.0",
            "strip-ansi": "^3.0.0"
          }
        },
        "string_decoder": {
          "version": "1.1.1",
          "bundled": true,
          "dev": true,
          "optional": true,
          "requires": {
            "safe-buffer": "~5.1.0"
          }
        },
        "strip-ansi": {
          "version": "3.0.1",
          "bundled": true,
          "dev": true,
          "requires": {
            "ansi-regex": "^2.0.0"
          }
        },
        "strip-json-comments": {
          "version": "2.0.1",
          "bundled": true,
          "dev": true,
          "optional": true
        },
        "tar": {
          "version": "4.4.1",
          "bundled": true,
          "dev": true,
          "optional": true,
          "requires": {
            "chownr": "^1.0.1",
            "fs-minipass": "^1.2.5",
            "minipass": "^2.2.4",
            "minizlib": "^1.1.0",
            "mkdirp": "^0.5.0",
            "safe-buffer": "^5.1.1",
            "yallist": "^3.0.2"
          }
        },
        "util-deprecate": {
          "version": "1.0.2",
          "bundled": true,
          "dev": true,
          "optional": true
        },
        "wide-align": {
          "version": "1.1.2",
          "bundled": true,
          "dev": true,
          "optional": true,
          "requires": {
            "string-width": "^1.0.2"
          }
        },
        "wrappy": {
          "version": "1.0.2",
          "bundled": true,
          "dev": true
        },
        "yallist": {
          "version": "3.0.2",
          "bundled": true,
          "dev": true
        }
      }
    },
    "fstream": {
      "version": "1.0.11",
      "resolved": "https://registry.npmjs.org/fstream/-/fstream-1.0.11.tgz",
      "integrity": "sha1-XB+x8RdHcRTwYyoOtLcbPLD9MXE=",
      "dev": true,
      "requires": {
        "graceful-fs": "^4.1.2",
        "inherits": "~2.0.0",
        "mkdirp": ">=0.5 0",
        "rimraf": "2"
      }
    },
    "function-bind": {
      "version": "1.1.1",
      "resolved": "https://registry.npmjs.org/function-bind/-/function-bind-1.1.1.tgz",
      "integrity": "sha512-yIovAzMX49sF8Yl58fSCWJ5svSLuaibPxXQJFLmBObTuCr0Mf1KiPopGM9NiFjiYBCbfaa2Fh6breQ6ANVTI0A=="
    },
    "functional-red-black-tree": {
      "version": "1.0.1",
      "resolved": "https://registry.npmjs.org/functional-red-black-tree/-/functional-red-black-tree-1.0.1.tgz",
      "integrity": "sha1-GwqzvVU7Kg1jmdKcDj6gslIHgyc="
    },
    "g-status": {
      "version": "2.0.2",
      "resolved": "https://registry.npmjs.org/g-status/-/g-status-2.0.2.tgz",
      "integrity": "sha512-kQoE9qH+T1AHKgSSD0Hkv98bobE90ILQcXAF4wvGgsr7uFqNvwmh8j+Lq3l0RVt3E3HjSbv2B9biEGcEtpHLCA==",
>>>>>>> e2755ae5
      "dev": true,
      "optional": true,
      "requires": {
<<<<<<< HEAD
        "nan": "^2.9.2",
        "node-pre-gyp": "^0.10.0"
      },
      "dependencies": {
        "abbrev": {
          "version": "1.1.1",
          "bundled": true,
          "dev": true,
          "optional": true
        },
        "ansi-regex": {
          "version": "2.1.1",
          "bundled": true,
          "dev": true
        },
        "aproba": {
          "version": "1.2.0",
          "bundled": true,
          "dev": true,
          "optional": true
        },
        "are-we-there-yet": {
          "version": "1.1.4",
          "bundled": true,
          "dev": true,
          "optional": true,
          "requires": {
            "delegates": "^1.0.0",
            "readable-stream": "^2.0.6"
          }
        },
        "balanced-match": {
          "version": "1.0.0",
          "bundled": true,
          "dev": true
        },
        "brace-expansion": {
          "version": "1.1.11",
          "bundled": true,
          "dev": true,
          "requires": {
            "balanced-match": "^1.0.0",
            "concat-map": "0.0.1"
          }
        },
        "chownr": {
          "version": "1.0.1",
          "bundled": true,
          "dev": true,
          "optional": true
        },
        "code-point-at": {
          "version": "1.1.0",
          "bundled": true,
          "dev": true
        },
        "concat-map": {
          "version": "0.0.1",
          "bundled": true,
          "dev": true
        },
        "console-control-strings": {
          "version": "1.1.0",
          "bundled": true,
          "dev": true
        },
        "core-util-is": {
          "version": "1.0.2",
          "bundled": true,
          "dev": true,
          "optional": true
        },
        "debug": {
          "version": "2.6.9",
          "bundled": true,
          "dev": true,
          "optional": true,
          "requires": {
            "ms": "2.0.0"
          }
        },
        "deep-extend": {
          "version": "0.5.1",
          "bundled": true,
          "dev": true,
          "optional": true
        },
        "delegates": {
          "version": "1.0.0",
          "bundled": true,
          "dev": true,
          "optional": true
        },
        "detect-libc": {
          "version": "1.0.3",
          "bundled": true,
          "dev": true,
          "optional": true
        },
        "fs-minipass": {
          "version": "1.2.5",
          "bundled": true,
          "dev": true,
          "optional": true,
          "requires": {
            "minipass": "^2.2.1"
          }
        },
        "fs.realpath": {
          "version": "1.0.0",
          "bundled": true,
          "dev": true,
          "optional": true
        },
        "gauge": {
          "version": "2.7.4",
          "bundled": true,
          "dev": true,
          "optional": true,
          "requires": {
            "aproba": "^1.0.3",
            "console-control-strings": "^1.0.0",
            "has-unicode": "^2.0.0",
            "object-assign": "^4.1.0",
            "signal-exit": "^3.0.0",
            "string-width": "^1.0.1",
            "strip-ansi": "^3.0.1",
            "wide-align": "^1.1.0"
          }
        },
        "glob": {
          "version": "7.1.2",
          "bundled": true,
          "dev": true,
          "optional": true,
          "requires": {
            "fs.realpath": "^1.0.0",
            "inflight": "^1.0.4",
            "inherits": "2",
            "minimatch": "^3.0.4",
            "once": "^1.3.0",
            "path-is-absolute": "^1.0.0"
          }
        },
        "has-unicode": {
          "version": "2.0.1",
          "bundled": true,
          "dev": true,
          "optional": true
        },
        "iconv-lite": {
          "version": "0.4.21",
          "bundled": true,
          "dev": true,
          "optional": true,
          "requires": {
            "safer-buffer": "^2.1.0"
          }
        },
        "ignore-walk": {
          "version": "3.0.1",
          "bundled": true,
          "dev": true,
          "optional": true,
          "requires": {
            "minimatch": "^3.0.4"
          }
        },
        "inflight": {
          "version": "1.0.6",
          "bundled": true,
          "dev": true,
          "optional": true,
          "requires": {
            "once": "^1.3.0",
            "wrappy": "1"
          }
        },
        "inherits": {
          "version": "2.0.3",
          "bundled": true,
          "dev": true
        },
        "ini": {
          "version": "1.3.5",
          "bundled": true,
          "dev": true,
          "optional": true
        },
        "is-fullwidth-code-point": {
          "version": "1.0.0",
          "bundled": true,
          "dev": true,
          "requires": {
            "number-is-nan": "^1.0.0"
          }
        },
        "isarray": {
          "version": "1.0.0",
          "bundled": true,
          "dev": true,
          "optional": true
        },
        "minimatch": {
          "version": "3.0.4",
          "bundled": true,
          "dev": true,
          "requires": {
            "brace-expansion": "^1.1.7"
          }
        },
        "minimist": {
          "version": "0.0.8",
          "bundled": true,
          "dev": true
        },
        "minipass": {
          "version": "2.2.4",
          "bundled": true,
          "dev": true,
          "requires": {
            "safe-buffer": "^5.1.1",
            "yallist": "^3.0.0"
          }
        },
        "minizlib": {
          "version": "1.1.0",
          "bundled": true,
          "dev": true,
          "optional": true,
          "requires": {
            "minipass": "^2.2.1"
          }
        },
        "mkdirp": {
          "version": "0.5.1",
          "bundled": true,
          "dev": true,
          "requires": {
            "minimist": "0.0.8"
          }
        },
        "ms": {
          "version": "2.0.0",
          "bundled": true,
          "dev": true,
          "optional": true
        },
        "needle": {
          "version": "2.2.0",
          "bundled": true,
          "dev": true,
          "optional": true,
          "requires": {
            "debug": "^2.1.2",
            "iconv-lite": "^0.4.4",
            "sax": "^1.2.4"
          }
        },
        "node-pre-gyp": {
          "version": "0.10.0",
          "bundled": true,
          "dev": true,
          "optional": true,
          "requires": {
            "detect-libc": "^1.0.2",
            "mkdirp": "^0.5.1",
            "needle": "^2.2.0",
            "nopt": "^4.0.1",
            "npm-packlist": "^1.1.6",
            "npmlog": "^4.0.2",
            "rc": "^1.1.7",
            "rimraf": "^2.6.1",
            "semver": "^5.3.0",
            "tar": "^4"
          }
        },
        "nopt": {
          "version": "4.0.1",
          "bundled": true,
          "dev": true,
          "optional": true,
          "requires": {
            "abbrev": "1",
            "osenv": "^0.1.4"
          }
        },
        "npm-bundled": {
          "version": "1.0.3",
          "bundled": true,
          "dev": true,
          "optional": true
        },
        "npm-packlist": {
          "version": "1.1.10",
          "bundled": true,
          "dev": true,
          "optional": true,
          "requires": {
            "ignore-walk": "^3.0.1",
            "npm-bundled": "^1.0.1"
          }
        },
        "npmlog": {
          "version": "4.1.2",
          "bundled": true,
          "dev": true,
          "optional": true,
          "requires": {
            "are-we-there-yet": "~1.1.2",
            "console-control-strings": "~1.1.0",
            "gauge": "~2.7.3",
            "set-blocking": "~2.0.0"
          }
        },
        "number-is-nan": {
          "version": "1.0.1",
          "bundled": true,
          "dev": true
        },
        "object-assign": {
          "version": "4.1.1",
          "bundled": true,
          "dev": true,
          "optional": true
        },
        "once": {
          "version": "1.4.0",
          "bundled": true,
          "dev": true,
          "requires": {
            "wrappy": "1"
          }
        },
        "os-homedir": {
          "version": "1.0.2",
          "bundled": true,
          "dev": true,
          "optional": true
        },
        "os-tmpdir": {
          "version": "1.0.2",
          "bundled": true,
          "dev": true,
          "optional": true
        },
        "osenv": {
          "version": "0.1.5",
          "bundled": true,
          "dev": true,
          "optional": true,
          "requires": {
            "os-homedir": "^1.0.0",
            "os-tmpdir": "^1.0.0"
          }
        },
        "path-is-absolute": {
          "version": "1.0.1",
          "bundled": true,
          "dev": true,
          "optional": true
        },
        "process-nextick-args": {
          "version": "2.0.0",
          "bundled": true,
          "dev": true,
          "optional": true
        },
        "rc": {
          "version": "1.2.7",
          "bundled": true,
          "dev": true,
          "optional": true,
          "requires": {
            "deep-extend": "^0.5.1",
            "ini": "~1.3.0",
            "minimist": "^1.2.0",
            "strip-json-comments": "~2.0.1"
          },
          "dependencies": {
            "minimist": {
              "version": "1.2.0",
              "bundled": true,
              "dev": true,
              "optional": true
            }
          }
        },
        "readable-stream": {
          "version": "2.3.6",
          "bundled": true,
          "dev": true,
          "optional": true,
          "requires": {
            "core-util-is": "~1.0.0",
            "inherits": "~2.0.3",
            "isarray": "~1.0.0",
            "process-nextick-args": "~2.0.0",
            "safe-buffer": "~5.1.1",
            "string_decoder": "~1.1.1",
            "util-deprecate": "~1.0.1"
          }
        },
        "rimraf": {
          "version": "2.6.2",
          "bundled": true,
          "dev": true,
          "optional": true,
          "requires": {
            "glob": "^7.0.5"
          }
        },
        "safe-buffer": {
          "version": "5.1.1",
          "bundled": true,
          "dev": true
        },
        "safer-buffer": {
          "version": "2.1.2",
          "bundled": true,
          "dev": true,
          "optional": true
        },
        "sax": {
          "version": "1.2.4",
          "bundled": true,
          "dev": true,
          "optional": true
        },
        "semver": {
          "version": "5.5.0",
          "bundled": true,
          "dev": true,
          "optional": true
        },
        "set-blocking": {
          "version": "2.0.0",
          "bundled": true,
          "dev": true,
          "optional": true
        },
        "signal-exit": {
          "version": "3.0.2",
          "bundled": true,
          "dev": true,
          "optional": true
        },
        "string-width": {
          "version": "1.0.2",
          "bundled": true,
          "dev": true,
          "requires": {
            "code-point-at": "^1.0.0",
            "is-fullwidth-code-point": "^1.0.0",
            "strip-ansi": "^3.0.0"
          }
        },
        "string_decoder": {
          "version": "1.1.1",
          "bundled": true,
          "dev": true,
          "optional": true,
          "requires": {
            "safe-buffer": "~5.1.0"
          }
        },
        "strip-ansi": {
          "version": "3.0.1",
          "bundled": true,
          "dev": true,
          "requires": {
            "ansi-regex": "^2.0.0"
          }
        },
        "strip-json-comments": {
          "version": "2.0.1",
          "bundled": true,
          "dev": true,
          "optional": true
        },
        "tar": {
          "version": "4.4.1",
          "bundled": true,
          "dev": true,
          "optional": true,
          "requires": {
            "chownr": "^1.0.1",
            "fs-minipass": "^1.2.5",
            "minipass": "^2.2.4",
            "minizlib": "^1.1.0",
            "mkdirp": "^0.5.0",
            "safe-buffer": "^5.1.1",
            "yallist": "^3.0.2"
          }
        },
        "util-deprecate": {
          "version": "1.0.2",
          "bundled": true,
          "dev": true,
          "optional": true
        },
        "wide-align": {
          "version": "1.1.2",
          "bundled": true,
          "dev": true,
          "optional": true,
          "requires": {
            "string-width": "^1.0.2"
          }
        },
        "wrappy": {
          "version": "1.0.2",
          "bundled": true,
          "dev": true
        },
        "yallist": {
          "version": "3.0.2",
          "bundled": true,
          "dev": true
        }
      }
    },
    "fstream": {
      "version": "1.0.11",
      "resolved": "https://registry.npmjs.org/fstream/-/fstream-1.0.11.tgz",
      "integrity": "sha1-XB+x8RdHcRTwYyoOtLcbPLD9MXE=",
      "dev": true,
      "requires": {
        "graceful-fs": "^4.1.2",
        "inherits": "~2.0.0",
        "mkdirp": ">=0.5 0",
        "rimraf": "2"
      }
    },
    "function-bind": {
      "version": "1.1.1",
      "resolved": "https://registry.npmjs.org/function-bind/-/function-bind-1.1.1.tgz",
      "integrity": "sha512-yIovAzMX49sF8Yl58fSCWJ5svSLuaibPxXQJFLmBObTuCr0Mf1KiPopGM9NiFjiYBCbfaa2Fh6breQ6ANVTI0A=="
    },
    "functional-red-black-tree": {
      "version": "1.0.1",
      "resolved": "https://registry.npmjs.org/functional-red-black-tree/-/functional-red-black-tree-1.0.1.tgz",
      "integrity": "sha1-GwqzvVU7Kg1jmdKcDj6gslIHgyc="
    },
    "g-status": {
      "version": "2.0.2",
      "resolved": "https://registry.npmjs.org/g-status/-/g-status-2.0.2.tgz",
      "integrity": "sha512-kQoE9qH+T1AHKgSSD0Hkv98bobE90ILQcXAF4wvGgsr7uFqNvwmh8j+Lq3l0RVt3E3HjSbv2B9biEGcEtpHLCA==",
      "dev": true,
      "requires": {
=======
>>>>>>> e2755ae5
        "arrify": "^1.0.1",
        "matcher": "^1.0.0",
        "simple-git": "^1.85.0"
      }
    },
    "get-caller-file": {
      "version": "1.0.3",
      "resolved": "https://registry.npmjs.org/get-caller-file/-/get-caller-file-1.0.3.tgz",
      "integrity": "sha512-3t6rVToeoZfYSGd8YoLFR2DJkiQrIiUrGcjvFX2mDw3bn6k2OtwHN0TNCLbBO+w8qTvimhDkv+LSscbJY1vE6w=="
    },
    "get-own-enumerable-property-symbols": {
      "version": "3.0.0",
      "resolved": "https://registry.npmjs.org/get-own-enumerable-property-symbols/-/get-own-enumerable-property-symbols-3.0.0.tgz",
      "integrity": "sha512-CIJYJC4GGF06TakLg8z4GQKvDsx9EMspVxOYih7LerEL/WosUnFIww45CGfxfeKHqlg3twgUrYRT1O3WQqjGCg==",
      "dev": true
    },
    "get-stdin": {
      "version": "6.0.0",
      "resolved": "https://registry.npmjs.org/get-stdin/-/get-stdin-6.0.0.tgz",
      "integrity": "sha512-jp4tHawyV7+fkkSKyvjuLZswblUtz+SQKzSWnBbii16BuZksJlU1wuBYXY75r+duh/llF1ur6oNwi+2ZzjKZ7g==",
      "dev": true
    },
    "get-stream": {
      "version": "3.0.0",
<<<<<<< HEAD
      "resolved": "http://registry.npmjs.org/get-stream/-/get-stream-3.0.0.tgz",
=======
      "resolved": "https://registry.npmjs.org/get-stream/-/get-stream-3.0.0.tgz",
>>>>>>> e2755ae5
      "integrity": "sha1-jpQ9E1jcN1VQVOy+LtsFqhdO3hQ=",
      "dev": true
    },
    "get-value": {
      "version": "2.0.6",
      "resolved": "https://registry.npmjs.org/get-value/-/get-value-2.0.6.tgz",
      "integrity": "sha1-3BXKHGcjh8p2vTesCjlbogQqLCg=",
      "dev": true
    },
    "getpass": {
      "version": "0.1.7",
      "resolved": "https://registry.npmjs.org/getpass/-/getpass-0.1.7.tgz",
      "integrity": "sha1-Xv+OPmhNVprkyysSgmBOi6YhSfo=",
      "requires": {
        "assert-plus": "^1.0.0"
      }
    },
    "glob": {
      "version": "7.1.3",
      "resolved": "https://registry.npmjs.org/glob/-/glob-7.1.3.tgz",
      "integrity": "sha512-vcfuiIxogLV4DlGBHIUOwI0IbrJ8HWPc4MU7HzviGeNho/UJDfi6B5p3sHeWIQ0KGIU0Jpxi5ZHxemQfLkkAwQ==",
      "requires": {
        "fs.realpath": "^1.0.0",
        "inflight": "^1.0.4",
        "inherits": "2",
        "minimatch": "^3.0.4",
        "once": "^1.3.0",
        "path-is-absolute": "^1.0.0"
      }
<<<<<<< HEAD
    },
    "glob-parent": {
      "version": "3.1.0",
      "resolved": "https://registry.npmjs.org/glob-parent/-/glob-parent-3.1.0.tgz",
      "integrity": "sha1-nmr2KZ2NO9K9QEMIMr0RPfkGxa4=",
      "dev": true,
      "requires": {
        "is-glob": "^3.1.0",
        "path-dirname": "^1.0.0"
      },
      "dependencies": {
        "is-glob": {
          "version": "3.1.0",
          "resolved": "https://registry.npmjs.org/is-glob/-/is-glob-3.1.0.tgz",
          "integrity": "sha1-e6WuJCF4BKxwcHuWkiVnSGzD6Eo=",
          "dev": true,
          "requires": {
            "is-extglob": "^2.1.0"
          }
        }
      }
    },
    "global": {
      "version": "4.3.2",
      "resolved": "https://registry.npmjs.org/global/-/global-4.3.2.tgz",
      "integrity": "sha1-52mJJopsdMOJCLEwWxD8DjlOnQ8=",
      "requires": {
        "min-document": "^2.19.0",
        "process": "~0.5.1"
      }
    },
    "global-modules-path": {
      "version": "2.3.1",
      "resolved": "https://registry.npmjs.org/global-modules-path/-/global-modules-path-2.3.1.tgz",
      "integrity": "sha512-y+shkf4InI7mPRHSo2b/k6ix6+NLDtyccYv86whhxrSGX9wjPX1VMITmrDbE1eh7zkzhiWtW2sHklJYoQ62Cxg==",
      "dev": true
    },
    "globals": {
      "version": "9.18.0",
      "resolved": "https://registry.npmjs.org/globals/-/globals-9.18.0.tgz",
      "integrity": "sha512-S0nG3CLEQiY/ILxqtztTWH/3iRRdyBLw6KMDxnKMchrtbj2OFmehVh0WUCfW3DUrIgx/qFrJPICrq4Z4sTR9UQ=="
    },
    "globby": {
      "version": "6.1.0",
      "resolved": "http://registry.npmjs.org/globby/-/globby-6.1.0.tgz",
      "integrity": "sha1-9abXDoOV4hyFj7BInWTfAkJNUGw=",
      "dev": true,
      "requires": {
        "array-union": "^1.0.1",
        "glob": "^7.0.3",
        "object-assign": "^4.0.1",
        "pify": "^2.0.0",
        "pinkie-promise": "^2.0.0"
      },
      "dependencies": {
        "pify": {
          "version": "2.3.0",
          "resolved": "http://registry.npmjs.org/pify/-/pify-2.3.0.tgz",
          "integrity": "sha1-7RQaasBDqEnqWISY59yosVMw6Qw=",
          "dev": true
        }
      }
    },
    "got": {
      "version": "7.1.0",
      "resolved": "https://registry.npmjs.org/got/-/got-7.1.0.tgz",
      "integrity": "sha512-Y5WMo7xKKq1muPsxD+KmrR8DH5auG7fBdDVueZwETwV6VytKyU9OX/ddpq2/1hp1vIPvVb4T81dKQz3BivkNLw==",
      "dev": true,
      "requires": {
        "decompress-response": "^3.2.0",
        "duplexer3": "^0.1.4",
        "get-stream": "^3.0.0",
        "is-plain-obj": "^1.1.0",
        "is-retry-allowed": "^1.0.0",
        "is-stream": "^1.0.0",
        "isurl": "^1.0.0-alpha5",
        "lowercase-keys": "^1.0.0",
        "p-cancelable": "^0.3.0",
        "p-timeout": "^1.1.1",
        "safe-buffer": "^5.0.1",
        "timed-out": "^4.0.0",
        "url-parse-lax": "^1.0.0",
        "url-to-options": "^1.0.1"
      }
    },
    "graceful-fs": {
      "version": "4.1.15",
      "resolved": "https://registry.npmjs.org/graceful-fs/-/graceful-fs-4.1.15.tgz",
      "integrity": "sha512-6uHUhOPEBgQ24HM+r6b/QwWfZq+yiFcipKFrOFiBEnWdy5sdzYoi+pJeQaPI5qOLRFqWmAXUPQNsielzdLoecA=="
    },
    "graceful-readlink": {
      "version": "1.0.1",
      "resolved": "https://registry.npmjs.org/graceful-readlink/-/graceful-readlink-1.0.1.tgz",
      "integrity": "sha1-TK+tdrxi8C+gObL5Tpo906ORpyU=",
      "dev": true
    },
    "growl": {
      "version": "1.10.5",
      "resolved": "https://registry.npmjs.org/growl/-/growl-1.10.5.tgz",
      "integrity": "sha512-qBr4OuELkhPenW6goKVXiv47US3clb3/IbuWF9KNKEijAy9oeHxU9IgzjvJhHkUzhaj7rOUD7+YGWqUjLp5oSA==",
      "dev": true
    },
    "har-schema": {
      "version": "2.0.0",
      "resolved": "https://registry.npmjs.org/har-schema/-/har-schema-2.0.0.tgz",
      "integrity": "sha1-qUwiJOvKwEeCoNkDVSHyRzW37JI="
    },
    "har-validator": {
      "version": "5.1.3",
      "resolved": "https://registry.npmjs.org/har-validator/-/har-validator-5.1.3.tgz",
      "integrity": "sha512-sNvOCzEQNr/qrvJgc3UG/kD4QtlHycrzwS+6mfTrrSq97BvaYcPZZI1ZSqGSPR73Cxn4LKTD4PttRwfU7jWq5g==",
      "requires": {
        "ajv": "^6.5.5",
        "har-schema": "^2.0.0"
      }
    },
    "has": {
      "version": "1.0.3",
      "resolved": "https://registry.npmjs.org/has/-/has-1.0.3.tgz",
      "integrity": "sha512-f2dvO0VU6Oej7RkWJGrehjbzMAjFp5/VKPp5tTpWIV4JHHZK1/BxbFRtf/siA2SWTe09caDmVtYYzWEIbBS4zw==",
      "requires": {
        "function-bind": "^1.1.1"
      }
    },
    "has-ansi": {
      "version": "2.0.0",
      "resolved": "https://registry.npmjs.org/has-ansi/-/has-ansi-2.0.0.tgz",
      "integrity": "sha1-NPUEnOHs3ysGSa8+8k5F7TVBbZE=",
      "requires": {
        "ansi-regex": "^2.0.0"
      }
    },
    "has-flag": {
      "version": "3.0.0",
      "resolved": "https://registry.npmjs.org/has-flag/-/has-flag-3.0.0.tgz",
      "integrity": "sha1-tdRU3CGZriJWmfNGfloH87lVuv0=",
      "dev": true
    },
    "has-symbol-support-x": {
      "version": "1.4.2",
      "resolved": "https://registry.npmjs.org/has-symbol-support-x/-/has-symbol-support-x-1.4.2.tgz",
      "integrity": "sha512-3ToOva++HaW+eCpgqZrCfN51IPB+7bJNVT6CUATzueB5Heb8o6Nam0V3HG5dlDvZU1Gn5QLcbahiKw/XVk5JJw==",
      "dev": true
    },
    "has-symbols": {
      "version": "1.0.0",
      "resolved": "https://registry.npmjs.org/has-symbols/-/has-symbols-1.0.0.tgz",
      "integrity": "sha1-uhqPGvKg/DllD1yFA2dwQSIGO0Q="
    },
    "has-to-string-tag-x": {
      "version": "1.4.1",
      "resolved": "https://registry.npmjs.org/has-to-string-tag-x/-/has-to-string-tag-x-1.4.1.tgz",
      "integrity": "sha512-vdbKfmw+3LoOYVr+mtxHaX5a96+0f3DljYd8JOqvOLsf5mw2Otda2qCDT9qRqLAhrjyQ0h7ual5nOiASpsGNFw==",
      "dev": true,
      "requires": {
        "has-symbol-support-x": "^1.4.1"
      }
    },
    "has-value": {
      "version": "1.0.0",
      "resolved": "https://registry.npmjs.org/has-value/-/has-value-1.0.0.tgz",
      "integrity": "sha1-GLKB2lhbHFxR3vJMkw7SmgvmsXc=",
      "dev": true,
      "requires": {
        "get-value": "^2.0.6",
        "has-values": "^1.0.0",
        "isobject": "^3.0.0"
      }
    },
    "has-values": {
      "version": "1.0.0",
      "resolved": "https://registry.npmjs.org/has-values/-/has-values-1.0.0.tgz",
      "integrity": "sha1-lbC2P+whRmGab+V/51Yo1aOe/k8=",
      "dev": true,
      "requires": {
        "is-number": "^3.0.0",
        "kind-of": "^4.0.0"
      },
      "dependencies": {
        "kind-of": {
          "version": "4.0.0",
          "resolved": "https://registry.npmjs.org/kind-of/-/kind-of-4.0.0.tgz",
          "integrity": "sha1-IIE989cSkosgc3hpGkUGb65y3Vc=",
          "dev": true,
          "requires": {
            "is-buffer": "^1.1.5"
          }
        }
      }
    },
    "hash-base": {
      "version": "3.0.4",
      "resolved": "https://registry.npmjs.org/hash-base/-/hash-base-3.0.4.tgz",
      "integrity": "sha1-X8hoaEfs1zSZQDMZprCj8/auSRg=",
      "requires": {
        "inherits": "^2.0.1",
        "safe-buffer": "^5.0.1"
      }
    },
    "hash.js": {
      "version": "1.1.7",
      "resolved": "https://registry.npmjs.org/hash.js/-/hash.js-1.1.7.tgz",
      "integrity": "sha512-taOaskGt4z4SOANNseOviYDvjEJinIkRgmp7LbKP2YTTmVxWBl87s/uzK9r+44BclBSp2X7K1hqeNfz9JbBeXA==",
      "requires": {
        "inherits": "^2.0.3",
        "minimalistic-assert": "^1.0.1"
      }
    },
    "hdkey": {
      "version": "1.1.0",
      "resolved": "https://registry.npmjs.org/hdkey/-/hdkey-1.1.0.tgz",
      "integrity": "sha512-E7aU8pNlWUJbXGjTz/+lKf1LkMcA3hUrC5ZleeizrmLSd++kvf8mSOe3q8CmBDA9j4hdfXO5iY6hGiTUCOV2jQ==",
      "dev": true,
      "optional": true,
      "requires": {
        "coinstring": "^2.0.0",
        "safe-buffer": "^5.1.1",
        "secp256k1": "^3.0.1"
      }
    },
    "he": {
      "version": "1.1.1",
      "resolved": "https://registry.npmjs.org/he/-/he-1.1.1.tgz",
      "integrity": "sha1-k0EP0hsAlzUVH4howvJx80J+I/0=",
      "dev": true
    },
    "heap": {
      "version": "0.2.6",
      "resolved": "https://registry.npmjs.org/heap/-/heap-0.2.6.tgz",
      "integrity": "sha1-CH4fELBGky/IWU3Z5tN4r8nR5aw="
    },
    "hmac-drbg": {
      "version": "1.0.1",
      "resolved": "https://registry.npmjs.org/hmac-drbg/-/hmac-drbg-1.0.1.tgz",
      "integrity": "sha1-0nRXAQJabHdabFRXk+1QL8DGSaE=",
      "requires": {
        "hash.js": "^1.0.3",
        "minimalistic-assert": "^1.0.0",
        "minimalistic-crypto-utils": "^1.0.1"
      }
    },
    "home-or-tmp": {
      "version": "2.0.0",
      "resolved": "https://registry.npmjs.org/home-or-tmp/-/home-or-tmp-2.0.0.tgz",
      "integrity": "sha1-42w/LSyufXRqhX440Y1fMqeILbg=",
      "requires": {
        "os-homedir": "^1.0.0",
        "os-tmpdir": "^1.0.1"
      }
    },
    "hosted-git-info": {
      "version": "2.7.1",
      "resolved": "https://registry.npmjs.org/hosted-git-info/-/hosted-git-info-2.7.1.tgz",
      "integrity": "sha512-7T/BxH19zbcCTa8XkMlbK5lTo1WtgkFi3GvdWEyNuc4Vex7/9Dqbnpsf4JMydcfj9HCg4zUWFTL3Za6lapg5/w=="
    },
    "http-errors": {
      "version": "1.6.3",
      "resolved": "http://registry.npmjs.org/http-errors/-/http-errors-1.6.3.tgz",
      "integrity": "sha1-i1VoC7S+KDoLW/TqLjhYC+HZMg0=",
      "dev": true,
      "requires": {
        "depd": "~1.1.2",
        "inherits": "2.0.3",
        "setprototypeof": "1.1.0",
        "statuses": ">= 1.4.0 < 2"
      }
    },
    "http-https": {
      "version": "1.0.0",
      "resolved": "https://registry.npmjs.org/http-https/-/http-https-1.0.0.tgz",
      "integrity": "sha1-L5CN1fHbQGjAWM1ubUzjkskTOJs=",
      "dev": true
    },
    "http-signature": {
      "version": "1.2.0",
      "resolved": "https://registry.npmjs.org/http-signature/-/http-signature-1.2.0.tgz",
      "integrity": "sha1-muzZJRFHcvPZW2WmCruPfBj7rOE=",
      "requires": {
        "assert-plus": "^1.0.0",
        "jsprim": "^1.2.2",
        "sshpk": "^1.7.0"
      }
    },
    "https-browserify": {
      "version": "1.0.0",
      "resolved": "https://registry.npmjs.org/https-browserify/-/https-browserify-1.0.0.tgz",
      "integrity": "sha1-7AbBDgo0wPL68Zn3/X/Hj//QPHM=",
      "dev": true
    },
    "humanize": {
      "version": "0.0.9",
      "resolved": "https://registry.npmjs.org/humanize/-/humanize-0.0.9.tgz",
      "integrity": "sha1-GZT/rs3+nEQe0r2sdFK3u0yeQaQ=",
      "dev": true
    },
    "husky": {
      "version": "1.2.1",
      "resolved": "https://registry.npmjs.org/husky/-/husky-1.2.1.tgz",
      "integrity": "sha512-4Ylal3HWhnDvIszuiyLoVrSGI7QLg/ogkNCoHE34c+yZYzb9kBZNrlTOsdw92cGi3cJT8pPb6CdVfxFkLnc8Dg==",
      "dev": true,
      "requires": {
        "cosmiconfig": "^5.0.7",
        "execa": "^1.0.0",
        "find-up": "^3.0.0",
        "get-stdin": "^6.0.0",
        "is-ci": "^1.2.1",
        "pkg-dir": "^3.0.0",
        "please-upgrade-node": "^3.1.1",
        "read-pkg": "^4.0.1",
        "run-node": "^1.0.0",
        "slash": "^2.0.0"
      },
      "dependencies": {
        "find-up": {
          "version": "3.0.0",
          "resolved": "https://registry.npmjs.org/find-up/-/find-up-3.0.0.tgz",
          "integrity": "sha512-1yD6RmLI1XBfxugvORwlck6f75tYL+iR0jqwsOrOxMZyGYqUuDhJ0l4AXdO1iX/FTs9cBAMEk1gWSEx1kSbylg==",
          "dev": true,
          "requires": {
            "locate-path": "^3.0.0"
          }
        },
        "locate-path": {
          "version": "3.0.0",
          "resolved": "https://registry.npmjs.org/locate-path/-/locate-path-3.0.0.tgz",
          "integrity": "sha512-7AO748wWnIhNqAuaty2ZWHkQHRSNfPVIsPIfwEOWO22AmaoVrWavlOcMR5nzTLNYvp36X220/maaRsrec1G65A==",
          "dev": true,
          "requires": {
            "p-locate": "^3.0.0",
            "path-exists": "^3.0.0"
          }
        },
        "p-limit": {
          "version": "2.0.0",
          "resolved": "https://registry.npmjs.org/p-limit/-/p-limit-2.0.0.tgz",
          "integrity": "sha512-fl5s52lI5ahKCernzzIyAP0QAZbGIovtVHGwpcu1Jr/EpzLVDI2myISHwGqK7m8uQFugVWSrbxH7XnhGtvEc+A==",
          "dev": true,
          "requires": {
            "p-try": "^2.0.0"
          }
        },
        "p-locate": {
          "version": "3.0.0",
          "resolved": "https://registry.npmjs.org/p-locate/-/p-locate-3.0.0.tgz",
          "integrity": "sha512-x+12w/To+4GFfgJhBEpiDcLozRJGegY+Ei7/z0tSLkMmxGZNybVMSfWj9aJn8Z5Fc7dBUNJOOVgPv2H7IwulSQ==",
          "dev": true,
          "requires": {
            "p-limit": "^2.0.0"
          }
        },
        "p-try": {
          "version": "2.0.0",
          "resolved": "https://registry.npmjs.org/p-try/-/p-try-2.0.0.tgz",
          "integrity": "sha512-hMp0onDKIajHfIkdRk3P4CdCmErkYAxxDtP3Wx/4nZ3aGlau2VKh3mZpcuFkH27WQkL/3WBCPOktzA9ZOAnMQQ==",
          "dev": true
        },
        "parse-json": {
          "version": "4.0.0",
          "resolved": "https://registry.npmjs.org/parse-json/-/parse-json-4.0.0.tgz",
          "integrity": "sha1-vjX1Qlvh9/bHRxhPmKeIy5lHfuA=",
          "dev": true,
          "requires": {
            "error-ex": "^1.3.1",
            "json-parse-better-errors": "^1.0.1"
          }
        },
        "path-exists": {
          "version": "3.0.0",
          "resolved": "https://registry.npmjs.org/path-exists/-/path-exists-3.0.0.tgz",
          "integrity": "sha1-zg6+ql94yxiSXqfYENe1mwEP1RU=",
          "dev": true
        },
        "pify": {
          "version": "3.0.0",
          "resolved": "https://registry.npmjs.org/pify/-/pify-3.0.0.tgz",
          "integrity": "sha1-5aSs0sEB/fPZpNB/DbxNtJ3SgXY=",
          "dev": true
        },
        "pkg-dir": {
          "version": "3.0.0",
          "resolved": "https://registry.npmjs.org/pkg-dir/-/pkg-dir-3.0.0.tgz",
          "integrity": "sha512-/E57AYkoeQ25qkxMj5PBOVgF8Kiu/h7cYS30Z5+R7WaiCCBfLq58ZI/dSeaEKb9WVJV5n/03QwrN3IeWIFllvw==",
          "dev": true,
          "requires": {
            "find-up": "^3.0.0"
          }
        },
        "read-pkg": {
          "version": "4.0.1",
          "resolved": "https://registry.npmjs.org/read-pkg/-/read-pkg-4.0.1.tgz",
          "integrity": "sha1-ljYlN48+HE1IyFhytabsfV0JMjc=",
          "dev": true,
          "requires": {
            "normalize-package-data": "^2.3.2",
            "parse-json": "^4.0.0",
            "pify": "^3.0.0"
          }
        },
        "slash": {
          "version": "2.0.0",
          "resolved": "https://registry.npmjs.org/slash/-/slash-2.0.0.tgz",
          "integrity": "sha512-ZYKh3Wh2z1PpEXWr0MpSBZ0V6mZHAQfYevttO11c51CaWjGTaadiKZ+wVt1PbMlDV5qhMFslpZCemhwOK7C89A==",
          "dev": true
        }
      }
    },
    "iconv-lite": {
      "version": "0.4.23",
      "resolved": "https://registry.npmjs.org/iconv-lite/-/iconv-lite-0.4.23.tgz",
      "integrity": "sha512-neyTUVFtahjf0mB3dZT77u+8O0QB89jFdnBkd5P1JgYPbPaia3gXXOVL2fq8VyU2gMMD7SaN7QukTB/pmXYvDA==",
      "requires": {
        "safer-buffer": ">= 2.1.2 < 3"
      }
    },
    "ieee754": {
      "version": "1.1.12",
      "resolved": "https://registry.npmjs.org/ieee754/-/ieee754-1.1.12.tgz",
      "integrity": "sha512-GguP+DRY+pJ3soyIiGPTvdiVXjZ+DbXOxGpXn3eMvNW4x4irjqXm4wHKscC+TfxSJ0yw/S1F24tqdMNsMZTiLA==",
      "dev": true
    },
    "iferr": {
      "version": "0.1.5",
      "resolved": "https://registry.npmjs.org/iferr/-/iferr-0.1.5.tgz",
      "integrity": "sha1-xg7taebY/bazEEofy8ocGS3FtQE=",
      "dev": true
    },
    "ignore": {
      "version": "4.0.6",
      "resolved": "https://registry.npmjs.org/ignore/-/ignore-4.0.6.tgz",
      "integrity": "sha512-cyFDKrqc/YdcWFniJhzI42+AzS+gNwmUzOSFcRCQYwySuBBBy/KjuxWLZ/FHEH6Moq1NizMOBWyTcv8O4OZIMg==",
      "dev": true
    },
    "immediate": {
      "version": "3.2.3",
      "resolved": "https://registry.npmjs.org/immediate/-/immediate-3.2.3.tgz",
      "integrity": "sha1-0UD6j2FGWb1lQSMwl92qwlzdmRw="
    },
    "import-fresh": {
      "version": "2.0.0",
      "resolved": "https://registry.npmjs.org/import-fresh/-/import-fresh-2.0.0.tgz",
      "integrity": "sha1-2BNVwVYS04bGH53dOSLUMEgipUY=",
      "dev": true,
      "requires": {
        "caller-path": "^2.0.0",
        "resolve-from": "^3.0.0"
      },
      "dependencies": {
        "caller-path": {
          "version": "2.0.0",
          "resolved": "https://registry.npmjs.org/caller-path/-/caller-path-2.0.0.tgz",
          "integrity": "sha1-Ro+DBE42mrIBD6xfBs7uFbsssfQ=",
          "dev": true,
          "requires": {
            "caller-callsite": "^2.0.0"
          }
        },
        "resolve-from": {
          "version": "3.0.0",
          "resolved": "https://registry.npmjs.org/resolve-from/-/resolve-from-3.0.0.tgz",
          "integrity": "sha1-six699nWiBvItuZTM17rywoYh0g=",
          "dev": true
        }
      }
    },
    "import-local": {
      "version": "1.0.0",
      "resolved": "https://registry.npmjs.org/import-local/-/import-local-1.0.0.tgz",
      "integrity": "sha512-vAaZHieK9qjGo58agRBg+bhHX3hoTZU/Oa3GESWLz7t1U62fk63aHuDJJEteXoDeTCcPmUT+z38gkHPZkkmpmQ==",
      "dev": true,
      "requires": {
        "pkg-dir": "^2.0.0",
        "resolve-cwd": "^2.0.0"
      },
      "dependencies": {
        "find-up": {
          "version": "2.1.0",
          "resolved": "https://registry.npmjs.org/find-up/-/find-up-2.1.0.tgz",
          "integrity": "sha1-RdG35QbHF93UgndaK3eSCjwMV6c=",
          "dev": true,
          "requires": {
            "locate-path": "^2.0.0"
          }
        },
        "pkg-dir": {
          "version": "2.0.0",
          "resolved": "https://registry.npmjs.org/pkg-dir/-/pkg-dir-2.0.0.tgz",
          "integrity": "sha1-9tXREJ4Z1j7fQo4L1X4Sd3YVM0s=",
          "dev": true,
          "requires": {
            "find-up": "^2.1.0"
          }
        }
      }
    },
    "imurmurhash": {
      "version": "0.1.4",
      "resolved": "https://registry.npmjs.org/imurmurhash/-/imurmurhash-0.1.4.tgz",
      "integrity": "sha1-khi5srkoojixPcT7a21XbyMUU+o=",
      "dev": true
    },
    "indent-string": {
      "version": "3.2.0",
      "resolved": "https://registry.npmjs.org/indent-string/-/indent-string-3.2.0.tgz",
      "integrity": "sha1-Sl/W0nzDMvN+VBmlBNu4NxBckok=",
      "dev": true
    },
    "indexof": {
      "version": "0.0.1",
      "resolved": "https://registry.npmjs.org/indexof/-/indexof-0.0.1.tgz",
      "integrity": "sha1-gtwzbSMrkGIXnQWrMpOmYFn9Q10=",
      "dev": true
    },
    "inflight": {
      "version": "1.0.6",
      "resolved": "https://registry.npmjs.org/inflight/-/inflight-1.0.6.tgz",
      "integrity": "sha1-Sb1jMdfQLQwJvJEKEHW6gWW1bfk=",
      "requires": {
        "once": "^1.3.0",
        "wrappy": "1"
      }
    },
    "inherits": {
      "version": "2.0.3",
      "resolved": "https://registry.npmjs.org/inherits/-/inherits-2.0.3.tgz",
      "integrity": "sha1-Yzwsg+PaQqUC9SRmAiSA9CCCYd4="
    },
    "inquirer": {
      "version": "6.2.1",
      "resolved": "https://registry.npmjs.org/inquirer/-/inquirer-6.2.1.tgz",
      "integrity": "sha512-088kl3DRT2dLU5riVMKKr1DlImd6X7smDhpXUCkJDCKvTEJeRiXh0G132HG9u5a+6Ylw9plFRY7RuTnwohYSpg==",
      "dev": true,
      "requires": {
        "ansi-escapes": "^3.0.0",
        "chalk": "^2.0.0",
        "cli-cursor": "^2.1.0",
        "cli-width": "^2.0.0",
        "external-editor": "^3.0.0",
        "figures": "^2.0.0",
        "lodash": "^4.17.10",
        "mute-stream": "0.0.7",
        "run-async": "^2.2.0",
        "rxjs": "^6.1.0",
        "string-width": "^2.1.0",
        "strip-ansi": "^5.0.0",
        "through": "^2.3.6"
      },
      "dependencies": {
        "ansi-regex": {
          "version": "3.0.0",
          "resolved": "https://registry.npmjs.org/ansi-regex/-/ansi-regex-3.0.0.tgz",
          "integrity": "sha1-7QMXwyIGT3lGbAKWa922Bas32Zg=",
          "dev": true
        },
        "ansi-styles": {
          "version": "3.2.1",
          "resolved": "https://registry.npmjs.org/ansi-styles/-/ansi-styles-3.2.1.tgz",
          "integrity": "sha512-VT0ZI6kZRdTh8YyJw3SMbYm/u+NqfsAxEpWO0Pf9sq8/e94WxxOpPKx9FR1FlyCtOVDNOQ+8ntlqFxiRc+r5qA==",
          "dev": true,
          "requires": {
            "color-convert": "^1.9.0"
          }
        },
        "chalk": {
          "version": "2.4.1",
          "resolved": "https://registry.npmjs.org/chalk/-/chalk-2.4.1.tgz",
          "integrity": "sha512-ObN6h1v2fTJSmUXoS3nMQ92LbDK9be4TV+6G+omQlGJFdcUX5heKi1LZ1YnRMIgwTLEj3E24bT6tYni50rlCfQ==",
          "dev": true,
          "requires": {
            "ansi-styles": "^3.2.1",
            "escape-string-regexp": "^1.0.5",
            "supports-color": "^5.3.0"
          }
        },
        "is-fullwidth-code-point": {
          "version": "2.0.0",
          "resolved": "https://registry.npmjs.org/is-fullwidth-code-point/-/is-fullwidth-code-point-2.0.0.tgz",
          "integrity": "sha1-o7MKXE8ZkYMWeqq5O+764937ZU8=",
          "dev": true
        },
        "string-width": {
          "version": "2.1.1",
          "resolved": "https://registry.npmjs.org/string-width/-/string-width-2.1.1.tgz",
          "integrity": "sha512-nOqH59deCq9SRHlxq1Aw85Jnt4w6KvLKqWVik6oA9ZklXLNIOlqg4F2yrT1MVaTjAqvVwdfeZ7w7aCvJD7ugkw==",
          "dev": true,
          "requires": {
            "is-fullwidth-code-point": "^2.0.0",
            "strip-ansi": "^4.0.0"
          },
          "dependencies": {
            "strip-ansi": {
              "version": "4.0.0",
              "resolved": "https://registry.npmjs.org/strip-ansi/-/strip-ansi-4.0.0.tgz",
              "integrity": "sha1-qEeQIusaw2iocTibY1JixQXuNo8=",
              "dev": true,
              "requires": {
                "ansi-regex": "^3.0.0"
              }
            }
          }
        },
        "strip-ansi": {
          "version": "5.0.0",
          "resolved": "https://registry.npmjs.org/strip-ansi/-/strip-ansi-5.0.0.tgz",
          "integrity": "sha512-Uu7gQyZI7J7gn5qLn1Np3G9vcYGTVqB+lFTytnDJv83dd8T22aGH451P3jueT2/QemInJDfxHB5Tde5OzgG1Ow==",
          "dev": true,
          "requires": {
            "ansi-regex": "^4.0.0"
          },
          "dependencies": {
            "ansi-regex": {
              "version": "4.0.0",
              "resolved": "https://registry.npmjs.org/ansi-regex/-/ansi-regex-4.0.0.tgz",
              "integrity": "sha512-iB5Dda8t/UqpPI/IjsejXu5jOGDrzn41wJyljwPH65VCIbk6+1BzFIMJGFwTNrYXT1CrD+B4l19U7awiQ8rk7w==",
              "dev": true
            }
          }
        },
        "supports-color": {
          "version": "5.5.0",
          "resolved": "https://registry.npmjs.org/supports-color/-/supports-color-5.5.0.tgz",
          "integrity": "sha512-QjVjwdXIt408MIiAqCX4oUKsgU2EqAGzs2Ppkm4aQYbjm+ZEWEcW4SfFNTr4uMNZma0ey4f5lgLrkB0aX0QMow==",
          "dev": true,
          "requires": {
            "has-flag": "^3.0.0"
          }
        }
      }
    },
    "interpret": {
      "version": "1.1.0",
      "resolved": "https://registry.npmjs.org/interpret/-/interpret-1.1.0.tgz",
      "integrity": "sha1-ftGxQQxqDg94z5XTuEQMY/eLhhQ=",
      "dev": true
    },
    "invariant": {
      "version": "2.2.4",
      "resolved": "https://registry.npmjs.org/invariant/-/invariant-2.2.4.tgz",
      "integrity": "sha512-phJfQVBuaJM5raOpJjSfkiD6BpbCE4Ns//LaXl6wGYtUBY83nWS6Rf9tXm2e8VaK60JEjYldbPif/A2B1C2gNA==",
      "requires": {
        "loose-envify": "^1.0.0"
      }
    },
    "invert-kv": {
      "version": "1.0.0",
      "resolved": "https://registry.npmjs.org/invert-kv/-/invert-kv-1.0.0.tgz",
      "integrity": "sha1-EEqOSqym09jNFXqO+L+rLXo//bY="
    },
    "ipaddr.js": {
      "version": "1.8.0",
      "resolved": "https://registry.npmjs.org/ipaddr.js/-/ipaddr.js-1.8.0.tgz",
      "integrity": "sha1-6qM9bd16zo9/b+DJygRA5wZzix4=",
      "dev": true
    },
    "is-accessor-descriptor": {
      "version": "0.1.6",
      "resolved": "http://registry.npmjs.org/is-accessor-descriptor/-/is-accessor-descriptor-0.1.6.tgz",
      "integrity": "sha1-qeEss66Nh2cn7u84Q/igiXtcmNY=",
      "dev": true,
      "requires": {
        "kind-of": "^3.0.2"
      },
      "dependencies": {
        "kind-of": {
          "version": "3.2.2",
          "resolved": "https://registry.npmjs.org/kind-of/-/kind-of-3.2.2.tgz",
          "integrity": "sha1-MeohpzS6ubuw8yRm2JOupR5KPGQ=",
          "dev": true,
          "requires": {
            "is-buffer": "^1.1.5"
          }
        }
      }
    },
    "is-arrayish": {
      "version": "0.2.1",
      "resolved": "https://registry.npmjs.org/is-arrayish/-/is-arrayish-0.2.1.tgz",
      "integrity": "sha1-d8mYQFJ6qOyxqLppe4BkWnqSap0="
    },
    "is-binary-path": {
      "version": "1.0.1",
      "resolved": "https://registry.npmjs.org/is-binary-path/-/is-binary-path-1.0.1.tgz",
      "integrity": "sha1-dfFmQrSA8YenEcgUFh/TpKdlWJg=",
      "dev": true,
      "requires": {
        "binary-extensions": "^1.0.0"
      }
    },
    "is-buffer": {
      "version": "1.1.6",
      "resolved": "https://registry.npmjs.org/is-buffer/-/is-buffer-1.1.6.tgz",
      "integrity": "sha512-NcdALwpXkTm5Zvvbk7owOUSvVvBKDgKP5/ewfXEznmQFfs4ZRmanOeKBTjRVjka3QFoN6XJ+9F3USqfHqTaU5w==",
      "dev": true
    },
    "is-builtin-module": {
      "version": "1.0.0",
      "resolved": "http://registry.npmjs.org/is-builtin-module/-/is-builtin-module-1.0.0.tgz",
      "integrity": "sha1-VAVy0096wxGfj3bDDLwbHgN6/74=",
      "requires": {
        "builtin-modules": "^1.0.0"
      }
    },
    "is-callable": {
      "version": "1.1.4",
      "resolved": "https://registry.npmjs.org/is-callable/-/is-callable-1.1.4.tgz",
      "integrity": "sha512-r5p9sxJjYnArLjObpjA4xu5EKI3CuKHkJXMhT7kwbpUyIFD1n5PMAsoPvWnvtZiNz7LjkYDRZhd7FlI0eMijEA=="
    },
    "is-ci": {
      "version": "1.2.1",
      "resolved": "https://registry.npmjs.org/is-ci/-/is-ci-1.2.1.tgz",
      "integrity": "sha512-s6tfsaQaQi3JNciBH6shVqEDvhGut0SUXr31ag8Pd8BBbVVlcGfWhpPmEOoM6RJ5TFhbypvf5yyRw/VXW1IiWg==",
      "dev": true,
      "requires": {
        "ci-info": "^1.5.0"
      }
    },
    "is-data-descriptor": {
      "version": "0.1.4",
      "resolved": "http://registry.npmjs.org/is-data-descriptor/-/is-data-descriptor-0.1.4.tgz",
      "integrity": "sha1-C17mSDiOLIYCgueT8YVv7D8wG1Y=",
      "dev": true,
      "requires": {
        "kind-of": "^3.0.2"
      },
      "dependencies": {
        "kind-of": {
          "version": "3.2.2",
          "resolved": "https://registry.npmjs.org/kind-of/-/kind-of-3.2.2.tgz",
          "integrity": "sha1-MeohpzS6ubuw8yRm2JOupR5KPGQ=",
          "dev": true,
          "requires": {
            "is-buffer": "^1.1.5"
          }
        }
      }
    },
    "is-date-object": {
      "version": "1.0.1",
      "resolved": "https://registry.npmjs.org/is-date-object/-/is-date-object-1.0.1.tgz",
      "integrity": "sha1-mqIOtq7rv/d/vTPnTKAbM1gdOhY="
    },
    "is-descriptor": {
      "version": "0.1.6",
      "resolved": "https://registry.npmjs.org/is-descriptor/-/is-descriptor-0.1.6.tgz",
      "integrity": "sha512-avDYr0SB3DwO9zsMov0gKCESFYqCnE4hq/4z3TdUlukEy5t9C0YRq7HLrsN52NAcqXKaepeCD0n+B0arnVG3Hg==",
      "dev": true,
      "requires": {
        "is-accessor-descriptor": "^0.1.6",
        "is-data-descriptor": "^0.1.4",
        "kind-of": "^5.0.0"
      },
      "dependencies": {
        "kind-of": {
          "version": "5.1.0",
          "resolved": "https://registry.npmjs.org/kind-of/-/kind-of-5.1.0.tgz",
          "integrity": "sha512-NGEErnH6F2vUuXDh+OlbcKW7/wOcfdRHaZ7VWtqCztfHri/++YKmP51OdWeGPuqCOba6kk2OTe5d02VmTB80Pw==",
          "dev": true
        }
      }
    },
    "is-directory": {
      "version": "0.3.1",
      "resolved": "https://registry.npmjs.org/is-directory/-/is-directory-0.3.1.tgz",
      "integrity": "sha1-YTObbyR1/Hcv2cnYP1yFddwVSuE=",
      "dev": true
    },
    "is-extendable": {
      "version": "0.1.1",
      "resolved": "https://registry.npmjs.org/is-extendable/-/is-extendable-0.1.1.tgz",
      "integrity": "sha1-YrEQ4omkcUGOPsNqYX1HLjAd/Ik=",
      "dev": true
=======
>>>>>>> e2755ae5
    },
    "is-extglob": {
      "version": "2.1.1",
      "resolved": "https://registry.npmjs.org/is-extglob/-/is-extglob-2.1.1.tgz",
      "integrity": "sha1-qIwCU1eR8C7TfHahueqXc8gz+MI=",
      "dev": true
    },
    "is-finite": {
      "version": "1.0.2",
      "resolved": "https://registry.npmjs.org/is-finite/-/is-finite-1.0.2.tgz",
      "integrity": "sha1-zGZ3aVYCvlUO8R6LSqYwU0K20Ko=",
      "requires": {
        "number-is-nan": "^1.0.0"
      }
    },
    "is-fn": {
      "version": "1.0.0",
      "resolved": "https://registry.npmjs.org/is-fn/-/is-fn-1.0.0.tgz",
      "integrity": "sha1-lUPV3nvPWwiiLsiiC65uKG1RDYw="
    },
    "is-fullwidth-code-point": {
      "version": "1.0.0",
      "resolved": "https://registry.npmjs.org/is-fullwidth-code-point/-/is-fullwidth-code-point-1.0.0.tgz",
      "integrity": "sha1-754xOG8DGn8NZDr4L95QxFfvAMs=",
      "requires": {
        "number-is-nan": "^1.0.0"
      }
    },
    "is-function": {
      "version": "1.0.1",
      "resolved": "https://registry.npmjs.org/is-function/-/is-function-1.0.1.tgz",
      "integrity": "sha1-Es+5i2W1fdPRk6MSH19uL0N2ArU="
    },
    "is-glob": {
      "version": "4.0.0",
      "resolved": "https://registry.npmjs.org/is-glob/-/is-glob-4.0.0.tgz",
      "integrity": "sha1-lSHHaEXMJhCoUgPd8ICpWML/q8A=",
      "dev": true,
      "requires": {
        "is-extglob": "^2.1.1"
      }
    },
    "is-hex-prefixed": {
      "version": "1.0.0",
      "resolved": "https://registry.npmjs.org/is-hex-prefixed/-/is-hex-prefixed-1.0.0.tgz",
      "integrity": "sha1-fY035q135dEnFIkTxXPggtd39VQ="
    },
    "is-natural-number": {
      "version": "4.0.1",
      "resolved": "https://registry.npmjs.org/is-natural-number/-/is-natural-number-4.0.1.tgz",
      "integrity": "sha1-q5124dtM7VHjXeDHLr7PCfc0zeg=",
      "dev": true,
      "optional": true
    },
    "is-number": {
      "version": "3.0.0",
      "resolved": "https://registry.npmjs.org/is-number/-/is-number-3.0.0.tgz",
      "integrity": "sha1-JP1iAaR4LPUFYcgQJ2r8fRLXEZU=",
      "dev": true,
      "requires": {
        "kind-of": "^3.0.2"
      },
      "dependencies": {
        "kind-of": {
          "version": "3.2.2",
          "resolved": "https://registry.npmjs.org/kind-of/-/kind-of-3.2.2.tgz",
          "integrity": "sha1-MeohpzS6ubuw8yRm2JOupR5KPGQ=",
          "dev": true,
          "requires": {
            "is-buffer": "^1.1.5"
          }
        }
      }
    },
    "is-obj": {
      "version": "1.0.1",
      "resolved": "http://registry.npmjs.org/is-obj/-/is-obj-1.0.1.tgz",
      "integrity": "sha1-PkcprB9f3gJc19g6iW2rn09n2w8=",
      "dev": true
    },
    "is-object": {
      "version": "1.0.1",
      "resolved": "https://registry.npmjs.org/is-object/-/is-object-1.0.1.tgz",
      "integrity": "sha1-iVJojF7C/9awPsyF52ngKQMINHA=",
      "dev": true
    },
    "is-observable": {
      "version": "1.1.0",
      "resolved": "https://registry.npmjs.org/is-observable/-/is-observable-1.1.0.tgz",
      "integrity": "sha512-NqCa4Sa2d+u7BWc6CukaObG3Fh+CU9bvixbpcXYhy2VvYS7vVGIdAgnIS5Ks3A/cqk4rebLJ9s8zBstT2aKnIA==",
      "dev": true,
      "requires": {
        "symbol-observable": "^1.1.0"
      }
    },
    "is-path-cwd": {
      "version": "1.0.0",
      "resolved": "https://registry.npmjs.org/is-path-cwd/-/is-path-cwd-1.0.0.tgz",
      "integrity": "sha1-0iXsIxMuie3Tj9p2dHLmLmXxEG0=",
      "dev": true
    },
    "is-path-in-cwd": {
      "version": "1.0.1",
      "resolved": "https://registry.npmjs.org/is-path-in-cwd/-/is-path-in-cwd-1.0.1.tgz",
      "integrity": "sha512-FjV1RTW48E7CWM7eE/J2NJvAEEVektecDBVBE5Hh3nM1Jd0kvhHtX68Pr3xsDf857xt3Y4AkwVULK1Vku62aaQ==",
      "dev": true,
      "requires": {
        "is-path-inside": "^1.0.0"
      }
    },
    "is-path-inside": {
      "version": "1.0.1",
      "resolved": "https://registry.npmjs.org/is-path-inside/-/is-path-inside-1.0.1.tgz",
      "integrity": "sha1-jvW33lBDej/cprToZe96pVy0gDY=",
      "dev": true,
      "requires": {
        "path-is-inside": "^1.0.1"
      }
    },
    "is-plain-obj": {
      "version": "1.1.0",
      "resolved": "https://registry.npmjs.org/is-plain-obj/-/is-plain-obj-1.1.0.tgz",
      "integrity": "sha1-caUMhCnfync8kqOQpKA7OfzVHT4=",
      "dev": true
    },
    "is-plain-object": {
      "version": "2.0.4",
      "resolved": "https://registry.npmjs.org/is-plain-object/-/is-plain-object-2.0.4.tgz",
      "integrity": "sha512-h5PpgXkWitc38BBMYawTYMWJHFZJVnBquFE57xFpjB8pJFiF6gZ+bU+WyI/yqXiFR5mdLsgYNaPe8uao6Uv9Og==",
      "dev": true,
      "requires": {
        "isobject": "^3.0.1"
      }
    },
    "is-promise": {
      "version": "2.1.0",
      "resolved": "https://registry.npmjs.org/is-promise/-/is-promise-2.1.0.tgz",
      "integrity": "sha1-eaKp7OfwlugPNtKy87wWwf9L8/o=",
      "dev": true
    },
    "is-regex": {
      "version": "1.0.4",
      "resolved": "https://registry.npmjs.org/is-regex/-/is-regex-1.0.4.tgz",
      "integrity": "sha1-VRdIm1RwkbCTDglWVM7SXul+lJE=",
      "requires": {
        "has": "^1.0.1"
      }
    },
    "is-regexp": {
      "version": "1.0.0",
      "resolved": "https://registry.npmjs.org/is-regexp/-/is-regexp-1.0.0.tgz",
      "integrity": "sha1-/S2INUXEa6xaYz57mgnof6LLUGk=",
      "dev": true
    },
    "is-resolvable": {
      "version": "1.1.0",
      "resolved": "https://registry.npmjs.org/is-resolvable/-/is-resolvable-1.1.0.tgz",
      "integrity": "sha512-qgDYXFSR5WvEfuS5dMj6oTMEbrrSaM0CrFk2Yiq/gXnBvD9pMa2jGXxyhGLfvhZpuMZe18CJpFxAt3CRs42NMg==",
      "dev": true
    },
    "is-retry-allowed": {
      "version": "1.1.0",
      "resolved": "https://registry.npmjs.org/is-retry-allowed/-/is-retry-allowed-1.1.0.tgz",
      "integrity": "sha1-EaBgVotnM5REAz0BJaYaINVk+zQ=",
      "dev": true
    },
    "is-stream": {
      "version": "1.1.0",
      "resolved": "https://registry.npmjs.org/is-stream/-/is-stream-1.1.0.tgz",
      "integrity": "sha1-EtSj3U5o4Lec6428hBc66A2RykQ="
    },
    "is-symbol": {
      "version": "1.0.2",
      "resolved": "https://registry.npmjs.org/is-symbol/-/is-symbol-1.0.2.tgz",
      "integrity": "sha512-HS8bZ9ox60yCJLH9snBpIwv9pYUAkcuLhSA1oero1UB5y9aiQpRA8y2ex945AOtCZL1lJDeIk3G5LthswI46Lw==",
      "requires": {
        "has-symbols": "^1.0.0"
      }
    },
    "is-typedarray": {
      "version": "1.0.0",
      "resolved": "https://registry.npmjs.org/is-typedarray/-/is-typedarray-1.0.0.tgz",
      "integrity": "sha1-5HnICFjfDBsR3dppQPlgEfzaSpo="
    },
    "is-utf8": {
      "version": "0.2.1",
      "resolved": "https://registry.npmjs.org/is-utf8/-/is-utf8-0.2.1.tgz",
      "integrity": "sha1-Sw2hRCEE0bM2NA6AeX6GXPOffXI="
    },
    "is-windows": {
      "version": "1.0.2",
      "resolved": "https://registry.npmjs.org/is-windows/-/is-windows-1.0.2.tgz",
      "integrity": "sha512-eXK1UInq2bPmjyX6e3VHIzMLobc4J94i4AWn+Hpq3OU5KkrRC96OAcR3PRJ/pGu6m8TRnBHP9dkXQVsT/COVIA==",
      "dev": true
    },
    "isarray": {
      "version": "0.0.1",
      "resolved": "https://registry.npmjs.org/isarray/-/isarray-0.0.1.tgz",
      "integrity": "sha1-ihis/Kmo9Bd+Cav8YDiTmwXR7t8="
    },
    "isexe": {
      "version": "2.0.0",
      "resolved": "https://registry.npmjs.org/isexe/-/isexe-2.0.0.tgz",
      "integrity": "sha1-6PvzdNxVb/iUehDcsFctYz8s+hA=",
      "dev": true
    },
    "isobject": {
      "version": "3.0.1",
      "resolved": "https://registry.npmjs.org/isobject/-/isobject-3.0.1.tgz",
      "integrity": "sha1-TkMekrEalzFjaqH5yNHMvP2reN8=",
      "dev": true
    },
    "isstream": {
      "version": "0.1.2",
      "resolved": "https://registry.npmjs.org/isstream/-/isstream-0.1.2.tgz",
      "integrity": "sha1-R+Y/evVa+m+S4VAOaQ64uFKcCZo="
    },
    "istanbul-lib-coverage": {
      "version": "2.0.1",
      "resolved": "https://registry.npmjs.org/istanbul-lib-coverage/-/istanbul-lib-coverage-2.0.1.tgz",
      "integrity": "sha512-nPvSZsVlbG9aLhZYaC3Oi1gT/tpyo3Yt5fNyf6NmcKIayz4VV/txxJFFKAK/gU4dcNn8ehsanBbVHVl0+amOLA==",
      "dev": true
    },
    "istanbul-lib-instrument": {
      "version": "3.0.0",
      "resolved": "https://registry.npmjs.org/istanbul-lib-instrument/-/istanbul-lib-instrument-3.0.0.tgz",
      "integrity": "sha512-eQY9vN9elYjdgN9Iv6NS/00bptm02EBBk70lRMaVjeA6QYocQgenVrSgC28TJurdnZa80AGO3ASdFN+w/njGiQ==",
      "dev": true,
      "requires": {
        "@babel/generator": "^7.0.0",
        "@babel/parser": "^7.0.0",
        "@babel/template": "^7.0.0",
        "@babel/traverse": "^7.0.0",
        "@babel/types": "^7.0.0",
        "istanbul-lib-coverage": "^2.0.1",
        "semver": "^5.5.0"
      },
      "dependencies": {
        "semver": {
          "version": "5.6.0",
          "resolved": "https://registry.npmjs.org/semver/-/semver-5.6.0.tgz",
          "integrity": "sha512-RS9R6R35NYgQn++fkDWaOmqGoj4Ek9gGs+DPxNUZKuwE183xjJroKvyo1IzVFeXvUrvmALy6FWD5xrdJT25gMg==",
          "dev": true
        }
      }
    },
    "isurl": {
      "version": "1.0.0",
      "resolved": "https://registry.npmjs.org/isurl/-/isurl-1.0.0.tgz",
      "integrity": "sha512-1P/yWsxPlDtn7QeRD+ULKQPaIaN6yF368GZ2vDfv0AL0NwpStafjWCDDdn0k8wgFMWpVAqG7oJhxHnlud42i9w==",
      "dev": true,
      "requires": {
        "has-to-string-tag-x": "^1.2.0",
        "is-object": "^1.0.1"
      }
    },
    "jest-get-type": {
      "version": "22.4.3",
      "resolved": "http://registry.npmjs.org/jest-get-type/-/jest-get-type-22.4.3.tgz",
      "integrity": "sha512-/jsz0Y+V29w1chdXVygEKSz2nBoHoYqNShPe+QgxSNjAuP1i8+k4LbQNrfoliKej0P45sivkSCh7yiD6ubHS3w==",
      "dev": true
    },
    "jest-validate": {
      "version": "23.6.0",
      "resolved": "https://registry.npmjs.org/jest-validate/-/jest-validate-23.6.0.tgz",
      "integrity": "sha512-OFKapYxe72yz7agrDAWi8v2WL8GIfVqcbKRCLbRG9PAxtzF9b1SEDdTpytNDN12z2fJynoBwpMpvj2R39plI2A==",
      "dev": true,
      "requires": {
        "chalk": "^2.0.1",
        "jest-get-type": "^22.1.0",
        "leven": "^2.1.0",
        "pretty-format": "^23.6.0"
      },
      "dependencies": {
        "ansi-styles": {
          "version": "3.2.1",
          "resolved": "https://registry.npmjs.org/ansi-styles/-/ansi-styles-3.2.1.tgz",
          "integrity": "sha512-VT0ZI6kZRdTh8YyJw3SMbYm/u+NqfsAxEpWO0Pf9sq8/e94WxxOpPKx9FR1FlyCtOVDNOQ+8ntlqFxiRc+r5qA==",
          "dev": true,
          "requires": {
            "color-convert": "^1.9.0"
          }
        },
        "chalk": {
          "version": "2.4.1",
          "resolved": "https://registry.npmjs.org/chalk/-/chalk-2.4.1.tgz",
          "integrity": "sha512-ObN6h1v2fTJSmUXoS3nMQ92LbDK9be4TV+6G+omQlGJFdcUX5heKi1LZ1YnRMIgwTLEj3E24bT6tYni50rlCfQ==",
          "dev": true,
          "requires": {
            "ansi-styles": "^3.2.1",
            "escape-string-regexp": "^1.0.5",
            "supports-color": "^5.3.0"
          }
        },
        "supports-color": {
          "version": "5.5.0",
          "resolved": "https://registry.npmjs.org/supports-color/-/supports-color-5.5.0.tgz",
          "integrity": "sha512-QjVjwdXIt408MIiAqCX4oUKsgU2EqAGzs2Ppkm4aQYbjm+ZEWEcW4SfFNTr4uMNZma0ey4f5lgLrkB0aX0QMow==",
          "dev": true,
          "requires": {
            "has-flag": "^3.0.0"
          }
        }
      }
    },
    "js-sha3": {
      "version": "0.3.1",
      "resolved": "https://registry.npmjs.org/js-sha3/-/js-sha3-0.3.1.tgz",
      "integrity": "sha1-hhIoAhQvCChQKg0d7h2V4lO7AkM="
    },
    "js-tokens": {
      "version": "3.0.2",
      "resolved": "https://registry.npmjs.org/js-tokens/-/js-tokens-3.0.2.tgz",
      "integrity": "sha1-mGbfOVECEw449/mWvOtlRDIJwls="
    },
    "js-yaml": {
      "version": "3.12.0",
      "resolved": "https://registry.npmjs.org/js-yaml/-/js-yaml-3.12.0.tgz",
      "integrity": "sha512-PIt2cnwmPfL4hKNwqeiuz4bKfnzHTBv6HyVgjahA6mPLwPDzjDWrplJBMjHUFxku/N3FlmrbyPclad+I+4mJ3A==",
      "dev": true,
      "requires": {
        "argparse": "^1.0.7",
        "esprima": "^4.0.0"
      }
    },
    "jsbn": {
      "version": "0.1.1",
      "resolved": "https://registry.npmjs.org/jsbn/-/jsbn-0.1.1.tgz",
      "integrity": "sha1-peZUwuWi3rXyAdls77yoDA7y9RM="
    },
    "jsesc": {
      "version": "0.5.0",
      "resolved": "http://registry.npmjs.org/jsesc/-/jsesc-0.5.0.tgz",
      "integrity": "sha1-597mbjXW/Bb3EP6R1c9p9w8IkR0="
    },
    "json-parse-better-errors": {
      "version": "1.0.2",
      "resolved": "https://registry.npmjs.org/json-parse-better-errors/-/json-parse-better-errors-1.0.2.tgz",
      "integrity": "sha512-mrqyZKfX5EhL7hvqcV6WG1yYjnjeuYDzDhhcAAUrq8Po85NBQBJP+ZDUT75qZQ98IkUoBqdkExkukOU7Ts2wrw==",
      "dev": true
    },
    "json-rpc-engine": {
      "version": "3.8.0",
      "resolved": "https://registry.npmjs.org/json-rpc-engine/-/json-rpc-engine-3.8.0.tgz",
      "integrity": "sha512-6QNcvm2gFuuK4TKU1uwfH0Qd/cOSb9c1lls0gbnIhciktIUQJwz6NQNAW4B1KiGPenv7IKu97V222Yo1bNhGuA==",
      "requires": {
        "async": "^2.0.1",
        "babel-preset-env": "^1.7.0",
        "babelify": "^7.3.0",
        "json-rpc-error": "^2.0.0",
        "promise-to-callback": "^1.0.0",
        "safe-event-emitter": "^1.0.1"
      }
    },
    "json-rpc-error": {
      "version": "2.0.0",
      "resolved": "https://registry.npmjs.org/json-rpc-error/-/json-rpc-error-2.0.0.tgz",
      "integrity": "sha1-p6+cICg4tekFxyUOVH8a/3cligI=",
      "requires": {
        "inherits": "^2.0.1"
      }
    },
    "json-rpc-random-id": {
      "version": "1.0.1",
      "resolved": "https://registry.npmjs.org/json-rpc-random-id/-/json-rpc-random-id-1.0.1.tgz",
      "integrity": "sha1-uknZat7RRE27jaPSA3SKy7zeyMg="
    },
    "json-schema": {
      "version": "0.2.3",
      "resolved": "https://registry.npmjs.org/json-schema/-/json-schema-0.2.3.tgz",
      "integrity": "sha1-tIDIkuWaLwWVTOcnvT8qTogvnhM="
    },
    "json-schema-traverse": {
      "version": "0.4.1",
      "resolved": "https://registry.npmjs.org/json-schema-traverse/-/json-schema-traverse-0.4.1.tgz",
      "integrity": "sha512-xbbCH5dCYU5T8LcEhhuh7HJ88HXuW3qsI3Y0zOZFKfZEHcpWiHU/Jxzk629Brsab/mMiHQti9wMP+845RPe3Vg=="
    },
    "json-stable-stringify": {
      "version": "1.0.1",
      "resolved": "https://registry.npmjs.org/json-stable-stringify/-/json-stable-stringify-1.0.1.tgz",
      "integrity": "sha1-mnWdOcXy/1A/1TAGRu1EX4jE+a8=",
      "requires": {
        "jsonify": "~0.0.0"
      }
    },
    "json-stable-stringify-without-jsonify": {
      "version": "1.0.1",
      "resolved": "https://registry.npmjs.org/json-stable-stringify-without-jsonify/-/json-stable-stringify-without-jsonify-1.0.1.tgz",
      "integrity": "sha1-nbe1lJatPzz+8wp1FC0tkwrXJlE=",
      "dev": true
    },
    "json-stringify-safe": {
      "version": "5.0.1",
      "resolved": "https://registry.npmjs.org/json-stringify-safe/-/json-stringify-safe-5.0.1.tgz",
      "integrity": "sha1-Epai1Y/UXxmg9s4B1lcB4sc1tus="
    },
    "json5": {
      "version": "0.5.1",
      "resolved": "http://registry.npmjs.org/json5/-/json5-0.5.1.tgz",
      "integrity": "sha1-Hq3nrMASA0rYTiOWdn6tn6VJWCE="
    },
    "jsonfile": {
      "version": "2.4.0",
      "resolved": "http://registry.npmjs.org/jsonfile/-/jsonfile-2.4.0.tgz",
      "integrity": "sha1-NzaitCi4e72gzIO1P6PWM6NcKug=",
      "requires": {
        "graceful-fs": "^4.1.6"
      }
    },
    "jsonify": {
      "version": "0.0.0",
      "resolved": "https://registry.npmjs.org/jsonify/-/jsonify-0.0.0.tgz",
      "integrity": "sha1-LHS27kHZPKUbe1qu6PUDYx0lKnM="
    },
    "jsprim": {
      "version": "1.4.1",
      "resolved": "https://registry.npmjs.org/jsprim/-/jsprim-1.4.1.tgz",
      "integrity": "sha1-MT5mvB5cwG5Di8G3SZwuXFastqI=",
      "requires": {
        "assert-plus": "1.0.0",
        "extsprintf": "1.3.0",
        "json-schema": "0.2.3",
        "verror": "1.10.0"
      }
    },
    "keccak": {
      "version": "1.4.0",
      "resolved": "https://registry.npmjs.org/keccak/-/keccak-1.4.0.tgz",
      "integrity": "sha512-eZVaCpblK5formjPjeTBik7TAg+pqnDrMHIffSvi9Lh7PQgM1+hSzakUeZFCk9DVVG0dacZJuaz2ntwlzZUIBw==",
      "requires": {
        "bindings": "^1.2.1",
        "inherits": "^2.0.3",
        "nan": "^2.2.1",
        "safe-buffer": "^5.1.0"
      }
    },
    "keccakjs": {
      "version": "0.2.1",
      "resolved": "https://registry.npmjs.org/keccakjs/-/keccakjs-0.2.1.tgz",
      "integrity": "sha1-HWM6+QfvMFu/ny+mFtVsRFYd+k0=",
      "requires": {
        "browserify-sha3": "^0.0.1",
        "sha3": "^1.1.0"
      }
    },
    "kind-of": {
      "version": "6.0.2",
      "resolved": "https://registry.npmjs.org/kind-of/-/kind-of-6.0.2.tgz",
      "integrity": "sha512-s5kLOcnH0XqDO+FvuaLX8DDjZ18CGFk7VygH40QoKPUQhW4e2rvM0rwUq0t8IQDOwYSeLK01U90OjzBTme2QqA==",
      "dev": true
    },
    "klaw": {
      "version": "1.3.1",
      "resolved": "https://registry.npmjs.org/klaw/-/klaw-1.3.1.tgz",
      "integrity": "sha1-QIhDO0azsbolnXh4XY6W9zugJDk=",
      "requires": {
        "graceful-fs": "^4.1.9"
      }
    },
    "lcid": {
      "version": "1.0.0",
      "resolved": "https://registry.npmjs.org/lcid/-/lcid-1.0.0.tgz",
      "integrity": "sha1-MIrMr6C8SDo4Z7S28rlQYlHRuDU=",
      "requires": {
        "invert-kv": "^1.0.0"
      }
    },
    "lcov-parse": {
      "version": "0.0.10",
      "resolved": "https://registry.npmjs.org/lcov-parse/-/lcov-parse-0.0.10.tgz",
      "integrity": "sha1-GwuP+ayceIklBYK3C3ExXZ2m2aM=",
      "dev": true
    },
    "level-codec": {
      "version": "9.0.0",
      "resolved": "https://registry.npmjs.org/level-codec/-/level-codec-9.0.0.tgz",
      "integrity": "sha512-OIpVvjCcZNP5SdhcNupnsI1zo5Y9Vpm+k/F1gfG5kXrtctlrwanisakweJtE0uA0OpLukRfOQae+Fg0M5Debhg=="
    },
    "level-errors": {
      "version": "2.0.0",
      "resolved": "https://registry.npmjs.org/level-errors/-/level-errors-2.0.0.tgz",
      "integrity": "sha512-AmY4HCp9h3OiU19uG+3YWkdELgy05OTP/r23aNHaQKWv8DO787yZgsEuGVkoph40uwN+YdUKnANlrxSsoOaaxg==",
      "requires": {
        "errno": "~0.1.1"
      }
    },
    "level-iterator-stream": {
      "version": "1.3.1",
      "resolved": "http://registry.npmjs.org/level-iterator-stream/-/level-iterator-stream-1.3.1.tgz",
      "integrity": "sha1-5Dt4sagUPm+pek9IXrjqUwNS8u0=",
      "requires": {
        "inherits": "^2.0.1",
        "level-errors": "^1.0.3",
        "readable-stream": "^1.0.33",
        "xtend": "^4.0.0"
      },
      "dependencies": {
        "level-errors": {
          "version": "1.1.2",
          "resolved": "https://registry.npmjs.org/level-errors/-/level-errors-1.1.2.tgz",
          "integrity": "sha512-Sw/IJwWbPKF5Ai4Wz60B52yj0zYeqzObLh8k1Tk88jVmD51cJSKWSYpRyhVIvFzZdvsPqlH5wfhp/yxdsaQH4w==",
          "requires": {
            "errno": "~0.1.1"
          }
        },
        "readable-stream": {
          "version": "1.1.14",
          "resolved": "http://registry.npmjs.org/readable-stream/-/readable-stream-1.1.14.tgz",
          "integrity": "sha1-fPTFTvZI44EwhMY23SB54WbAgdk=",
          "requires": {
            "core-util-is": "~1.0.0",
            "inherits": "~2.0.1",
            "isarray": "0.0.1",
            "string_decoder": "~0.10.x"
          }
        }
      }
    },
    "level-post": {
      "version": "1.0.7",
      "resolved": "https://registry.npmjs.org/level-post/-/level-post-1.0.7.tgz",
      "integrity": "sha512-PWYqG4Q00asOrLhX7BejSajByB4EmG2GaKHfj3h5UmmZ2duciXLPGYWIjBzLECFWUGOZWlm5B20h/n3Gs3HKew==",
      "requires": {
        "ltgt": "^2.1.2"
      }
    },
<<<<<<< HEAD
    "level-sublevel": {
      "version": "6.6.4",
      "resolved": "https://registry.npmjs.org/level-sublevel/-/level-sublevel-6.6.4.tgz",
      "integrity": "sha512-pcCrTUOiO48+Kp6F1+UAzF/OtWqLcQVTVF39HLdZ3RO8XBoXt+XVPKZO1vVr1aUoxHZA9OtD2e1v7G+3S5KFDA==",
=======
    "http-errors": {
      "version": "1.6.3",
      "resolved": "https://registry.npmjs.org/http-errors/-/http-errors-1.6.3.tgz",
      "integrity": "sha1-i1VoC7S+KDoLW/TqLjhYC+HZMg0=",
      "dev": true,
>>>>>>> e2755ae5
      "requires": {
        "bytewise": "~1.1.0",
        "level-codec": "^9.0.0",
        "level-errors": "^2.0.0",
        "level-iterator-stream": "^2.0.3",
        "ltgt": "~2.1.1",
        "pull-defer": "^0.2.2",
        "pull-level": "^2.0.3",
        "pull-stream": "^3.6.8",
        "typewiselite": "~1.0.0",
        "xtend": "~4.0.0"
      },
      "dependencies": {
        "level-iterator-stream": {
          "version": "2.0.3",
          "resolved": "https://registry.npmjs.org/level-iterator-stream/-/level-iterator-stream-2.0.3.tgz",
          "integrity": "sha512-I6Heg70nfF+e5Y3/qfthJFexhRw/Gi3bIymCoXAlijZdAcLaPuWSJs3KXyTYf23ID6g0o2QF62Yh+grOXY3Rig==",
          "requires": {
            "inherits": "^2.0.1",
            "readable-stream": "^2.0.5",
            "xtend": "^4.0.0"
          }
        },
        "ltgt": {
          "version": "2.1.3",
          "resolved": "https://registry.npmjs.org/ltgt/-/ltgt-2.1.3.tgz",
          "integrity": "sha1-EIUaBtmWS5cReEQcI8nlJpjuzjQ="
        }
      }
    },
    "level-ws": {
      "version": "0.0.0",
      "resolved": "https://registry.npmjs.org/level-ws/-/level-ws-0.0.0.tgz",
      "integrity": "sha1-Ny5RIXeSSgBCSwtDrvK7QkltIos=",
      "requires": {
        "readable-stream": "~1.0.15",
        "xtend": "~2.1.1"
      },
      "dependencies": {
        "readable-stream": {
          "version": "1.0.34",
          "resolved": "http://registry.npmjs.org/readable-stream/-/readable-stream-1.0.34.tgz",
          "integrity": "sha1-Elgg40vIQtLyqq+v5MKRbuMsFXw=",
          "requires": {
            "core-util-is": "~1.0.0",
            "inherits": "~2.0.1",
            "isarray": "0.0.1",
            "string_decoder": "~0.10.x"
          }
        },
        "xtend": {
          "version": "2.1.2",
          "resolved": "https://registry.npmjs.org/xtend/-/xtend-2.1.2.tgz",
          "integrity": "sha1-bv7MKk2tjmlixJAbM3znuoe10os=",
          "requires": {
            "object-keys": "~0.4.0"
          }
        }
      }
    },
    "levelup": {
      "version": "3.1.1",
      "resolved": "https://registry.npmjs.org/levelup/-/levelup-3.1.1.tgz",
      "integrity": "sha512-9N10xRkUU4dShSRRFTBdNaBxofz+PGaIZO962ckboJZiNmLuhVT6FZ6ZKAsICKfUBO76ySaYU6fJWX/jnj3Lcg==",
      "requires": {
        "deferred-leveldown": "~4.0.0",
        "level-errors": "~2.0.0",
        "level-iterator-stream": "~3.0.0",
        "xtend": "~4.0.0"
      },
      "dependencies": {
        "abstract-leveldown": {
          "version": "5.0.0",
          "resolved": "https://registry.npmjs.org/abstract-leveldown/-/abstract-leveldown-5.0.0.tgz",
          "integrity": "sha512-5mU5P1gXtsMIXg65/rsYGsi93+MlogXZ9FA8JnwKurHQg64bfXwGYVdVdijNTVNOlAsuIiOwHdvFFD5JqCJQ7A==",
          "requires": {
            "xtend": "~4.0.0"
          }
        },
        "deferred-leveldown": {
          "version": "4.0.2",
          "resolved": "https://registry.npmjs.org/deferred-leveldown/-/deferred-leveldown-4.0.2.tgz",
          "integrity": "sha512-5fMC8ek8alH16QiV0lTCis610D1Zt1+LA4MS4d63JgS32lrCjTFDUFz2ao09/j2I4Bqb5jL4FZYwu7Jz0XO1ww==",
          "requires": {
            "abstract-leveldown": "~5.0.0",
            "inherits": "^2.0.3"
          }
        },
        "level-iterator-stream": {
          "version": "3.0.1",
          "resolved": "https://registry.npmjs.org/level-iterator-stream/-/level-iterator-stream-3.0.1.tgz",
          "integrity": "sha512-nEIQvxEED9yRThxvOrq8Aqziy4EGzrxSZK+QzEFAVuJvQ8glfyZ96GB6BoI4sBbLfjMXm2w4vu3Tkcm9obcY0g==",
          "requires": {
            "inherits": "^2.0.1",
            "readable-stream": "^2.3.6",
            "xtend": "^4.0.0"
          }
        }
      }
    },
    "leven": {
      "version": "2.1.0",
      "resolved": "https://registry.npmjs.org/leven/-/leven-2.1.0.tgz",
      "integrity": "sha1-wuep93IJTe6dNCAq6KzORoeHVYA=",
      "dev": true
    },
    "levn": {
      "version": "0.3.0",
      "resolved": "https://registry.npmjs.org/levn/-/levn-0.3.0.tgz",
      "integrity": "sha1-OwmSTt+fCDwEkP3UwLxEIeBHZO4=",
      "dev": true,
      "requires": {
        "prelude-ls": "~1.1.2",
        "type-check": "~0.3.2"
      }
    },
    "lint-staged": {
      "version": "8.1.0",
      "resolved": "https://registry.npmjs.org/lint-staged/-/lint-staged-8.1.0.tgz",
      "integrity": "sha512-yfSkyJy7EuVsaoxtUSEhrD81spdJOe/gMTGea3XaV7HyoRhTb9Gdlp6/JppRZERvKSEYXP9bjcmq6CA5oL2lYQ==",
      "dev": true,
      "requires": {
        "@iamstarkov/listr-update-renderer": "0.4.1",
        "chalk": "^2.3.1",
        "commander": "^2.14.1",
        "cosmiconfig": "5.0.6",
        "debug": "^3.1.0",
        "dedent": "^0.7.0",
        "del": "^3.0.0",
        "execa": "^1.0.0",
        "find-parent-dir": "^0.3.0",
        "g-status": "^2.0.2",
        "is-glob": "^4.0.0",
        "is-windows": "^1.0.2",
        "jest-validate": "^23.5.0",
        "listr": "^0.14.2",
        "lodash": "^4.17.5",
        "log-symbols": "^2.2.0",
        "micromatch": "^3.1.8",
        "npm-which": "^3.0.1",
        "p-map": "^1.1.1",
        "path-is-inside": "^1.0.2",
        "pify": "^3.0.0",
        "please-upgrade-node": "^3.0.2",
        "staged-git-files": "1.1.2",
        "string-argv": "^0.0.2",
        "stringify-object": "^3.2.2"
      },
      "dependencies": {
        "ansi-styles": {
          "version": "3.2.1",
          "resolved": "https://registry.npmjs.org/ansi-styles/-/ansi-styles-3.2.1.tgz",
          "integrity": "sha512-VT0ZI6kZRdTh8YyJw3SMbYm/u+NqfsAxEpWO0Pf9sq8/e94WxxOpPKx9FR1FlyCtOVDNOQ+8ntlqFxiRc+r5qA==",
          "dev": true,
          "requires": {
            "color-convert": "^1.9.0"
          }
        },
        "chalk": {
          "version": "2.4.1",
          "resolved": "https://registry.npmjs.org/chalk/-/chalk-2.4.1.tgz",
          "integrity": "sha512-ObN6h1v2fTJSmUXoS3nMQ92LbDK9be4TV+6G+omQlGJFdcUX5heKi1LZ1YnRMIgwTLEj3E24bT6tYni50rlCfQ==",
          "dev": true,
          "requires": {
            "ansi-styles": "^3.2.1",
            "escape-string-regexp": "^1.0.5",
            "supports-color": "^5.3.0"
          }
        },
        "commander": {
          "version": "2.19.0",
          "resolved": "https://registry.npmjs.org/commander/-/commander-2.19.0.tgz",
          "integrity": "sha512-6tvAOO+D6OENvRAh524Dh9jcfKTYDQAqvqezbCW82xj5X0pSrcpxtvRKHLG0yBY6SD7PSDrJaj+0AiOcKVd1Xg==",
          "dev": true
        },
        "cosmiconfig": {
          "version": "5.0.6",
          "resolved": "https://registry.npmjs.org/cosmiconfig/-/cosmiconfig-5.0.6.tgz",
          "integrity": "sha512-6DWfizHriCrFWURP1/qyhsiFvYdlJzbCzmtFWh744+KyWsJo5+kPzUZZaMRSSItoYc0pxFX7gEO7ZC1/gN/7AQ==",
          "dev": true,
          "requires": {
            "is-directory": "^0.3.1",
            "js-yaml": "^3.9.0",
            "parse-json": "^4.0.0"
          }
        },
        "parse-json": {
          "version": "4.0.0",
          "resolved": "https://registry.npmjs.org/parse-json/-/parse-json-4.0.0.tgz",
          "integrity": "sha1-vjX1Qlvh9/bHRxhPmKeIy5lHfuA=",
          "dev": true,
          "requires": {
            "error-ex": "^1.3.1",
            "json-parse-better-errors": "^1.0.1"
          }
        },
        "pify": {
          "version": "3.0.0",
          "resolved": "https://registry.npmjs.org/pify/-/pify-3.0.0.tgz",
          "integrity": "sha1-5aSs0sEB/fPZpNB/DbxNtJ3SgXY=",
          "dev": true
        },
        "supports-color": {
          "version": "5.5.0",
          "resolved": "https://registry.npmjs.org/supports-color/-/supports-color-5.5.0.tgz",
          "integrity": "sha512-QjVjwdXIt408MIiAqCX4oUKsgU2EqAGzs2Ppkm4aQYbjm+ZEWEcW4SfFNTr4uMNZma0ey4f5lgLrkB0aX0QMow==",
          "dev": true,
          "requires": {
            "has-flag": "^3.0.0"
          }
        }
      }
    },
    "listr": {
      "version": "0.14.3",
      "resolved": "https://registry.npmjs.org/listr/-/listr-0.14.3.tgz",
      "integrity": "sha512-RmAl7su35BFd/xoMamRjpIE4j3v+L28o8CT5YhAXQJm1fD+1l9ngXY8JAQRJ+tFK2i5njvi0iRUKV09vPwA0iA==",
      "dev": true,
      "requires": {
        "@samverschueren/stream-to-observable": "^0.3.0",
        "is-observable": "^1.1.0",
        "is-promise": "^2.1.0",
        "is-stream": "^1.1.0",
        "listr-silent-renderer": "^1.1.1",
        "listr-update-renderer": "^0.5.0",
        "listr-verbose-renderer": "^0.5.0",
        "p-map": "^2.0.0",
        "rxjs": "^6.3.3"
      },
      "dependencies": {
        "p-map": {
          "version": "2.0.0",
          "resolved": "https://registry.npmjs.org/p-map/-/p-map-2.0.0.tgz",
          "integrity": "sha512-GO107XdrSUmtHxVoi60qc9tUl/KkNKm+X2CF4P9amalpGxv5YqVPJNfSb0wcA+syCopkZvYYIzW8OVTQW59x/w==",
          "dev": true
        }
      }
    },
    "listr-silent-renderer": {
      "version": "1.1.1",
      "resolved": "https://registry.npmjs.org/listr-silent-renderer/-/listr-silent-renderer-1.1.1.tgz",
      "integrity": "sha1-kktaN1cVN3C/Go4/v3S4u/P5JC4=",
      "dev": true
    },
    "listr-update-renderer": {
      "version": "0.5.0",
      "resolved": "https://registry.npmjs.org/listr-update-renderer/-/listr-update-renderer-0.5.0.tgz",
      "integrity": "sha512-tKRsZpKz8GSGqoI/+caPmfrypiaq+OQCbd+CovEC24uk1h952lVj5sC7SqyFUm+OaJ5HN/a1YLt5cit2FMNsFA==",
      "dev": true,
      "requires": {
        "chalk": "^1.1.3",
        "cli-truncate": "^0.2.1",
        "elegant-spinner": "^1.0.1",
        "figures": "^1.7.0",
        "indent-string": "^3.0.0",
        "log-symbols": "^1.0.2",
        "log-update": "^2.3.0",
        "strip-ansi": "^3.0.1"
      },
      "dependencies": {
        "figures": {
          "version": "1.7.0",
          "resolved": "https://registry.npmjs.org/figures/-/figures-1.7.0.tgz",
          "integrity": "sha1-y+Hjr/zxzUS4DK3+0o3Hk6lwHS4=",
          "dev": true,
          "requires": {
            "escape-string-regexp": "^1.0.5",
            "object-assign": "^4.1.0"
          }
        },
        "log-symbols": {
          "version": "1.0.2",
          "resolved": "https://registry.npmjs.org/log-symbols/-/log-symbols-1.0.2.tgz",
          "integrity": "sha1-N2/3tY6jCGoPCfrMdGF+ylAeGhg=",
          "dev": true,
          "requires": {
            "chalk": "^1.0.0"
          }
        }
      }
    },
    "listr-verbose-renderer": {
      "version": "0.5.0",
      "resolved": "https://registry.npmjs.org/listr-verbose-renderer/-/listr-verbose-renderer-0.5.0.tgz",
      "integrity": "sha512-04PDPqSlsqIOaaaGZ+41vq5FejI9auqTInicFRndCBgE3bXG8D6W1I+mWhk+1nqbHmyhla/6BUrd5OSiHwKRXw==",
      "dev": true,
      "requires": {
        "chalk": "^2.4.1",
        "cli-cursor": "^2.1.0",
        "date-fns": "^1.27.2",
        "figures": "^2.0.0"
      },
      "dependencies": {
        "ansi-styles": {
          "version": "3.2.1",
          "resolved": "https://registry.npmjs.org/ansi-styles/-/ansi-styles-3.2.1.tgz",
          "integrity": "sha512-VT0ZI6kZRdTh8YyJw3SMbYm/u+NqfsAxEpWO0Pf9sq8/e94WxxOpPKx9FR1FlyCtOVDNOQ+8ntlqFxiRc+r5qA==",
          "dev": true,
          "requires": {
            "color-convert": "^1.9.0"
          }
        },
        "chalk": {
          "version": "2.4.1",
          "resolved": "https://registry.npmjs.org/chalk/-/chalk-2.4.1.tgz",
          "integrity": "sha512-ObN6h1v2fTJSmUXoS3nMQ92LbDK9be4TV+6G+omQlGJFdcUX5heKi1LZ1YnRMIgwTLEj3E24bT6tYni50rlCfQ==",
          "dev": true,
          "requires": {
            "ansi-styles": "^3.2.1",
            "escape-string-regexp": "^1.0.5",
            "supports-color": "^5.3.0"
          }
        },
        "supports-color": {
          "version": "5.5.0",
          "resolved": "https://registry.npmjs.org/supports-color/-/supports-color-5.5.0.tgz",
          "integrity": "sha512-QjVjwdXIt408MIiAqCX4oUKsgU2EqAGzs2Ppkm4aQYbjm+ZEWEcW4SfFNTr4uMNZma0ey4f5lgLrkB0aX0QMow==",
          "dev": true,
          "requires": {
            "has-flag": "^3.0.0"
          }
        }
      }
    },
    "load-json-file": {
      "version": "1.1.0",
      "resolved": "http://registry.npmjs.org/load-json-file/-/load-json-file-1.1.0.tgz",
      "integrity": "sha1-lWkFcI1YtLq0wiYbBPWfMcmTdMA=",
      "requires": {
        "graceful-fs": "^4.1.2",
        "parse-json": "^2.2.0",
        "pify": "^2.0.0",
        "pinkie-promise": "^2.0.0",
        "strip-bom": "^2.0.0"
      },
      "dependencies": {
        "pify": {
          "version": "2.3.0",
          "resolved": "http://registry.npmjs.org/pify/-/pify-2.3.0.tgz",
          "integrity": "sha1-7RQaasBDqEnqWISY59yosVMw6Qw="
        }
      }
    },
    "loader-runner": {
      "version": "2.3.1",
      "resolved": "https://registry.npmjs.org/loader-runner/-/loader-runner-2.3.1.tgz",
      "integrity": "sha512-By6ZFY7ETWOc9RFaAIb23IjJVcM4dvJC/N57nmdz9RSkMXvAXGI7SyVlAw3v8vjtDRlqThgVDVmTnr9fqMlxkw==",
      "dev": true
    },
    "loader-utils": {
      "version": "1.1.0",
      "resolved": "https://registry.npmjs.org/loader-utils/-/loader-utils-1.1.0.tgz",
      "integrity": "sha1-yYrvSIvM7aL/teLeZG1qdUQp9c0=",
      "dev": true,
      "requires": {
        "big.js": "^3.1.3",
        "emojis-list": "^2.0.0",
        "json5": "^0.5.0"
      }
    },
    "locate-path": {
      "version": "2.0.0",
      "resolved": "https://registry.npmjs.org/locate-path/-/locate-path-2.0.0.tgz",
      "integrity": "sha1-K1aLJl7slExtnA3pw9u7ygNUzY4=",
      "dev": true,
      "requires": {
        "p-locate": "^2.0.0",
        "path-exists": "^3.0.0"
      },
      "dependencies": {
        "path-exists": {
          "version": "3.0.0",
          "resolved": "https://registry.npmjs.org/path-exists/-/path-exists-3.0.0.tgz",
          "integrity": "sha1-zg6+ql94yxiSXqfYENe1mwEP1RU=",
          "dev": true
        }
      }
    },
    "lodash": {
      "version": "4.17.10",
      "resolved": "https://registry.npmjs.org/lodash/-/lodash-4.17.10.tgz",
      "integrity": "sha512-UejweD1pDoXu+AD825lWwp4ZGtSwgnpZxb3JDViD7StjQz+Nb/6l093lx4OQ0foGWNRoc19mWy7BzL+UAK2iVg=="
    },
    "lodash.assign": {
      "version": "4.2.0",
      "resolved": "https://registry.npmjs.org/lodash.assign/-/lodash.assign-4.2.0.tgz",
      "integrity": "sha1-DZnzzNem0mHRm9rrkkUAXShYCOc="
    },
    "lodash.debounce": {
      "version": "4.0.8",
      "resolved": "https://registry.npmjs.org/lodash.debounce/-/lodash.debounce-4.0.8.tgz",
      "integrity": "sha1-gteb/zCmfEAF/9XiUVMArZyk168=",
      "dev": true
    },
    "lodash.merge": {
      "version": "4.6.1",
      "resolved": "https://registry.npmjs.org/lodash.merge/-/lodash.merge-4.6.1.tgz",
      "integrity": "sha512-AOYza4+Hf5z1/0Hztxpm2/xiPZgi/cjMqdnKTUWTBSKchJlxXXuUSxCCl8rJlf4g6yww/j6mA8nC8Hw/EZWxKQ==",
      "dev": true
    },
    "log-driver": {
      "version": "1.2.7",
      "resolved": "https://registry.npmjs.org/log-driver/-/log-driver-1.2.7.tgz",
      "integrity": "sha512-U7KCmLdqsGHBLeWqYlFA0V0Sl6P08EE1ZrmA9cxjUE0WVqT9qnyVDPz1kzpFEP0jdJuFnasWIfSd7fsaNXkpbg==",
      "dev": true
    },
    "log-symbols": {
      "version": "2.2.0",
      "resolved": "https://registry.npmjs.org/log-symbols/-/log-symbols-2.2.0.tgz",
      "integrity": "sha512-VeIAFslyIerEJLXHziedo2basKbMKtTw3vfn5IzG0XTjhAVEJyNHnL2p7vc+wBDSdQuUpNw3M2u6xb9QsAY5Eg==",
      "dev": true,
      "requires": {
        "chalk": "^2.0.1"
      },
      "dependencies": {
        "ansi-styles": {
          "version": "3.2.1",
          "resolved": "https://registry.npmjs.org/ansi-styles/-/ansi-styles-3.2.1.tgz",
          "integrity": "sha512-VT0ZI6kZRdTh8YyJw3SMbYm/u+NqfsAxEpWO0Pf9sq8/e94WxxOpPKx9FR1FlyCtOVDNOQ+8ntlqFxiRc+r5qA==",
          "dev": true,
          "requires": {
            "color-convert": "^1.9.0"
          }
        },
        "chalk": {
          "version": "2.4.1",
          "resolved": "https://registry.npmjs.org/chalk/-/chalk-2.4.1.tgz",
          "integrity": "sha512-ObN6h1v2fTJSmUXoS3nMQ92LbDK9be4TV+6G+omQlGJFdcUX5heKi1LZ1YnRMIgwTLEj3E24bT6tYni50rlCfQ==",
          "dev": true,
          "requires": {
            "ansi-styles": "^3.2.1",
            "escape-string-regexp": "^1.0.5",
            "supports-color": "^5.3.0"
          }
        },
        "supports-color": {
          "version": "5.5.0",
          "resolved": "https://registry.npmjs.org/supports-color/-/supports-color-5.5.0.tgz",
          "integrity": "sha512-QjVjwdXIt408MIiAqCX4oUKsgU2EqAGzs2Ppkm4aQYbjm+ZEWEcW4SfFNTr4uMNZma0ey4f5lgLrkB0aX0QMow==",
          "dev": true,
          "requires": {
            "has-flag": "^3.0.0"
          }
        }
      }
    },
    "log-update": {
      "version": "2.3.0",
      "resolved": "https://registry.npmjs.org/log-update/-/log-update-2.3.0.tgz",
      "integrity": "sha1-iDKP19HOeTiykoN0bwsbwSayRwg=",
      "dev": true,
      "requires": {
        "ansi-escapes": "^3.0.0",
        "cli-cursor": "^2.0.0",
        "wrap-ansi": "^3.0.1"
      },
      "dependencies": {
        "ansi-regex": {
          "version": "3.0.0",
          "resolved": "https://registry.npmjs.org/ansi-regex/-/ansi-regex-3.0.0.tgz",
          "integrity": "sha1-7QMXwyIGT3lGbAKWa922Bas32Zg=",
          "dev": true
        },
        "is-fullwidth-code-point": {
          "version": "2.0.0",
          "resolved": "https://registry.npmjs.org/is-fullwidth-code-point/-/is-fullwidth-code-point-2.0.0.tgz",
          "integrity": "sha1-o7MKXE8ZkYMWeqq5O+764937ZU8=",
          "dev": true
        },
        "string-width": {
          "version": "2.1.1",
          "resolved": "https://registry.npmjs.org/string-width/-/string-width-2.1.1.tgz",
          "integrity": "sha512-nOqH59deCq9SRHlxq1Aw85Jnt4w6KvLKqWVik6oA9ZklXLNIOlqg4F2yrT1MVaTjAqvVwdfeZ7w7aCvJD7ugkw==",
          "dev": true,
          "requires": {
            "is-fullwidth-code-point": "^2.0.0",
            "strip-ansi": "^4.0.0"
          }
        },
        "strip-ansi": {
          "version": "4.0.0",
          "resolved": "https://registry.npmjs.org/strip-ansi/-/strip-ansi-4.0.0.tgz",
          "integrity": "sha1-qEeQIusaw2iocTibY1JixQXuNo8=",
          "dev": true,
          "requires": {
            "ansi-regex": "^3.0.0"
          }
        },
        "wrap-ansi": {
          "version": "3.0.1",
          "resolved": "https://registry.npmjs.org/wrap-ansi/-/wrap-ansi-3.0.1.tgz",
          "integrity": "sha1-KIoE2H7aXChuBg3+jxNc6NAH+Lo=",
          "dev": true,
          "requires": {
            "string-width": "^2.1.1",
            "strip-ansi": "^4.0.0"
          }
        }
      }
    },
    "long": {
      "version": "3.2.0",
      "resolved": "https://registry.npmjs.org/long/-/long-3.2.0.tgz",
      "integrity": "sha1-2CG3E4yhy1gcFymQ7xTbIAtcR0s=",
      "dev": true
    },
    "looper": {
      "version": "2.0.0",
      "resolved": "https://registry.npmjs.org/looper/-/looper-2.0.0.tgz",
      "integrity": "sha1-Zs0Md0rz1P7axTeU90LbVtqPCew="
    },
    "loose-envify": {
      "version": "1.4.0",
      "resolved": "https://registry.npmjs.org/loose-envify/-/loose-envify-1.4.0.tgz",
      "integrity": "sha512-lyuxPGr/Wfhrlem2CL/UcnUc1zcqKAImBDzukY7Y5F/yQiNdko6+fRLevlw1HgMySw7f611UIY408EtxRSoK3Q==",
      "requires": {
        "js-tokens": "^3.0.0 || ^4.0.0"
      }
    },
    "lowercase-keys": {
      "version": "1.0.1",
<<<<<<< HEAD
      "resolved": "https://registry.npmjs.org/lowercase-keys/-/lowercase-keys-1.0.1.tgz",
      "integrity": "sha512-G2Lj61tXDnVFFOi8VZds+SoQjtQC3dgokKdDG2mTm1tx4m50NUHBOZSBwQQHyy0V12A0JTG4icfZQH+xPyh8VA==",
      "dev": true
    },
    "lru-cache": {
      "version": "3.2.0",
      "resolved": "http://registry.npmjs.org/lru-cache/-/lru-cache-3.2.0.tgz",
      "integrity": "sha1-cXibO39Tmb7IVl3aOKow0qCX7+4=",
      "requires": {
        "pseudomap": "^1.0.1"
=======
      "resolved": "https://registry.npmjs.org/is-binary-path/-/is-binary-path-1.0.1.tgz",
      "integrity": "sha1-dfFmQrSA8YenEcgUFh/TpKdlWJg=",
      "dev": true,
      "requires": {
        "binary-extensions": "^1.0.0"
      }
    },
    "is-buffer": {
      "version": "1.1.6",
      "resolved": "https://registry.npmjs.org/is-buffer/-/is-buffer-1.1.6.tgz",
      "integrity": "sha512-NcdALwpXkTm5Zvvbk7owOUSvVvBKDgKP5/ewfXEznmQFfs4ZRmanOeKBTjRVjka3QFoN6XJ+9F3USqfHqTaU5w==",
      "dev": true
    },
    "is-builtin-module": {
      "version": "1.0.0",
      "resolved": "https://registry.npmjs.org/is-builtin-module/-/is-builtin-module-1.0.0.tgz",
      "integrity": "sha1-VAVy0096wxGfj3bDDLwbHgN6/74=",
      "requires": {
        "builtin-modules": "^1.0.0"
      }
    },
    "is-callable": {
      "version": "1.1.4",
      "resolved": "https://registry.npmjs.org/is-callable/-/is-callable-1.1.4.tgz",
      "integrity": "sha512-r5p9sxJjYnArLjObpjA4xu5EKI3CuKHkJXMhT7kwbpUyIFD1n5PMAsoPvWnvtZiNz7LjkYDRZhd7FlI0eMijEA=="
    },
    "is-ci": {
      "version": "1.2.1",
      "resolved": "https://registry.npmjs.org/is-ci/-/is-ci-1.2.1.tgz",
      "integrity": "sha512-s6tfsaQaQi3JNciBH6shVqEDvhGut0SUXr31ag8Pd8BBbVVlcGfWhpPmEOoM6RJ5TFhbypvf5yyRw/VXW1IiWg==",
      "dev": true,
      "requires": {
        "ci-info": "^1.5.0"
      }
    },
    "is-data-descriptor": {
      "version": "0.1.4",
      "resolved": "https://registry.npmjs.org/is-data-descriptor/-/is-data-descriptor-0.1.4.tgz",
      "integrity": "sha1-C17mSDiOLIYCgueT8YVv7D8wG1Y=",
      "dev": true,
      "requires": {
        "kind-of": "^3.0.2"
      },
      "dependencies": {
        "kind-of": {
          "version": "3.2.2",
          "resolved": "https://registry.npmjs.org/kind-of/-/kind-of-3.2.2.tgz",
          "integrity": "sha1-MeohpzS6ubuw8yRm2JOupR5KPGQ=",
          "dev": true,
          "requires": {
            "is-buffer": "^1.1.5"
          }
        }
>>>>>>> e2755ae5
      }
    },
    "ltgt": {
      "version": "2.2.1",
      "resolved": "https://registry.npmjs.org/ltgt/-/ltgt-2.2.1.tgz",
      "integrity": "sha1-81ypHEk/e3PaDgdJUwTxezH4fuU="
    },
    "make-dir": {
      "version": "1.3.0",
      "resolved": "https://registry.npmjs.org/make-dir/-/make-dir-1.3.0.tgz",
      "integrity": "sha512-2w31R7SJtieJJnQtGc7RVL2StM2vGYVfqUOvUDxH6bC6aJTxPxTF0GnIgCyu7tjockiUWAYQRbxa7vKn34s5sQ==",
      "dev": true,
      "requires": {
        "pify": "^3.0.0"
      },
      "dependencies": {
        "pify": {
          "version": "3.0.0",
          "resolved": "https://registry.npmjs.org/pify/-/pify-3.0.0.tgz",
          "integrity": "sha1-5aSs0sEB/fPZpNB/DbxNtJ3SgXY=",
          "dev": true
        }
      }
    },
    "mamacro": {
      "version": "0.0.3",
      "resolved": "https://registry.npmjs.org/mamacro/-/mamacro-0.0.3.tgz",
      "integrity": "sha512-qMEwh+UujcQ+kbz3T6V+wAmO2U8veoq2w+3wY8MquqwVA3jChfwY+Tk52GZKDfACEPjuZ7r2oJLejwpt8jtwTA==",
      "dev": true
    },
    "map-age-cleaner": {
      "version": "0.1.3",
      "resolved": "https://registry.npmjs.org/map-age-cleaner/-/map-age-cleaner-0.1.3.tgz",
      "integrity": "sha512-bJzx6nMoP6PDLPBFmg7+xRKeFZvFboMrGlxmNj9ClvX53KrmvM5bXFXEWjbz4cz1AFn+jWJ9z/DJSz7hrs0w3w==",
      "dev": true,
      "requires": {
        "p-defer": "^1.0.0"
      }
    },
    "map-cache": {
      "version": "0.2.2",
      "resolved": "https://registry.npmjs.org/map-cache/-/map-cache-0.2.2.tgz",
      "integrity": "sha1-wyq9C9ZSXZsFFkW7TyasXcmKDb8=",
      "dev": true
    },
    "map-visit": {
      "version": "1.0.0",
      "resolved": "https://registry.npmjs.org/map-visit/-/map-visit-1.0.0.tgz",
      "integrity": "sha1-7Nyo8TFE5mDxtb1B8S80edmN+48=",
      "dev": true,
      "requires": {
        "object-visit": "^1.0.0"
      }
    },
    "matcher": {
      "version": "1.1.1",
      "resolved": "https://registry.npmjs.org/matcher/-/matcher-1.1.1.tgz",
      "integrity": "sha512-+BmqxWIubKTRKNWx/ahnCkk3mG8m7OturVlqq6HiojGJTd5hVYbgZm6WzcYPCoB+KBT4Vd6R7WSRG2OADNaCjg==",
      "dev": true,
      "requires": {
        "escape-string-regexp": "^1.0.4"
      }
    },
    "md5.js": {
      "version": "1.3.5",
      "resolved": "https://registry.npmjs.org/md5.js/-/md5.js-1.3.5.tgz",
      "integrity": "sha512-xitP+WxNPcTTOgnTJcrhM0xvdPepipPSf3I8EIpGKeFLjt3PlJLIDG3u8EX53ZIubkb+5U2+3rELYpEhHhzdkg==",
      "requires": {
        "hash-base": "^3.0.0",
        "inherits": "^2.0.1",
        "safe-buffer": "^5.1.2"
      }
    },
    "media-typer": {
      "version": "0.3.0",
      "resolved": "http://registry.npmjs.org/media-typer/-/media-typer-0.3.0.tgz",
      "integrity": "sha1-hxDXrwqmJvj/+hzgAWhUUmMlV0g=",
      "dev": true
    },
    "mem": {
      "version": "4.0.0",
      "resolved": "https://registry.npmjs.org/mem/-/mem-4.0.0.tgz",
      "integrity": "sha512-WQxG/5xYc3tMbYLXoXPm81ET2WDULiU5FxbuIoNbJqLOOI8zehXFdZuiUEgfdrU2mVB1pxBZUGlYORSrpuJreA==",
      "dev": true,
      "requires": {
        "map-age-cleaner": "^0.1.1",
        "mimic-fn": "^1.0.0",
        "p-is-promise": "^1.1.0"
      }
    },
    "memdown": {
      "version": "1.4.1",
      "resolved": "https://registry.npmjs.org/memdown/-/memdown-1.4.1.tgz",
      "integrity": "sha1-tOThkhdGZP+65BNhqlAPMRnv4hU=",
      "requires": {
        "abstract-leveldown": "~2.7.1",
        "functional-red-black-tree": "^1.0.1",
        "immediate": "^3.2.3",
        "inherits": "~2.0.1",
        "ltgt": "~2.2.0",
        "safe-buffer": "~5.1.1"
      },
      "dependencies": {
        "abstract-leveldown": {
          "version": "2.7.2",
          "resolved": "https://registry.npmjs.org/abstract-leveldown/-/abstract-leveldown-2.7.2.tgz",
          "integrity": "sha512-+OVvxH2rHVEhWLdbudP6p0+dNMXu8JA1CbhP19T8paTYAcX7oJ4OVjT+ZUVpv7mITxXHqDMej+GdqXBmXkw09w==",
          "requires": {
            "xtend": "~4.0.0"
          }
        }
      }
    },
    "memory-fs": {
      "version": "0.4.1",
      "resolved": "https://registry.npmjs.org/memory-fs/-/memory-fs-0.4.1.tgz",
      "integrity": "sha1-OpoguEYlI+RHz7x+i7gO1me/xVI=",
      "dev": true,
      "requires": {
        "errno": "^0.1.3",
        "readable-stream": "^2.0.1"
      }
    },
    "memorystream": {
      "version": "0.3.1",
      "resolved": "https://registry.npmjs.org/memorystream/-/memorystream-0.3.1.tgz",
      "integrity": "sha1-htcJCzDORV1j+64S3aUaR93K+bI="
    },
    "merge-descriptors": {
      "version": "1.0.1",
      "resolved": "https://registry.npmjs.org/merge-descriptors/-/merge-descriptors-1.0.1.tgz",
      "integrity": "sha1-sAqqVW3YtEVoFQ7J0blT8/kMu2E=",
      "dev": true
    },
    "merkle-patricia-tree": {
      "version": "2.3.1",
      "resolved": "http://registry.npmjs.org/merkle-patricia-tree/-/merkle-patricia-tree-2.3.1.tgz",
      "integrity": "sha512-Qp9Mpb3xazznXzzGQBqHbqCpT2AR9joUOHYYPiQjYCarrdCPCnLWXo4BFv77y4xN26KR224xoU1n/qYY7RYYgw==",
      "requires": {
        "async": "^1.4.2",
        "ethereumjs-util": "^5.0.0",
        "level-ws": "0.0.0",
        "levelup": "^1.2.1",
        "memdown": "^1.0.0",
        "readable-stream": "^2.0.0",
        "rlp": "^2.0.0",
        "semaphore": ">=1.0.1"
      },
      "dependencies": {
        "async": {
          "version": "1.5.2",
          "resolved": "http://registry.npmjs.org/async/-/async-1.5.2.tgz",
          "integrity": "sha1-7GphrlZIDAw8skHJVhjiCJL5Zyo="
        },
        "level-codec": {
          "version": "7.0.1",
          "resolved": "https://registry.npmjs.org/level-codec/-/level-codec-7.0.1.tgz",
          "integrity": "sha512-Ua/R9B9r3RasXdRmOtd+t9TCOEIIlts+TN/7XTT2unhDaL6sJn83S3rUyljbr6lVtw49N3/yA0HHjpV6Kzb2aQ=="
        },
        "level-errors": {
          "version": "1.0.5",
          "resolved": "https://registry.npmjs.org/level-errors/-/level-errors-1.0.5.tgz",
          "integrity": "sha512-/cLUpQduF6bNrWuAC4pwtUKA5t669pCsCi2XbmojG2tFeOr9j6ShtdDCtFFQO1DRt+EVZhx9gPzP9G2bUaG4ig==",
          "requires": {
            "errno": "~0.1.1"
          }
        },
        "levelup": {
          "version": "1.3.9",
          "resolved": "https://registry.npmjs.org/levelup/-/levelup-1.3.9.tgz",
          "integrity": "sha512-VVGHfKIlmw8w1XqpGOAGwq6sZm2WwWLmlDcULkKWQXEA5EopA8OBNJ2Ck2v6bdk8HeEZSbCSEgzXadyQFm76sQ==",
          "requires": {
            "deferred-leveldown": "~1.2.1",
            "level-codec": "~7.0.0",
            "level-errors": "~1.0.3",
            "level-iterator-stream": "~1.3.0",
            "prr": "~1.0.1",
            "semver": "~5.4.1",
            "xtend": "~4.0.0"
          }
        }
      }
    },
    "methods": {
      "version": "1.1.2",
      "resolved": "https://registry.npmjs.org/methods/-/methods-1.1.2.tgz",
      "integrity": "sha1-VSmk1nZUE07cxSZmVoNbD4Ua/O4=",
      "dev": true
    },
    "micromatch": {
      "version": "3.1.10",
      "resolved": "https://registry.npmjs.org/micromatch/-/micromatch-3.1.10.tgz",
      "integrity": "sha512-MWikgl9n9M3w+bpsY3He8L+w9eF9338xRl8IAO5viDizwSzziFEyUzo2xrrloB64ADbTf8uA8vRqqttDTOmccg==",
      "dev": true,
      "requires": {
        "arr-diff": "^4.0.0",
        "array-unique": "^0.3.2",
        "braces": "^2.3.1",
        "define-property": "^2.0.2",
        "extend-shallow": "^3.0.2",
        "extglob": "^2.0.4",
        "fragment-cache": "^0.2.1",
        "kind-of": "^6.0.2",
        "nanomatch": "^1.2.9",
        "object.pick": "^1.3.0",
        "regex-not": "^1.0.0",
        "snapdragon": "^0.8.1",
        "to-regex": "^3.0.2"
      }
    },
    "miller-rabin": {
      "version": "4.0.1",
      "resolved": "https://registry.npmjs.org/miller-rabin/-/miller-rabin-4.0.1.tgz",
      "integrity": "sha512-115fLhvZVqWwHPbClyntxEVfVDfl9DLLTuJvq3g2O/Oxi8AiNouAHvDSzHS0viUJc+V5vm3eq91Xwqn9dp4jRA==",
      "dev": true,
      "requires": {
        "bn.js": "^4.0.0",
        "brorand": "^1.0.1"
      }
    },
    "mime": {
      "version": "1.4.1",
      "resolved": "https://registry.npmjs.org/mime/-/mime-1.4.1.tgz",
      "integrity": "sha512-KI1+qOZu5DcW6wayYHSzR/tXKCDC5Om4s1z2QJjDULzLcmf3DvzS7oluY4HCTrc+9FiKmWUgeNLg7W3uIQvxtQ==",
      "dev": true
    },
    "mime-db": {
      "version": "1.37.0",
      "resolved": "https://registry.npmjs.org/mime-db/-/mime-db-1.37.0.tgz",
      "integrity": "sha512-R3C4db6bgQhlIhPU48fUtdVmKnflq+hRdad7IyKhtFj06VPNVdk2RhiYL3UjQIlso8L+YxAtFkobT0VK+S/ybg=="
    },
    "mime-types": {
      "version": "2.1.21",
      "resolved": "https://registry.npmjs.org/mime-types/-/mime-types-2.1.21.tgz",
      "integrity": "sha512-3iL6DbwpyLzjR3xHSFNFeb9Nz/M8WDkX33t1GFQnFOllWk8pOrh/LSrB5OXlnlW5P9LH73X6loW/eogc+F5lJg==",
      "requires": {
        "mime-db": "~1.37.0"
      }
    },
    "mimic-fn": {
      "version": "1.2.0",
      "resolved": "https://registry.npmjs.org/mimic-fn/-/mimic-fn-1.2.0.tgz",
      "integrity": "sha512-jf84uxzwiuiIVKiOLpfYk7N46TSy8ubTonmneY9vrpHNAnp0QBt2BxWV9dO3/j+BoVAb+a5G6YDPW3M5HOdMWQ==",
      "dev": true
    },
    "mimic-response": {
      "version": "1.0.1",
      "resolved": "https://registry.npmjs.org/mimic-response/-/mimic-response-1.0.1.tgz",
      "integrity": "sha512-j5EctnkH7amfV/q5Hgmoal1g2QHFJRraOtmx0JpIqkxhBhI/lJSl1nMpQ45hVarwNETOoWEimndZ4QK0RHxuxQ==",
      "dev": true
    },
    "min-document": {
      "version": "2.19.0",
      "resolved": "https://registry.npmjs.org/min-document/-/min-document-2.19.0.tgz",
      "integrity": "sha1-e9KC4/WELtKVu3SM3Z8f+iyCRoU=",
      "requires": {
        "dom-walk": "^0.1.0"
      }
    },
    "minimalistic-assert": {
      "version": "1.0.1",
      "resolved": "https://registry.npmjs.org/minimalistic-assert/-/minimalistic-assert-1.0.1.tgz",
      "integrity": "sha512-UtJcAD4yEaGtjPezWuO9wC4nwUnVH/8/Im3yEHQP4b67cXlD/Qr9hdITCU1xDbSEXg2XKNaP8jsReV7vQd00/A=="
    },
    "minimalistic-crypto-utils": {
      "version": "1.0.1",
      "resolved": "https://registry.npmjs.org/minimalistic-crypto-utils/-/minimalistic-crypto-utils-1.0.1.tgz",
      "integrity": "sha1-9sAMHAsIIkblxNmd+4x8CDsrWCo="
    },
    "minimatch": {
      "version": "3.0.4",
      "resolved": "https://registry.npmjs.org/minimatch/-/minimatch-3.0.4.tgz",
      "integrity": "sha512-yJHVQEhyqPLUTgt9B83PXu6W3rx4MvvHvSUvToogpwoGDOUQ+yDrR0HRot+yOCdCO7u4hX3pWft6kWBBcqh0UA==",
      "requires": {
        "brace-expansion": "^1.1.7"
      }
    },
    "minimist": {
      "version": "0.0.8",
      "resolved": "http://registry.npmjs.org/minimist/-/minimist-0.0.8.tgz",
      "integrity": "sha1-hX/Kv8M5fSYluCKCYuhqp6ARsF0="
    },
    "mississippi": {
      "version": "2.0.0",
      "resolved": "https://registry.npmjs.org/mississippi/-/mississippi-2.0.0.tgz",
      "integrity": "sha512-zHo8v+otD1J10j/tC+VNoGK9keCuByhKovAvdn74dmxJl9+mWHnx6EMsDN4lgRoMI/eYo2nchAxniIbUPb5onw==",
      "dev": true,
      "requires": {
        "concat-stream": "^1.5.0",
        "duplexify": "^3.4.2",
        "end-of-stream": "^1.1.0",
        "flush-write-stream": "^1.0.0",
        "from2": "^2.1.0",
        "parallel-transform": "^1.1.0",
        "pump": "^2.0.1",
        "pumpify": "^1.3.3",
        "stream-each": "^1.1.0",
        "through2": "^2.0.0"
      },
      "dependencies": {
        "pump": {
          "version": "2.0.1",
          "resolved": "https://registry.npmjs.org/pump/-/pump-2.0.1.tgz",
          "integrity": "sha512-ruPMNRkN3MHP1cWJc9OWr+T/xDP0jhXYCLfJcBuX54hhfIBnaQmAUMfDcG4DM5UMWByBbJY69QSphm3jtDKIkA==",
          "dev": true,
          "requires": {
            "end-of-stream": "^1.1.0",
            "once": "^1.3.1"
          }
        }
      }
    },
    "mixin-deep": {
      "version": "1.3.1",
      "resolved": "https://registry.npmjs.org/mixin-deep/-/mixin-deep-1.3.1.tgz",
      "integrity": "sha512-8ZItLHeEgaqEvd5lYBXfm4EZSFCX29Jb9K+lAHhDKzReKBQKj3R+7NOF6tjqYi9t4oI8VUfaWITJQm86wnXGNQ==",
      "dev": true,
      "requires": {
        "for-in": "^1.0.2",
        "is-extendable": "^1.0.1"
      },
      "dependencies": {
        "is-extendable": {
          "version": "1.0.1",
          "resolved": "https://registry.npmjs.org/is-extendable/-/is-extendable-1.0.1.tgz",
          "integrity": "sha512-arnXMxT1hhoKo9k1LZdmlNyJdDDfy2v0fXjFlmok4+i8ul/6WlbVge9bhM74OpNPQPMGUToDtz+KXa1PneJxOA==",
          "dev": true,
          "requires": {
            "is-plain-object": "^2.0.4"
          }
        }
      }
    },
    "mkdirp": {
      "version": "0.5.1",
      "resolved": "http://registry.npmjs.org/mkdirp/-/mkdirp-0.5.1.tgz",
      "integrity": "sha1-MAV0OOrGz3+MR2fzhkjWaX11yQM=",
      "requires": {
        "minimist": "0.0.8"
      }
    },
    "mkdirp-promise": {
      "version": "5.0.1",
      "resolved": "https://registry.npmjs.org/mkdirp-promise/-/mkdirp-promise-5.0.1.tgz",
      "integrity": "sha1-6bj2jlUsaKnBcTuEiD96HdA5uKE=",
      "dev": true,
      "optional": true,
      "requires": {
        "mkdirp": "*"
      }
    },
    "mocha": {
      "version": "5.2.0",
      "resolved": "https://registry.npmjs.org/mocha/-/mocha-5.2.0.tgz",
      "integrity": "sha512-2IUgKDhc3J7Uug+FxMXuqIyYzH7gJjXECKe/w43IGgQHTSj3InJi+yAA7T24L9bQMRKiUEHxEX37G5JpVUGLcQ==",
      "dev": true,
      "requires": {
        "browser-stdout": "1.3.1",
        "commander": "2.15.1",
        "debug": "3.1.0",
        "diff": "3.5.0",
        "escape-string-regexp": "1.0.5",
        "glob": "7.1.2",
        "growl": "1.10.5",
        "he": "1.1.1",
        "minimatch": "3.0.4",
        "mkdirp": "0.5.1",
        "supports-color": "5.4.0"
      },
      "dependencies": {
        "commander": {
          "version": "2.15.1",
          "resolved": "http://registry.npmjs.org/commander/-/commander-2.15.1.tgz",
          "integrity": "sha512-VlfT9F3V0v+jr4yxPc5gg9s62/fIVWsd2Bk2iD435um1NlGMYdVCq+MjcXnhYq2icNOizHr1kK+5TI6H0Hy0ag==",
          "dev": true
        },
        "glob": {
          "version": "7.1.2",
          "resolved": "https://registry.npmjs.org/glob/-/glob-7.1.2.tgz",
          "integrity": "sha512-MJTUg1kjuLeQCJ+ccE4Vpa6kKVXkPYJ2mOCQyUuKLcLQsdrMCpBPUi8qVE6+YuaJkozeA9NusTAw3hLr8Xe5EQ==",
          "dev": true,
          "requires": {
            "fs.realpath": "^1.0.0",
            "inflight": "^1.0.4",
            "inherits": "2",
            "minimatch": "^3.0.4",
            "once": "^1.3.0",
            "path-is-absolute": "^1.0.0"
          }
        },
        "supports-color": {
          "version": "5.4.0",
          "resolved": "https://registry.npmjs.org/supports-color/-/supports-color-5.4.0.tgz",
          "integrity": "sha512-zjaXglF5nnWpsq470jSv6P9DwPvgLkuapYmfDm3JWOm0vkNTVF2tI4UrN2r6jH1qM/uc/WtxYY1hYoA2dOKj5w==",
          "dev": true,
          "requires": {
            "has-flag": "^3.0.0"
          }
        }
      }
    },
    "mocha-lcov-reporter": {
      "version": "1.3.0",
      "resolved": "https://registry.npmjs.org/mocha-lcov-reporter/-/mocha-lcov-reporter-1.3.0.tgz",
      "integrity": "sha1-Rpve9PivyaEWBW8HnfYYLQr7A4Q=",
      "dev": true
    },
    "mock-fs": {
      "version": "4.7.0",
      "resolved": "https://registry.npmjs.org/mock-fs/-/mock-fs-4.7.0.tgz",
      "integrity": "sha512-WlQNtUlzMRpvLHf8dqeUmNqfdPjGY29KrJF50Ldb4AcL+vQeR8QH3wQcFMgrhTwb1gHjZn9xggho+84tBskLgA==",
      "dev": true,
      "optional": true
    },
    "mout": {
      "version": "0.11.1",
      "resolved": "https://registry.npmjs.org/mout/-/mout-0.11.1.tgz",
      "integrity": "sha1-ujYR318OWx/7/QEWa48C0fX6K5k=",
      "dev": true,
      "optional": true
    },
    "move-concurrently": {
      "version": "1.0.1",
      "resolved": "https://registry.npmjs.org/move-concurrently/-/move-concurrently-1.0.1.tgz",
      "integrity": "sha1-viwAX9oy4LKa8fBdfEszIUxwH5I=",
      "dev": true,
      "requires": {
        "aproba": "^1.1.1",
        "copy-concurrently": "^1.0.0",
        "fs-write-stream-atomic": "^1.0.8",
        "mkdirp": "^0.5.1",
        "rimraf": "^2.5.4",
        "run-queue": "^1.0.3"
      }
    },
<<<<<<< HEAD
    "ms": {
      "version": "2.0.0",
      "resolved": "https://registry.npmjs.org/ms/-/ms-2.0.0.tgz",
      "integrity": "sha1-VgiurfwAvmwpAd9fmGF4jeDVl8g="
=======
    "jsbn": {
      "version": "0.1.1",
      "resolved": "https://registry.npmjs.org/jsbn/-/jsbn-0.1.1.tgz",
      "integrity": "sha1-peZUwuWi3rXyAdls77yoDA7y9RM="
    },
    "jsesc": {
      "version": "0.5.0",
      "resolved": "https://registry.npmjs.org/jsesc/-/jsesc-0.5.0.tgz",
      "integrity": "sha1-597mbjXW/Bb3EP6R1c9p9w8IkR0="
>>>>>>> e2755ae5
    },
    "mute-stream": {
      "version": "0.0.7",
      "resolved": "https://registry.npmjs.org/mute-stream/-/mute-stream-0.0.7.tgz",
      "integrity": "sha1-MHXOk7whuPq0PhvE2n6BFe0ee6s=",
      "dev": true
    },
    "mz": {
      "version": "2.7.0",
      "resolved": "https://registry.npmjs.org/mz/-/mz-2.7.0.tgz",
      "integrity": "sha512-z81GNO7nnYMEhrGh9LeymoE4+Yr0Wn5McHIZMK5cfQCl+NDX08sCZgUc9/6MHni9IWuFLm1Z3HTCXu2z9fN62Q==",
      "dev": true,
      "optional": true,
      "requires": {
        "any-promise": "^1.0.0",
        "object-assign": "^4.0.1",
        "thenify-all": "^1.0.0"
      }
    },
    "nan": {
      "version": "2.10.0",
      "resolved": "http://registry.npmjs.org/nan/-/nan-2.10.0.tgz",
      "integrity": "sha512-bAdJv7fBLhWC+/Bls0Oza+mvTaNQtP+1RyhhhvD95pgUJz6XM5IzgmxOkItJ9tkoCiplvAnXI1tNmmUD/eScyA=="
    },
    "nano-json-stream-parser": {
      "version": "0.1.2",
      "resolved": "https://registry.npmjs.org/nano-json-stream-parser/-/nano-json-stream-parser-0.1.2.tgz",
      "integrity": "sha1-DMj20OK2IrR5xA1JnEbWS3Vcb18=",
      "dev": true
    },
    "nanomatch": {
      "version": "1.2.13",
      "resolved": "https://registry.npmjs.org/nanomatch/-/nanomatch-1.2.13.tgz",
      "integrity": "sha512-fpoe2T0RbHwBTBUOftAfBPaDEi06ufaUai0mE6Yn1kacc3SnTErfb/h+X94VXzI64rKFHYImXSvdwGGCmwOqCA==",
      "dev": true,
      "requires": {
        "arr-diff": "^4.0.0",
        "array-unique": "^0.3.2",
        "define-property": "^2.0.2",
        "extend-shallow": "^3.0.2",
        "fragment-cache": "^0.2.1",
        "is-windows": "^1.0.2",
        "kind-of": "^6.0.2",
        "object.pick": "^1.3.0",
        "regex-not": "^1.0.0",
        "snapdragon": "^0.8.1",
        "to-regex": "^3.0.1"
      }
    },
    "natural-compare": {
      "version": "1.4.0",
      "resolved": "https://registry.npmjs.org/natural-compare/-/natural-compare-1.4.0.tgz",
      "integrity": "sha1-Sr6/7tdUHywnrPspvbvRXI1bpPc=",
      "dev": true
    },
    "negotiator": {
      "version": "0.6.1",
      "resolved": "https://registry.npmjs.org/negotiator/-/negotiator-0.6.1.tgz",
      "integrity": "sha1-KzJxhOiZIQEXeyhWP7XnECrNDKk=",
      "dev": true
    },
<<<<<<< HEAD
    "neo-async": {
      "version": "2.6.0",
      "resolved": "https://registry.npmjs.org/neo-async/-/neo-async-2.6.0.tgz",
      "integrity": "sha512-MFh0d/Wa7vkKO3Y3LlacqAEeHK0mckVqzDieUKTT+KGxi+zIpeVsFxymkIiRpbpDziHc290Xr9A1O4Om7otoRA==",
      "dev": true
    },
    "nice-try": {
      "version": "1.0.5",
      "resolved": "https://registry.npmjs.org/nice-try/-/nice-try-1.0.5.tgz",
      "integrity": "sha512-1nh45deeb5olNY7eX82BkPO7SSxR5SSYJiPTrTdFUVYwAl8CKMA5N9PjTYkHiRjisVcxcQ1HXdLhx2qxxJzLNQ==",
      "dev": true
    },
    "node-fetch": {
      "version": "2.1.2",
      "resolved": "http://registry.npmjs.org/node-fetch/-/node-fetch-2.1.2.tgz",
      "integrity": "sha1-q4hOjn5X44qUR1POxwb3iNF2i7U="
    },
    "node-libs-browser": {
      "version": "2.1.0",
      "resolved": "https://registry.npmjs.org/node-libs-browser/-/node-libs-browser-2.1.0.tgz",
      "integrity": "sha512-5AzFzdoIMb89hBGMZglEegffzgRg+ZFoUmisQ8HI4j1KDdpx13J0taNp2y9xPbur6W61gepGDDotGBVQ7mfUCg==",
      "dev": true,
=======
    "json5": {
      "version": "0.5.1",
      "resolved": "https://registry.npmjs.org/json5/-/json5-0.5.1.tgz",
      "integrity": "sha1-Hq3nrMASA0rYTiOWdn6tn6VJWCE="
    },
    "jsonfile": {
      "version": "2.4.0",
      "resolved": "https://registry.npmjs.org/jsonfile/-/jsonfile-2.4.0.tgz",
      "integrity": "sha1-NzaitCi4e72gzIO1P6PWM6NcKug=",
>>>>>>> e2755ae5
      "requires": {
        "assert": "^1.1.1",
        "browserify-zlib": "^0.2.0",
        "buffer": "^4.3.0",
        "console-browserify": "^1.1.0",
        "constants-browserify": "^1.0.0",
        "crypto-browserify": "^3.11.0",
        "domain-browser": "^1.1.1",
        "events": "^1.0.0",
        "https-browserify": "^1.0.0",
        "os-browserify": "^0.3.0",
        "path-browserify": "0.0.0",
        "process": "^0.11.10",
        "punycode": "^1.2.4",
        "querystring-es3": "^0.2.0",
        "readable-stream": "^2.3.3",
        "stream-browserify": "^2.0.1",
        "stream-http": "^2.7.2",
        "string_decoder": "^1.0.0",
        "timers-browserify": "^2.0.4",
        "tty-browserify": "0.0.0",
        "url": "^0.11.0",
        "util": "^0.10.3",
        "vm-browserify": "0.0.4"
      },
      "dependencies": {
        "buffer": {
          "version": "4.9.1",
          "resolved": "http://registry.npmjs.org/buffer/-/buffer-4.9.1.tgz",
          "integrity": "sha1-bRu2AbB6TvztlwlBMgkwJ8lbwpg=",
          "dev": true,
          "requires": {
            "base64-js": "^1.0.2",
            "ieee754": "^1.1.4",
            "isarray": "^1.0.0"
          }
        },
        "events": {
          "version": "1.1.1",
          "resolved": "http://registry.npmjs.org/events/-/events-1.1.1.tgz",
          "integrity": "sha1-nr23Y1rQmccNzEwqH1AEKI6L2SQ=",
          "dev": true
        },
        "isarray": {
          "version": "1.0.0",
          "resolved": "https://registry.npmjs.org/isarray/-/isarray-1.0.0.tgz",
          "integrity": "sha1-u5NdSFgsuhaMBoNJV6VKPgcSTxE=",
          "dev": true
        },
        "process": {
          "version": "0.11.10",
          "resolved": "https://registry.npmjs.org/process/-/process-0.11.10.tgz",
          "integrity": "sha1-czIwDoQBYb2j5podHZGn1LwW8YI=",
          "dev": true
        },
        "punycode": {
          "version": "1.4.1",
          "resolved": "https://registry.npmjs.org/punycode/-/punycode-1.4.1.tgz",
          "integrity": "sha1-wNWmOycYgArY4esPpSachN1BhF4=",
          "dev": true
        },
        "string_decoder": {
          "version": "1.2.0",
          "resolved": "https://registry.npmjs.org/string_decoder/-/string_decoder-1.2.0.tgz",
          "integrity": "sha512-6YqyX6ZWEYguAxgZzHGL7SsCeGx3V2TtOTqZz1xSTSWnqsbWwbptafNyvf/ACquZUXV3DANr5BDIwNYe1mN42w==",
          "dev": true,
          "requires": {
            "safe-buffer": "~5.1.0"
          }
        }
      }
    },
    "normalize-package-data": {
      "version": "2.4.0",
      "resolved": "https://registry.npmjs.org/normalize-package-data/-/normalize-package-data-2.4.0.tgz",
      "integrity": "sha512-9jjUFbTPfEy3R/ad/2oNbKtW9Hgovl5O1FvFWKkKblNXoN/Oou6+9+KKohPK13Yc3/TyunyWhJp6gvRNR/PPAw==",
      "requires": {
        "hosted-git-info": "^2.1.4",
        "is-builtin-module": "^1.0.0",
        "semver": "2 || 3 || 4 || 5",
        "validate-npm-package-license": "^3.0.1"
      }
    },
    "normalize-path": {
      "version": "2.1.1",
      "resolved": "https://registry.npmjs.org/normalize-path/-/normalize-path-2.1.1.tgz",
      "integrity": "sha1-GrKLVW4Zg2Oowab35vogE3/mrtk=",
      "dev": true,
      "requires": {
        "remove-trailing-separator": "^1.0.1"
      }
    },
    "npm-path": {
      "version": "2.0.4",
      "resolved": "https://registry.npmjs.org/npm-path/-/npm-path-2.0.4.tgz",
      "integrity": "sha512-IFsj0R9C7ZdR5cP+ET342q77uSRdtWOlWpih5eC+lu29tIDbNEgDbzgVJ5UFvYHWhxDZ5TFkJafFioO0pPQjCw==",
      "dev": true,
      "requires": {
        "which": "^1.2.10"
      }
    },
    "npm-run-path": {
      "version": "2.0.2",
      "resolved": "https://registry.npmjs.org/npm-run-path/-/npm-run-path-2.0.2.tgz",
      "integrity": "sha1-NakjLfo11wZ7TLLd8jV7GHFTbF8=",
      "dev": true,
      "requires": {
        "path-key": "^2.0.0"
      }
    },
    "npm-which": {
      "version": "3.0.1",
      "resolved": "https://registry.npmjs.org/npm-which/-/npm-which-3.0.1.tgz",
      "integrity": "sha1-kiXybsOihcIJyuZ8OxGmtKtxQKo=",
      "dev": true,
      "requires": {
        "commander": "^2.9.0",
        "npm-path": "^2.0.2",
        "which": "^1.2.10"
      },
      "dependencies": {
        "commander": {
          "version": "2.19.0",
          "resolved": "https://registry.npmjs.org/commander/-/commander-2.19.0.tgz",
          "integrity": "sha512-6tvAOO+D6OENvRAh524Dh9jcfKTYDQAqvqezbCW82xj5X0pSrcpxtvRKHLG0yBY6SD7PSDrJaj+0AiOcKVd1Xg==",
          "dev": true
        }
      }
    },
    "number-is-nan": {
      "version": "1.0.1",
      "resolved": "https://registry.npmjs.org/number-is-nan/-/number-is-nan-1.0.1.tgz",
      "integrity": "sha1-CXtgK1NCKlIsGvuHkDGDNpQaAR0="
    },
    "number-to-bn": {
      "version": "1.7.0",
      "resolved": "https://registry.npmjs.org/number-to-bn/-/number-to-bn-1.7.0.tgz",
      "integrity": "sha1-uzYjWS9+X54AMLGXe9QaDFP+HqA=",
      "dev": true,
      "requires": {
        "bn.js": "4.11.6",
        "strip-hex-prefix": "1.0.0"
      },
      "dependencies": {
        "bn.js": {
          "version": "4.11.6",
          "resolved": "https://registry.npmjs.org/bn.js/-/bn.js-4.11.6.tgz",
          "integrity": "sha1-UzRK2xRhehP26N0s4okF0cC6MhU=",
          "dev": true
        }
      }
    },
<<<<<<< HEAD
    "nyc": {
      "version": "13.1.0",
      "resolved": "https://registry.npmjs.org/nyc/-/nyc-13.1.0.tgz",
      "integrity": "sha512-3GyY6TpQ58z9Frpv4GMExE1SV2tAgYqC7HSy2omEhNiCT3mhT9NyiOvIE8zkbuJVFzmvvNTnE4h/7/wQae7xLg==",
      "dev": true,
=======
    "level-iterator-stream": {
      "version": "1.3.1",
      "resolved": "https://registry.npmjs.org/level-iterator-stream/-/level-iterator-stream-1.3.1.tgz",
      "integrity": "sha1-5Dt4sagUPm+pek9IXrjqUwNS8u0=",
>>>>>>> e2755ae5
      "requires": {
        "archy": "^1.0.0",
        "arrify": "^1.0.1",
        "caching-transform": "^2.0.0",
        "convert-source-map": "^1.6.0",
        "debug-log": "^1.0.1",
        "find-cache-dir": "^2.0.0",
        "find-up": "^3.0.0",
        "foreground-child": "^1.5.6",
        "glob": "^7.1.3",
        "istanbul-lib-coverage": "^2.0.1",
        "istanbul-lib-hook": "^2.0.1",
        "istanbul-lib-instrument": "^3.0.0",
        "istanbul-lib-report": "^2.0.2",
        "istanbul-lib-source-maps": "^2.0.1",
        "istanbul-reports": "^2.0.1",
        "make-dir": "^1.3.0",
        "merge-source-map": "^1.1.0",
        "resolve-from": "^4.0.0",
        "rimraf": "^2.6.2",
        "signal-exit": "^3.0.2",
        "spawn-wrap": "^1.4.2",
        "test-exclude": "^5.0.0",
        "uuid": "^3.3.2",
        "yargs": "11.1.0",
        "yargs-parser": "^9.0.2"
      },
      "dependencies": {
        "align-text": {
          "version": "0.1.4",
          "bundled": true,
          "dev": true,
          "requires": {
            "kind-of": "^3.0.2",
            "longest": "^1.0.1",
            "repeat-string": "^1.5.2"
          }
        },
        "amdefine": {
          "version": "1.0.1",
          "bundled": true,
          "dev": true
        },
        "ansi-regex": {
          "version": "3.0.0",
          "bundled": true,
          "dev": true
        },
        "append-transform": {
          "version": "1.0.0",
          "bundled": true,
          "dev": true,
          "requires": {
            "default-require-extensions": "^2.0.0"
          }
        },
        "archy": {
          "version": "1.0.0",
          "bundled": true,
          "dev": true
        },
        "arrify": {
          "version": "1.0.1",
          "bundled": true,
          "dev": true
        },
        "async": {
          "version": "1.5.2",
          "bundled": true,
          "dev": true
        },
        "balanced-match": {
          "version": "1.0.0",
          "bundled": true,
          "dev": true
        },
        "brace-expansion": {
          "version": "1.1.11",
          "bundled": true,
          "dev": true,
          "requires": {
            "balanced-match": "^1.0.0",
            "concat-map": "0.0.1"
          }
        },
        "builtin-modules": {
          "version": "1.1.1",
          "bundled": true,
          "dev": true
        },
        "caching-transform": {
          "version": "2.0.0",
          "bundled": true,
          "dev": true,
          "requires": {
            "make-dir": "^1.0.0",
            "md5-hex": "^2.0.0",
            "package-hash": "^2.0.0",
            "write-file-atomic": "^2.0.0"
          }
        },
        "camelcase": {
          "version": "1.2.1",
          "bundled": true,
          "dev": true,
          "optional": true
        },
        "center-align": {
          "version": "0.1.3",
          "bundled": true,
          "dev": true,
          "optional": true,
          "requires": {
            "align-text": "^0.1.3",
            "lazy-cache": "^1.0.3"
          }
        },
        "cliui": {
          "version": "2.1.0",
          "bundled": true,
          "dev": true,
          "optional": true,
          "requires": {
            "center-align": "^0.1.1",
            "right-align": "^0.1.1",
            "wordwrap": "0.0.2"
          },
          "dependencies": {
            "wordwrap": {
              "version": "0.0.2",
              "bundled": true,
              "dev": true,
              "optional": true
            }
          }
        },
        "code-point-at": {
          "version": "1.1.0",
          "bundled": true,
          "dev": true
        },
        "commondir": {
          "version": "1.0.1",
          "bundled": true,
          "dev": true
        },
        "concat-map": {
          "version": "0.0.1",
          "bundled": true,
          "dev": true
        },
        "convert-source-map": {
          "version": "1.6.0",
          "bundled": true,
          "dev": true,
          "requires": {
            "safe-buffer": "~5.1.1"
          }
        },
        "cross-spawn": {
          "version": "4.0.2",
          "bundled": true,
          "dev": true,
          "requires": {
            "lru-cache": "^4.0.1",
            "which": "^1.2.9"
          }
        },
        "debug": {
          "version": "3.1.0",
          "bundled": true,
          "dev": true,
          "requires": {
            "ms": "2.0.0"
          }
        },
        "debug-log": {
          "version": "1.0.1",
          "bundled": true,
          "dev": true
        },
        "decamelize": {
          "version": "1.2.0",
          "bundled": true,
          "dev": true
        },
        "default-require-extensions": {
          "version": "2.0.0",
          "bundled": true,
          "dev": true,
          "requires": {
            "strip-bom": "^3.0.0"
          }
        },
        "error-ex": {
          "version": "1.3.2",
          "bundled": true,
          "dev": true,
          "requires": {
            "is-arrayish": "^0.2.1"
          }
        },
        "es6-error": {
          "version": "4.1.1",
          "bundled": true,
          "dev": true
        },
        "execa": {
          "version": "0.7.0",
          "bundled": true,
          "dev": true,
          "requires": {
            "cross-spawn": "^5.0.1",
            "get-stream": "^3.0.0",
            "is-stream": "^1.1.0",
            "npm-run-path": "^2.0.0",
            "p-finally": "^1.0.0",
            "signal-exit": "^3.0.0",
            "strip-eof": "^1.0.0"
          },
          "dependencies": {
            "cross-spawn": {
              "version": "5.1.0",
              "bundled": true,
              "dev": true,
              "requires": {
                "lru-cache": "^4.0.1",
                "shebang-command": "^1.2.0",
                "which": "^1.2.9"
              }
            }
          }
        },
        "find-cache-dir": {
          "version": "2.0.0",
          "bundled": true,
          "dev": true,
          "requires": {
            "commondir": "^1.0.1",
            "make-dir": "^1.0.0",
            "pkg-dir": "^3.0.0"
          }
        },
<<<<<<< HEAD
        "find-up": {
          "version": "3.0.0",
          "bundled": true,
          "dev": true,
=======
        "readable-stream": {
          "version": "1.1.14",
          "resolved": "https://registry.npmjs.org/readable-stream/-/readable-stream-1.1.14.tgz",
          "integrity": "sha1-fPTFTvZI44EwhMY23SB54WbAgdk=",
>>>>>>> e2755ae5
          "requires": {
            "locate-path": "^3.0.0"
          }
        },
        "foreground-child": {
          "version": "1.5.6",
          "bundled": true,
          "dev": true,
          "requires": {
            "cross-spawn": "^4",
            "signal-exit": "^3.0.0"
          }
        },
<<<<<<< HEAD
        "fs.realpath": {
          "version": "1.0.0",
          "bundled": true,
          "dev": true
        },
        "get-caller-file": {
          "version": "1.0.3",
          "bundled": true,
          "dev": true
        },
        "get-stream": {
          "version": "3.0.0",
          "bundled": true,
          "dev": true
        },
        "glob": {
          "version": "7.1.3",
          "bundled": true,
          "dev": true,
=======
        "ltgt": {
          "version": "2.1.3",
          "resolved": "https://registry.npmjs.org/ltgt/-/ltgt-2.1.3.tgz",
          "integrity": "sha1-EIUaBtmWS5cReEQcI8nlJpjuzjQ="
        }
      }
    },
    "level-ws": {
      "version": "0.0.0",
      "resolved": "https://registry.npmjs.org/level-ws/-/level-ws-0.0.0.tgz",
      "integrity": "sha1-Ny5RIXeSSgBCSwtDrvK7QkltIos=",
      "requires": {
        "readable-stream": "~1.0.15",
        "xtend": "~2.1.1"
      },
      "dependencies": {
        "readable-stream": {
          "version": "1.0.34",
          "resolved": "https://registry.npmjs.org/readable-stream/-/readable-stream-1.0.34.tgz",
          "integrity": "sha1-Elgg40vIQtLyqq+v5MKRbuMsFXw=",
>>>>>>> e2755ae5
          "requires": {
            "fs.realpath": "^1.0.0",
            "inflight": "^1.0.4",
            "inherits": "2",
            "minimatch": "^3.0.4",
            "once": "^1.3.0",
            "path-is-absolute": "^1.0.0"
          }
        },
        "graceful-fs": {
          "version": "4.1.11",
          "bundled": true,
          "dev": true
        },
        "handlebars": {
          "version": "4.0.11",
          "bundled": true,
          "dev": true,
          "requires": {
            "async": "^1.4.0",
            "optimist": "^0.6.1",
            "source-map": "^0.4.4",
            "uglify-js": "^2.6"
          },
          "dependencies": {
            "source-map": {
              "version": "0.4.4",
              "bundled": true,
              "dev": true,
              "requires": {
                "amdefine": ">=0.0.4"
              }
            }
          }
        },
        "has-flag": {
          "version": "3.0.0",
          "bundled": true,
          "dev": true
        },
        "hosted-git-info": {
          "version": "2.7.1",
          "bundled": true,
          "dev": true
        },
        "imurmurhash": {
          "version": "0.1.4",
          "bundled": true,
          "dev": true
        },
        "inflight": {
          "version": "1.0.6",
          "bundled": true,
          "dev": true,
          "requires": {
            "once": "^1.3.0",
            "wrappy": "1"
          }
        },
        "inherits": {
          "version": "2.0.3",
          "bundled": true,
          "dev": true
        },
        "invert-kv": {
          "version": "1.0.0",
          "bundled": true,
          "dev": true
        },
        "is-arrayish": {
          "version": "0.2.1",
          "bundled": true,
          "dev": true
        },
        "is-buffer": {
          "version": "1.1.6",
          "bundled": true,
          "dev": true
        },
        "is-builtin-module": {
          "version": "1.0.0",
          "bundled": true,
          "dev": true,
          "requires": {
            "builtin-modules": "^1.0.0"
          }
        },
        "is-fullwidth-code-point": {
          "version": "2.0.0",
          "bundled": true,
          "dev": true
        },
        "is-stream": {
          "version": "1.1.0",
          "bundled": true,
          "dev": true
        },
        "isexe": {
          "version": "2.0.0",
          "bundled": true,
          "dev": true
        },
        "istanbul-lib-coverage": {
          "version": "2.0.1",
          "bundled": true,
          "dev": true
        },
        "istanbul-lib-hook": {
          "version": "2.0.1",
          "bundled": true,
          "dev": true,
          "requires": {
            "append-transform": "^1.0.0"
          }
        },
        "istanbul-lib-report": {
          "version": "2.0.2",
          "bundled": true,
          "dev": true,
          "requires": {
            "istanbul-lib-coverage": "^2.0.1",
            "make-dir": "^1.3.0",
            "supports-color": "^5.4.0"
          }
        },
        "istanbul-lib-source-maps": {
          "version": "2.0.1",
          "bundled": true,
          "dev": true,
          "requires": {
            "debug": "^3.1.0",
            "istanbul-lib-coverage": "^2.0.1",
            "make-dir": "^1.3.0",
            "rimraf": "^2.6.2",
            "source-map": "^0.6.1"
          },
          "dependencies": {
            "source-map": {
              "version": "0.6.1",
              "bundled": true,
              "dev": true
            }
          }
        },
        "istanbul-reports": {
          "version": "2.0.1",
          "bundled": true,
          "dev": true,
          "requires": {
            "handlebars": "^4.0.11"
          }
        },
        "json-parse-better-errors": {
          "version": "1.0.2",
          "bundled": true,
          "dev": true
        },
        "kind-of": {
          "version": "3.2.2",
          "bundled": true,
          "dev": true,
          "requires": {
            "is-buffer": "^1.1.5"
          }
        },
        "lazy-cache": {
          "version": "1.0.4",
          "bundled": true,
          "dev": true,
          "optional": true
        },
        "lcid": {
          "version": "1.0.0",
          "bundled": true,
          "dev": true,
          "requires": {
            "invert-kv": "^1.0.0"
          }
        },
        "load-json-file": {
          "version": "4.0.0",
          "bundled": true,
          "dev": true,
          "requires": {
            "graceful-fs": "^4.1.2",
            "parse-json": "^4.0.0",
            "pify": "^3.0.0",
            "strip-bom": "^3.0.0"
          }
        },
        "locate-path": {
          "version": "3.0.0",
          "bundled": true,
          "dev": true,
          "requires": {
            "p-locate": "^3.0.0",
            "path-exists": "^3.0.0"
          }
        },
        "lodash.flattendeep": {
          "version": "4.4.0",
          "bundled": true,
          "dev": true
        },
        "longest": {
          "version": "1.0.1",
          "bundled": true,
          "dev": true
        },
        "lru-cache": {
          "version": "4.1.3",
          "bundled": true,
          "dev": true,
          "requires": {
            "pseudomap": "^1.0.2",
            "yallist": "^2.1.2"
          }
        },
        "make-dir": {
          "version": "1.3.0",
          "bundled": true,
          "dev": true,
          "requires": {
            "pify": "^3.0.0"
          }
        },
        "md5-hex": {
          "version": "2.0.0",
          "bundled": true,
          "dev": true,
          "requires": {
            "md5-o-matic": "^0.1.1"
          }
        },
        "md5-o-matic": {
          "version": "0.1.1",
          "bundled": true,
          "dev": true
        },
        "mem": {
          "version": "1.1.0",
          "bundled": true,
          "dev": true,
          "requires": {
            "mimic-fn": "^1.0.0"
          }
        },
        "merge-source-map": {
          "version": "1.1.0",
          "bundled": true,
          "dev": true,
          "requires": {
            "source-map": "^0.6.1"
          },
          "dependencies": {
            "source-map": {
              "version": "0.6.1",
              "bundled": true,
              "dev": true
            }
          }
        },
        "mimic-fn": {
          "version": "1.2.0",
          "bundled": true,
          "dev": true
        },
        "minimatch": {
          "version": "3.0.4",
          "bundled": true,
          "dev": true,
          "requires": {
            "brace-expansion": "^1.1.7"
          }
        },
        "minimist": {
          "version": "0.0.10",
          "bundled": true,
          "dev": true
        },
        "mkdirp": {
          "version": "0.5.1",
          "bundled": true,
          "dev": true,
          "requires": {
            "minimist": "0.0.8"
          },
          "dependencies": {
            "minimist": {
              "version": "0.0.8",
              "bundled": true,
              "dev": true
            }
          }
        },
        "ms": {
          "version": "2.0.0",
          "bundled": true,
          "dev": true
        },
        "normalize-package-data": {
          "version": "2.4.0",
          "bundled": true,
          "dev": true,
          "requires": {
            "hosted-git-info": "^2.1.4",
            "is-builtin-module": "^1.0.0",
            "semver": "2 || 3 || 4 || 5",
            "validate-npm-package-license": "^3.0.1"
          }
        },
        "npm-run-path": {
          "version": "2.0.2",
          "bundled": true,
          "dev": true,
          "requires": {
            "path-key": "^2.0.0"
          }
        },
        "number-is-nan": {
          "version": "1.0.1",
          "bundled": true,
          "dev": true
        },
        "once": {
          "version": "1.4.0",
          "bundled": true,
          "dev": true,
          "requires": {
            "wrappy": "1"
          }
        },
        "optimist": {
          "version": "0.6.1",
          "bundled": true,
          "dev": true,
          "requires": {
            "minimist": "~0.0.1",
            "wordwrap": "~0.0.2"
          }
        },
        "os-homedir": {
          "version": "1.0.2",
          "bundled": true,
          "dev": true
        },
        "os-locale": {
          "version": "2.1.0",
          "bundled": true,
          "dev": true,
          "requires": {
            "execa": "^0.7.0",
            "lcid": "^1.0.0",
            "mem": "^1.1.0"
          }
        },
        "p-finally": {
          "version": "1.0.0",
          "bundled": true,
          "dev": true
        },
        "p-limit": {
          "version": "2.0.0",
          "bundled": true,
          "dev": true,
          "requires": {
            "p-try": "^2.0.0"
          }
        },
        "p-locate": {
          "version": "3.0.0",
          "bundled": true,
          "dev": true,
          "requires": {
            "p-limit": "^2.0.0"
          }
        },
        "p-try": {
          "version": "2.0.0",
          "bundled": true,
          "dev": true
        },
        "package-hash": {
          "version": "2.0.0",
          "bundled": true,
          "dev": true,
          "requires": {
            "graceful-fs": "^4.1.11",
            "lodash.flattendeep": "^4.4.0",
            "md5-hex": "^2.0.0",
            "release-zalgo": "^1.0.0"
          }
        },
        "parse-json": {
          "version": "4.0.0",
          "bundled": true,
          "dev": true,
          "requires": {
            "error-ex": "^1.3.1",
            "json-parse-better-errors": "^1.0.1"
          }
        },
        "path-exists": {
          "version": "3.0.0",
          "bundled": true,
          "dev": true
        },
        "path-is-absolute": {
          "version": "1.0.1",
          "bundled": true,
          "dev": true
        },
        "path-key": {
          "version": "2.0.1",
          "bundled": true,
          "dev": true
        },
        "path-type": {
          "version": "3.0.0",
          "bundled": true,
          "dev": true,
          "requires": {
            "pify": "^3.0.0"
          }
        },
        "pify": {
          "version": "3.0.0",
          "bundled": true,
          "dev": true
        },
        "pkg-dir": {
          "version": "3.0.0",
          "bundled": true,
          "dev": true,
          "requires": {
            "find-up": "^3.0.0"
          }
        },
        "pseudomap": {
          "version": "1.0.2",
          "bundled": true,
          "dev": true
        },
        "read-pkg": {
          "version": "3.0.0",
          "bundled": true,
          "dev": true,
          "requires": {
            "load-json-file": "^4.0.0",
            "normalize-package-data": "^2.3.2",
            "path-type": "^3.0.0"
          }
        },
        "read-pkg-up": {
          "version": "4.0.0",
          "bundled": true,
          "dev": true,
          "requires": {
            "find-up": "^3.0.0",
            "read-pkg": "^3.0.0"
          }
        },
        "release-zalgo": {
          "version": "1.0.0",
          "bundled": true,
          "dev": true,
          "requires": {
            "es6-error": "^4.0.1"
          }
        },
        "repeat-string": {
          "version": "1.6.1",
          "bundled": true,
          "dev": true
<<<<<<< HEAD
        },
        "require-directory": {
          "version": "2.1.1",
          "bundled": true,
          "dev": true
        },
        "require-main-filename": {
          "version": "1.0.1",
          "bundled": true,
          "dev": true
        },
        "resolve-from": {
          "version": "4.0.0",
          "bundled": true,
          "dev": true
        },
        "right-align": {
          "version": "0.1.3",
          "bundled": true,
          "dev": true,
          "optional": true,
=======
        }
      }
    },
    "mamacro": {
      "version": "0.0.3",
      "resolved": "https://registry.npmjs.org/mamacro/-/mamacro-0.0.3.tgz",
      "integrity": "sha512-qMEwh+UujcQ+kbz3T6V+wAmO2U8veoq2w+3wY8MquqwVA3jChfwY+Tk52GZKDfACEPjuZ7r2oJLejwpt8jtwTA==",
      "dev": true
    },
    "map-age-cleaner": {
      "version": "0.1.3",
      "resolved": "https://registry.npmjs.org/map-age-cleaner/-/map-age-cleaner-0.1.3.tgz",
      "integrity": "sha512-bJzx6nMoP6PDLPBFmg7+xRKeFZvFboMrGlxmNj9ClvX53KrmvM5bXFXEWjbz4cz1AFn+jWJ9z/DJSz7hrs0w3w==",
      "dev": true,
      "requires": {
        "p-defer": "^1.0.0"
      }
    },
    "map-cache": {
      "version": "0.2.2",
      "resolved": "https://registry.npmjs.org/map-cache/-/map-cache-0.2.2.tgz",
      "integrity": "sha1-wyq9C9ZSXZsFFkW7TyasXcmKDb8=",
      "dev": true
    },
    "map-visit": {
      "version": "1.0.0",
      "resolved": "https://registry.npmjs.org/map-visit/-/map-visit-1.0.0.tgz",
      "integrity": "sha1-7Nyo8TFE5mDxtb1B8S80edmN+48=",
      "dev": true,
      "requires": {
        "object-visit": "^1.0.0"
      }
    },
    "matcher": {
      "version": "1.1.1",
      "resolved": "https://registry.npmjs.org/matcher/-/matcher-1.1.1.tgz",
      "integrity": "sha512-+BmqxWIubKTRKNWx/ahnCkk3mG8m7OturVlqq6HiojGJTd5hVYbgZm6WzcYPCoB+KBT4Vd6R7WSRG2OADNaCjg==",
      "dev": true,
      "requires": {
        "escape-string-regexp": "^1.0.4"
      }
    },
    "md5.js": {
      "version": "1.3.5",
      "resolved": "https://registry.npmjs.org/md5.js/-/md5.js-1.3.5.tgz",
      "integrity": "sha512-xitP+WxNPcTTOgnTJcrhM0xvdPepipPSf3I8EIpGKeFLjt3PlJLIDG3u8EX53ZIubkb+5U2+3rELYpEhHhzdkg==",
      "requires": {
        "hash-base": "^3.0.0",
        "inherits": "^2.0.1",
        "safe-buffer": "^5.1.2"
      }
    },
    "media-typer": {
      "version": "0.3.0",
      "resolved": "https://registry.npmjs.org/media-typer/-/media-typer-0.3.0.tgz",
      "integrity": "sha1-hxDXrwqmJvj/+hzgAWhUUmMlV0g=",
      "dev": true
    },
    "mem": {
      "version": "4.0.0",
      "resolved": "https://registry.npmjs.org/mem/-/mem-4.0.0.tgz",
      "integrity": "sha512-WQxG/5xYc3tMbYLXoXPm81ET2WDULiU5FxbuIoNbJqLOOI8zehXFdZuiUEgfdrU2mVB1pxBZUGlYORSrpuJreA==",
      "dev": true,
      "requires": {
        "map-age-cleaner": "^0.1.1",
        "mimic-fn": "^1.0.0",
        "p-is-promise": "^1.1.0"
      }
    },
    "memdown": {
      "version": "1.4.1",
      "resolved": "https://registry.npmjs.org/memdown/-/memdown-1.4.1.tgz",
      "integrity": "sha1-tOThkhdGZP+65BNhqlAPMRnv4hU=",
      "requires": {
        "abstract-leveldown": "~2.7.1",
        "functional-red-black-tree": "^1.0.1",
        "immediate": "^3.2.3",
        "inherits": "~2.0.1",
        "ltgt": "~2.2.0",
        "safe-buffer": "~5.1.1"
      },
      "dependencies": {
        "abstract-leveldown": {
          "version": "2.7.2",
          "resolved": "https://registry.npmjs.org/abstract-leveldown/-/abstract-leveldown-2.7.2.tgz",
          "integrity": "sha512-+OVvxH2rHVEhWLdbudP6p0+dNMXu8JA1CbhP19T8paTYAcX7oJ4OVjT+ZUVpv7mITxXHqDMej+GdqXBmXkw09w==",
>>>>>>> e2755ae5
          "requires": {
            "align-text": "^0.1.1"
          }
<<<<<<< HEAD
=======
        }
      }
    },
    "memory-fs": {
      "version": "0.4.1",
      "resolved": "https://registry.npmjs.org/memory-fs/-/memory-fs-0.4.1.tgz",
      "integrity": "sha1-OpoguEYlI+RHz7x+i7gO1me/xVI=",
      "dev": true,
      "requires": {
        "errno": "^0.1.3",
        "readable-stream": "^2.0.1"
      }
    },
    "memorystream": {
      "version": "0.3.1",
      "resolved": "https://registry.npmjs.org/memorystream/-/memorystream-0.3.1.tgz",
      "integrity": "sha1-htcJCzDORV1j+64S3aUaR93K+bI="
    },
    "merge-descriptors": {
      "version": "1.0.1",
      "resolved": "https://registry.npmjs.org/merge-descriptors/-/merge-descriptors-1.0.1.tgz",
      "integrity": "sha1-sAqqVW3YtEVoFQ7J0blT8/kMu2E=",
      "dev": true
    },
    "merkle-patricia-tree": {
      "version": "2.3.1",
      "resolved": "https://registry.npmjs.org/merkle-patricia-tree/-/merkle-patricia-tree-2.3.1.tgz",
      "integrity": "sha512-Qp9Mpb3xazznXzzGQBqHbqCpT2AR9joUOHYYPiQjYCarrdCPCnLWXo4BFv77y4xN26KR224xoU1n/qYY7RYYgw==",
      "requires": {
        "async": "^1.4.2",
        "ethereumjs-util": "^5.0.0",
        "level-ws": "0.0.0",
        "levelup": "^1.2.1",
        "memdown": "^1.0.0",
        "readable-stream": "^2.0.0",
        "rlp": "^2.0.0",
        "semaphore": ">=1.0.1"
      },
      "dependencies": {
        "async": {
          "version": "1.5.2",
          "resolved": "https://registry.npmjs.org/async/-/async-1.5.2.tgz",
          "integrity": "sha1-7GphrlZIDAw8skHJVhjiCJL5Zyo="
>>>>>>> e2755ae5
        },
        "rimraf": {
          "version": "2.6.2",
          "bundled": true,
          "dev": true,
          "requires": {
            "glob": "^7.0.5"
          }
        },
        "safe-buffer": {
          "version": "5.1.2",
          "bundled": true,
          "dev": true
        },
        "semver": {
          "version": "5.5.0",
          "bundled": true,
          "dev": true
        },
        "set-blocking": {
          "version": "2.0.0",
          "bundled": true,
          "dev": true
        },
        "shebang-command": {
          "version": "1.2.0",
          "bundled": true,
          "dev": true,
          "requires": {
            "shebang-regex": "^1.0.0"
          }
        },
        "shebang-regex": {
          "version": "1.0.0",
          "bundled": true,
          "dev": true
        },
        "signal-exit": {
          "version": "3.0.2",
          "bundled": true,
          "dev": true
        },
        "source-map": {
          "version": "0.5.7",
          "bundled": true,
          "dev": true,
          "optional": true
        },
        "spawn-wrap": {
          "version": "1.4.2",
          "bundled": true,
          "dev": true,
          "requires": {
            "foreground-child": "^1.5.6",
            "mkdirp": "^0.5.0",
            "os-homedir": "^1.0.1",
            "rimraf": "^2.6.2",
            "signal-exit": "^3.0.2",
            "which": "^1.3.0"
          }
<<<<<<< HEAD
        },
        "spdx-correct": {
          "version": "3.0.0",
          "bundled": true,
          "dev": true,
          "requires": {
            "spdx-expression-parse": "^3.0.0",
            "spdx-license-ids": "^3.0.0"
          }
        },
        "spdx-exceptions": {
          "version": "2.1.0",
          "bundled": true,
          "dev": true
        },
        "spdx-expression-parse": {
          "version": "3.0.0",
          "bundled": true,
          "dev": true,
          "requires": {
            "spdx-exceptions": "^2.1.0",
            "spdx-license-ids": "^3.0.0"
          }
        },
        "spdx-license-ids": {
          "version": "3.0.0",
          "bundled": true,
          "dev": true
        },
        "string-width": {
          "version": "2.1.1",
          "bundled": true,
          "dev": true,
          "requires": {
            "is-fullwidth-code-point": "^2.0.0",
            "strip-ansi": "^4.0.0"
          }
        },
        "strip-ansi": {
          "version": "4.0.0",
          "bundled": true,
          "dev": true,
          "requires": {
            "ansi-regex": "^3.0.0"
          }
        },
        "strip-bom": {
          "version": "3.0.0",
          "bundled": true,
          "dev": true
        },
        "strip-eof": {
          "version": "1.0.0",
          "bundled": true,
          "dev": true
        },
        "supports-color": {
          "version": "5.4.0",
          "bundled": true,
=======
        }
      }
    },
    "methods": {
      "version": "1.1.2",
      "resolved": "https://registry.npmjs.org/methods/-/methods-1.1.2.tgz",
      "integrity": "sha1-VSmk1nZUE07cxSZmVoNbD4Ua/O4=",
      "dev": true
    },
    "micromatch": {
      "version": "3.1.10",
      "resolved": "https://registry.npmjs.org/micromatch/-/micromatch-3.1.10.tgz",
      "integrity": "sha512-MWikgl9n9M3w+bpsY3He8L+w9eF9338xRl8IAO5viDizwSzziFEyUzo2xrrloB64ADbTf8uA8vRqqttDTOmccg==",
      "dev": true,
      "requires": {
        "arr-diff": "^4.0.0",
        "array-unique": "^0.3.2",
        "braces": "^2.3.1",
        "define-property": "^2.0.2",
        "extend-shallow": "^3.0.2",
        "extglob": "^2.0.4",
        "fragment-cache": "^0.2.1",
        "kind-of": "^6.0.2",
        "nanomatch": "^1.2.9",
        "object.pick": "^1.3.0",
        "regex-not": "^1.0.0",
        "snapdragon": "^0.8.1",
        "to-regex": "^3.0.2"
      }
    },
    "miller-rabin": {
      "version": "4.0.1",
      "resolved": "https://registry.npmjs.org/miller-rabin/-/miller-rabin-4.0.1.tgz",
      "integrity": "sha512-115fLhvZVqWwHPbClyntxEVfVDfl9DLLTuJvq3g2O/Oxi8AiNouAHvDSzHS0viUJc+V5vm3eq91Xwqn9dp4jRA==",
      "dev": true,
      "requires": {
        "bn.js": "^4.0.0",
        "brorand": "^1.0.1"
      }
    },
    "mime": {
      "version": "1.4.1",
      "resolved": "https://registry.npmjs.org/mime/-/mime-1.4.1.tgz",
      "integrity": "sha512-KI1+qOZu5DcW6wayYHSzR/tXKCDC5Om4s1z2QJjDULzLcmf3DvzS7oluY4HCTrc+9FiKmWUgeNLg7W3uIQvxtQ==",
      "dev": true
    },
    "mime-db": {
      "version": "1.37.0",
      "resolved": "https://registry.npmjs.org/mime-db/-/mime-db-1.37.0.tgz",
      "integrity": "sha512-R3C4db6bgQhlIhPU48fUtdVmKnflq+hRdad7IyKhtFj06VPNVdk2RhiYL3UjQIlso8L+YxAtFkobT0VK+S/ybg=="
    },
    "mime-types": {
      "version": "2.1.21",
      "resolved": "https://registry.npmjs.org/mime-types/-/mime-types-2.1.21.tgz",
      "integrity": "sha512-3iL6DbwpyLzjR3xHSFNFeb9Nz/M8WDkX33t1GFQnFOllWk8pOrh/LSrB5OXlnlW5P9LH73X6loW/eogc+F5lJg==",
      "requires": {
        "mime-db": "~1.37.0"
      }
    },
    "mimic-fn": {
      "version": "1.2.0",
      "resolved": "https://registry.npmjs.org/mimic-fn/-/mimic-fn-1.2.0.tgz",
      "integrity": "sha512-jf84uxzwiuiIVKiOLpfYk7N46TSy8ubTonmneY9vrpHNAnp0QBt2BxWV9dO3/j+BoVAb+a5G6YDPW3M5HOdMWQ==",
      "dev": true
    },
    "mimic-response": {
      "version": "1.0.1",
      "resolved": "https://registry.npmjs.org/mimic-response/-/mimic-response-1.0.1.tgz",
      "integrity": "sha512-j5EctnkH7amfV/q5Hgmoal1g2QHFJRraOtmx0JpIqkxhBhI/lJSl1nMpQ45hVarwNETOoWEimndZ4QK0RHxuxQ==",
      "dev": true
    },
    "min-document": {
      "version": "2.19.0",
      "resolved": "https://registry.npmjs.org/min-document/-/min-document-2.19.0.tgz",
      "integrity": "sha1-e9KC4/WELtKVu3SM3Z8f+iyCRoU=",
      "requires": {
        "dom-walk": "^0.1.0"
      }
    },
    "minimalistic-assert": {
      "version": "1.0.1",
      "resolved": "https://registry.npmjs.org/minimalistic-assert/-/minimalistic-assert-1.0.1.tgz",
      "integrity": "sha512-UtJcAD4yEaGtjPezWuO9wC4nwUnVH/8/Im3yEHQP4b67cXlD/Qr9hdITCU1xDbSEXg2XKNaP8jsReV7vQd00/A=="
    },
    "minimalistic-crypto-utils": {
      "version": "1.0.1",
      "resolved": "https://registry.npmjs.org/minimalistic-crypto-utils/-/minimalistic-crypto-utils-1.0.1.tgz",
      "integrity": "sha1-9sAMHAsIIkblxNmd+4x8CDsrWCo="
    },
    "minimatch": {
      "version": "3.0.4",
      "resolved": "https://registry.npmjs.org/minimatch/-/minimatch-3.0.4.tgz",
      "integrity": "sha512-yJHVQEhyqPLUTgt9B83PXu6W3rx4MvvHvSUvToogpwoGDOUQ+yDrR0HRot+yOCdCO7u4hX3pWft6kWBBcqh0UA==",
      "requires": {
        "brace-expansion": "^1.1.7"
      }
    },
    "minimist": {
      "version": "0.0.8",
      "resolved": "https://registry.npmjs.org/minimist/-/minimist-0.0.8.tgz",
      "integrity": "sha1-hX/Kv8M5fSYluCKCYuhqp6ARsF0="
    },
    "mississippi": {
      "version": "2.0.0",
      "resolved": "https://registry.npmjs.org/mississippi/-/mississippi-2.0.0.tgz",
      "integrity": "sha512-zHo8v+otD1J10j/tC+VNoGK9keCuByhKovAvdn74dmxJl9+mWHnx6EMsDN4lgRoMI/eYo2nchAxniIbUPb5onw==",
      "dev": true,
      "requires": {
        "concat-stream": "^1.5.0",
        "duplexify": "^3.4.2",
        "end-of-stream": "^1.1.0",
        "flush-write-stream": "^1.0.0",
        "from2": "^2.1.0",
        "parallel-transform": "^1.1.0",
        "pump": "^2.0.1",
        "pumpify": "^1.3.3",
        "stream-each": "^1.1.0",
        "through2": "^2.0.0"
      },
      "dependencies": {
        "pump": {
          "version": "2.0.1",
          "resolved": "https://registry.npmjs.org/pump/-/pump-2.0.1.tgz",
          "integrity": "sha512-ruPMNRkN3MHP1cWJc9OWr+T/xDP0jhXYCLfJcBuX54hhfIBnaQmAUMfDcG4DM5UMWByBbJY69QSphm3jtDKIkA==",
>>>>>>> e2755ae5
          "dev": true,
          "requires": {
            "has-flag": "^3.0.0"
          }
        },
        "test-exclude": {
          "version": "5.0.0",
          "bundled": true,
          "dev": true,
          "requires": {
            "arrify": "^1.0.1",
            "minimatch": "^3.0.4",
            "read-pkg-up": "^4.0.0",
            "require-main-filename": "^1.0.1"
          }
<<<<<<< HEAD
        },
        "uglify-js": {
          "version": "2.8.29",
          "bundled": true,
          "dev": true,
          "optional": true,
          "requires": {
            "source-map": "~0.5.1",
            "uglify-to-browserify": "~1.0.0",
            "yargs": "~3.10.0"
          },
          "dependencies": {
            "yargs": {
              "version": "3.10.0",
              "bundled": true,
              "dev": true,
              "optional": true,
              "requires": {
                "camelcase": "^1.0.2",
                "cliui": "^2.1.0",
                "decamelize": "^1.0.0",
                "window-size": "0.1.0"
              }
            }
          }
        },
        "uglify-to-browserify": {
          "version": "1.0.2",
          "bundled": true,
          "dev": true,
          "optional": true
        },
        "uuid": {
          "version": "3.3.2",
          "bundled": true,
=======
        }
      }
    },
    "mkdirp": {
      "version": "0.5.1",
      "resolved": "https://registry.npmjs.org/mkdirp/-/mkdirp-0.5.1.tgz",
      "integrity": "sha1-MAV0OOrGz3+MR2fzhkjWaX11yQM=",
      "requires": {
        "minimist": "0.0.8"
      }
    },
    "mkdirp-promise": {
      "version": "5.0.1",
      "resolved": "https://registry.npmjs.org/mkdirp-promise/-/mkdirp-promise-5.0.1.tgz",
      "integrity": "sha1-6bj2jlUsaKnBcTuEiD96HdA5uKE=",
      "dev": true,
      "optional": true,
      "requires": {
        "mkdirp": "*"
      }
    },
    "mocha": {
      "version": "5.2.0",
      "resolved": "https://registry.npmjs.org/mocha/-/mocha-5.2.0.tgz",
      "integrity": "sha512-2IUgKDhc3J7Uug+FxMXuqIyYzH7gJjXECKe/w43IGgQHTSj3InJi+yAA7T24L9bQMRKiUEHxEX37G5JpVUGLcQ==",
      "dev": true,
      "requires": {
        "browser-stdout": "1.3.1",
        "commander": "2.15.1",
        "debug": "3.1.0",
        "diff": "3.5.0",
        "escape-string-regexp": "1.0.5",
        "glob": "7.1.2",
        "growl": "1.10.5",
        "he": "1.1.1",
        "minimatch": "3.0.4",
        "mkdirp": "0.5.1",
        "supports-color": "5.4.0"
      },
      "dependencies": {
        "commander": {
          "version": "2.15.1",
          "resolved": "http://registry.npmjs.org/commander/-/commander-2.15.1.tgz",
          "integrity": "sha512-VlfT9F3V0v+jr4yxPc5gg9s62/fIVWsd2Bk2iD435um1NlGMYdVCq+MjcXnhYq2icNOizHr1kK+5TI6H0Hy0ag==",
>>>>>>> e2755ae5
          "dev": true
        },
        "validate-npm-package-license": {
          "version": "3.0.3",
          "bundled": true,
          "dev": true,
          "requires": {
            "spdx-correct": "^3.0.0",
            "spdx-expression-parse": "^3.0.0"
          }
        },
        "which": {
          "version": "1.3.1",
          "bundled": true,
          "dev": true,
          "requires": {
            "isexe": "^2.0.0"
          }
<<<<<<< HEAD
        },
        "which-module": {
          "version": "2.0.0",
          "bundled": true,
          "dev": true
        },
        "window-size": {
          "version": "0.1.0",
          "bundled": true,
          "dev": true,
          "optional": true
        },
        "wordwrap": {
          "version": "0.0.3",
          "bundled": true,
          "dev": true
        },
        "wrap-ansi": {
          "version": "2.1.0",
          "bundled": true,
=======
        }
      }
    },
    "mock-fs": {
      "version": "4.7.0",
      "resolved": "https://registry.npmjs.org/mock-fs/-/mock-fs-4.7.0.tgz",
      "integrity": "sha512-WlQNtUlzMRpvLHf8dqeUmNqfdPjGY29KrJF50Ldb4AcL+vQeR8QH3wQcFMgrhTwb1gHjZn9xggho+84tBskLgA==",
      "dev": true,
      "optional": true
    },
    "mout": {
      "version": "0.11.1",
      "resolved": "https://registry.npmjs.org/mout/-/mout-0.11.1.tgz",
      "integrity": "sha1-ujYR318OWx/7/QEWa48C0fX6K5k=",
      "dev": true,
      "optional": true
    },
    "move-concurrently": {
      "version": "1.0.1",
      "resolved": "https://registry.npmjs.org/move-concurrently/-/move-concurrently-1.0.1.tgz",
      "integrity": "sha1-viwAX9oy4LKa8fBdfEszIUxwH5I=",
      "dev": true,
      "requires": {
        "aproba": "^1.1.1",
        "copy-concurrently": "^1.0.0",
        "fs-write-stream-atomic": "^1.0.8",
        "mkdirp": "^0.5.1",
        "rimraf": "^2.5.4",
        "run-queue": "^1.0.3"
      }
    },
    "ms": {
      "version": "2.0.0",
      "resolved": "https://registry.npmjs.org/ms/-/ms-2.0.0.tgz",
      "integrity": "sha1-VgiurfwAvmwpAd9fmGF4jeDVl8g="
    },
    "mute-stream": {
      "version": "0.0.7",
      "resolved": "https://registry.npmjs.org/mute-stream/-/mute-stream-0.0.7.tgz",
      "integrity": "sha1-MHXOk7whuPq0PhvE2n6BFe0ee6s=",
      "dev": true
    },
    "mz": {
      "version": "2.7.0",
      "resolved": "https://registry.npmjs.org/mz/-/mz-2.7.0.tgz",
      "integrity": "sha512-z81GNO7nnYMEhrGh9LeymoE4+Yr0Wn5McHIZMK5cfQCl+NDX08sCZgUc9/6MHni9IWuFLm1Z3HTCXu2z9fN62Q==",
      "dev": true,
      "optional": true,
      "requires": {
        "any-promise": "^1.0.0",
        "object-assign": "^4.0.1",
        "thenify-all": "^1.0.0"
      }
    },
    "nan": {
      "version": "2.10.0",
      "resolved": "https://registry.npmjs.org/nan/-/nan-2.10.0.tgz",
      "integrity": "sha512-bAdJv7fBLhWC+/Bls0Oza+mvTaNQtP+1RyhhhvD95pgUJz6XM5IzgmxOkItJ9tkoCiplvAnXI1tNmmUD/eScyA=="
    },
    "nano-json-stream-parser": {
      "version": "0.1.2",
      "resolved": "https://registry.npmjs.org/nano-json-stream-parser/-/nano-json-stream-parser-0.1.2.tgz",
      "integrity": "sha1-DMj20OK2IrR5xA1JnEbWS3Vcb18=",
      "dev": true
    },
    "nanomatch": {
      "version": "1.2.13",
      "resolved": "https://registry.npmjs.org/nanomatch/-/nanomatch-1.2.13.tgz",
      "integrity": "sha512-fpoe2T0RbHwBTBUOftAfBPaDEi06ufaUai0mE6Yn1kacc3SnTErfb/h+X94VXzI64rKFHYImXSvdwGGCmwOqCA==",
      "dev": true,
      "requires": {
        "arr-diff": "^4.0.0",
        "array-unique": "^0.3.2",
        "define-property": "^2.0.2",
        "extend-shallow": "^3.0.2",
        "fragment-cache": "^0.2.1",
        "is-windows": "^1.0.2",
        "kind-of": "^6.0.2",
        "object.pick": "^1.3.0",
        "regex-not": "^1.0.0",
        "snapdragon": "^0.8.1",
        "to-regex": "^3.0.1"
      }
    },
    "natural-compare": {
      "version": "1.4.0",
      "resolved": "https://registry.npmjs.org/natural-compare/-/natural-compare-1.4.0.tgz",
      "integrity": "sha1-Sr6/7tdUHywnrPspvbvRXI1bpPc=",
      "dev": true
    },
    "negotiator": {
      "version": "0.6.1",
      "resolved": "https://registry.npmjs.org/negotiator/-/negotiator-0.6.1.tgz",
      "integrity": "sha1-KzJxhOiZIQEXeyhWP7XnECrNDKk=",
      "dev": true
    },
    "neo-async": {
      "version": "2.6.0",
      "resolved": "https://registry.npmjs.org/neo-async/-/neo-async-2.6.0.tgz",
      "integrity": "sha512-MFh0d/Wa7vkKO3Y3LlacqAEeHK0mckVqzDieUKTT+KGxi+zIpeVsFxymkIiRpbpDziHc290Xr9A1O4Om7otoRA==",
      "dev": true
    },
    "nice-try": {
      "version": "1.0.5",
      "resolved": "https://registry.npmjs.org/nice-try/-/nice-try-1.0.5.tgz",
      "integrity": "sha512-1nh45deeb5olNY7eX82BkPO7SSxR5SSYJiPTrTdFUVYwAl8CKMA5N9PjTYkHiRjisVcxcQ1HXdLhx2qxxJzLNQ==",
      "dev": true
    },
    "node-fetch": {
      "version": "2.1.2",
      "resolved": "https://registry.npmjs.org/node-fetch/-/node-fetch-2.1.2.tgz",
      "integrity": "sha1-q4hOjn5X44qUR1POxwb3iNF2i7U="
    },
    "node-libs-browser": {
      "version": "2.1.0",
      "resolved": "https://registry.npmjs.org/node-libs-browser/-/node-libs-browser-2.1.0.tgz",
      "integrity": "sha512-5AzFzdoIMb89hBGMZglEegffzgRg+ZFoUmisQ8HI4j1KDdpx13J0taNp2y9xPbur6W61gepGDDotGBVQ7mfUCg==",
      "dev": true,
      "requires": {
        "assert": "^1.1.1",
        "browserify-zlib": "^0.2.0",
        "buffer": "^4.3.0",
        "console-browserify": "^1.1.0",
        "constants-browserify": "^1.0.0",
        "crypto-browserify": "^3.11.0",
        "domain-browser": "^1.1.1",
        "events": "^1.0.0",
        "https-browserify": "^1.0.0",
        "os-browserify": "^0.3.0",
        "path-browserify": "0.0.0",
        "process": "^0.11.10",
        "punycode": "^1.2.4",
        "querystring-es3": "^0.2.0",
        "readable-stream": "^2.3.3",
        "stream-browserify": "^2.0.1",
        "stream-http": "^2.7.2",
        "string_decoder": "^1.0.0",
        "timers-browserify": "^2.0.4",
        "tty-browserify": "0.0.0",
        "url": "^0.11.0",
        "util": "^0.10.3",
        "vm-browserify": "0.0.4"
      },
      "dependencies": {
        "buffer": {
          "version": "4.9.1",
          "resolved": "http://registry.npmjs.org/buffer/-/buffer-4.9.1.tgz",
          "integrity": "sha1-bRu2AbB6TvztlwlBMgkwJ8lbwpg=",
>>>>>>> e2755ae5
          "dev": true,
          "requires": {
            "string-width": "^1.0.1",
            "strip-ansi": "^3.0.1"
          },
          "dependencies": {
            "ansi-regex": {
              "version": "2.1.1",
              "bundled": true,
              "dev": true
            },
            "is-fullwidth-code-point": {
              "version": "1.0.0",
              "bundled": true,
              "dev": true,
              "requires": {
                "number-is-nan": "^1.0.0"
              }
            },
            "string-width": {
              "version": "1.0.2",
              "bundled": true,
              "dev": true,
              "requires": {
                "code-point-at": "^1.0.0",
                "is-fullwidth-code-point": "^1.0.0",
                "strip-ansi": "^3.0.0"
              }
            },
            "strip-ansi": {
              "version": "3.0.1",
              "bundled": true,
              "dev": true,
              "requires": {
                "ansi-regex": "^2.0.0"
              }
            }
          }
        },
        "wrappy": {
          "version": "1.0.2",
          "bundled": true,
          "dev": true
        },
        "write-file-atomic": {
          "version": "2.3.0",
          "bundled": true,
          "dev": true,
          "requires": {
            "graceful-fs": "^4.1.11",
            "imurmurhash": "^0.1.4",
            "signal-exit": "^3.0.2"
          }
        },
        "y18n": {
          "version": "3.2.1",
          "bundled": true,
          "dev": true
        },
        "yallist": {
          "version": "2.1.2",
          "bundled": true,
          "dev": true
        },
        "yargs": {
          "version": "11.1.0",
          "bundled": true,
          "dev": true,
          "requires": {
            "cliui": "^4.0.0",
            "decamelize": "^1.1.1",
            "find-up": "^2.1.0",
            "get-caller-file": "^1.0.1",
            "os-locale": "^2.0.0",
            "require-directory": "^2.1.1",
            "require-main-filename": "^1.0.1",
            "set-blocking": "^2.0.0",
            "string-width": "^2.0.0",
            "which-module": "^2.0.0",
            "y18n": "^3.2.1",
            "yargs-parser": "^9.0.2"
          },
          "dependencies": {
            "cliui": {
              "version": "4.1.0",
              "bundled": true,
              "dev": true,
              "requires": {
                "string-width": "^2.1.1",
                "strip-ansi": "^4.0.0",
                "wrap-ansi": "^2.0.0"
              }
            },
            "find-up": {
              "version": "2.1.0",
              "bundled": true,
              "dev": true,
              "requires": {
                "locate-path": "^2.0.0"
              }
            },
            "locate-path": {
              "version": "2.0.0",
              "bundled": true,
              "dev": true,
              "requires": {
                "p-locate": "^2.0.0",
                "path-exists": "^3.0.0"
              }
            },
            "p-limit": {
              "version": "1.3.0",
              "bundled": true,
              "dev": true,
              "requires": {
                "p-try": "^1.0.0"
              }
            },
            "p-locate": {
              "version": "2.0.0",
              "bundled": true,
              "dev": true,
              "requires": {
                "p-limit": "^1.1.0"
              }
            },
            "p-try": {
              "version": "1.0.0",
              "bundled": true,
              "dev": true
            }
          }
        },
        "yargs-parser": {
          "version": "9.0.2",
          "bundled": true,
          "dev": true,
          "requires": {
            "camelcase": "^4.1.0"
          },
          "dependencies": {
            "camelcase": {
              "version": "4.1.0",
              "bundled": true,
              "dev": true
            }
          }
        }
      }
    },
    "oauth-sign": {
      "version": "0.9.0",
      "resolved": "https://registry.npmjs.org/oauth-sign/-/oauth-sign-0.9.0.tgz",
      "integrity": "sha512-fexhUFFPTGV8ybAtSIGbV6gOkSv8UtRbDBnAyLQw4QPKkgNlsH2ByPGtMUqdWkos6YCRmAqViwgZrJc/mRDzZQ=="
    },
    "object-assign": {
      "version": "4.1.1",
      "resolved": "https://registry.npmjs.org/object-assign/-/object-assign-4.1.1.tgz",
      "integrity": "sha1-IQmtx5ZYh8/AXLvUQsrIv7s2CGM="
    },
    "object-copy": {
      "version": "0.1.0",
      "resolved": "https://registry.npmjs.org/object-copy/-/object-copy-0.1.0.tgz",
      "integrity": "sha1-fn2Fi3gb18mRpBupde04EnVOmYw=",
      "dev": true,
      "requires": {
        "copy-descriptor": "^0.1.0",
        "define-property": "^0.2.5",
        "kind-of": "^3.0.3"
      },
      "dependencies": {
        "define-property": {
          "version": "0.2.5",
          "resolved": "https://registry.npmjs.org/define-property/-/define-property-0.2.5.tgz",
          "integrity": "sha1-w1se+RjsPJkPmlvFe+BKrOxcgRY=",
          "dev": true,
          "requires": {
            "is-descriptor": "^0.1.0"
          }
        },
        "kind-of": {
          "version": "3.2.2",
          "resolved": "https://registry.npmjs.org/kind-of/-/kind-of-3.2.2.tgz",
          "integrity": "sha1-MeohpzS6ubuw8yRm2JOupR5KPGQ=",
          "dev": true,
          "requires": {
            "is-buffer": "^1.1.5"
          }
        }
      }
    },
    "object-inspect": {
      "version": "1.6.0",
      "resolved": "https://registry.npmjs.org/object-inspect/-/object-inspect-1.6.0.tgz",
      "integrity": "sha512-GJzfBZ6DgDAmnuaM3104jR4s1Myxr3Y3zfIyN4z3UdqN69oSRacNK8UhnobDdC+7J2AHCjGwxQubNJfE70SXXQ=="
    },
    "object-keys": {
      "version": "0.4.0",
      "resolved": "https://registry.npmjs.org/object-keys/-/object-keys-0.4.0.tgz",
      "integrity": "sha1-KKaq50KN0sOpLz2V8hM13SBOAzY="
    },
    "object-visit": {
      "version": "1.0.1",
      "resolved": "https://registry.npmjs.org/object-visit/-/object-visit-1.0.1.tgz",
      "integrity": "sha1-95xEk68MU3e1n+OdOV5BBC3QRbs=",
      "dev": true,
      "requires": {
        "isobject": "^3.0.0"
      }
    },
    "object.pick": {
      "version": "1.3.0",
      "resolved": "https://registry.npmjs.org/object.pick/-/object.pick-1.3.0.tgz",
      "integrity": "sha1-h6EKxMFpS9Lhy/U1kaZhQftd10c=",
      "dev": true,
      "requires": {
        "isobject": "^3.0.1"
      }
    },
    "oboe": {
      "version": "2.1.3",
      "resolved": "https://registry.npmjs.org/oboe/-/oboe-2.1.3.tgz",
      "integrity": "sha1-K0hl29Rr6BIlcT9Om/5Lz09oCk8=",
      "dev": true,
      "requires": {
        "http-https": "^1.0.0"
      }
    },
    "on-finished": {
      "version": "2.3.0",
      "resolved": "https://registry.npmjs.org/on-finished/-/on-finished-2.3.0.tgz",
      "integrity": "sha1-IPEzZIGwg811M3mSoWlxqi2QaUc=",
      "dev": true,
      "requires": {
        "ee-first": "1.1.1"
      }
    },
    "once": {
      "version": "1.4.0",
      "resolved": "https://registry.npmjs.org/once/-/once-1.4.0.tgz",
      "integrity": "sha1-WDsap3WWHUsROsF9nFC6753Xa9E=",
      "requires": {
        "wrappy": "1"
      }
    },
    "onetime": {
      "version": "2.0.1",
      "resolved": "https://registry.npmjs.org/onetime/-/onetime-2.0.1.tgz",
      "integrity": "sha1-BnQoIw/WdEOyeUsiu6UotoZ5YtQ=",
      "dev": true,
      "requires": {
        "mimic-fn": "^1.0.0"
      }
    },
    "optionator": {
      "version": "0.8.2",
      "resolved": "https://registry.npmjs.org/optionator/-/optionator-0.8.2.tgz",
      "integrity": "sha1-NkxeQJ0/TWMB1sC0wFu6UBgK62Q=",
      "dev": true,
      "requires": {
        "deep-is": "~0.1.3",
        "fast-levenshtein": "~2.0.4",
        "levn": "~0.3.0",
        "prelude-ls": "~1.1.2",
        "type-check": "~0.3.2",
        "wordwrap": "~1.0.0"
      }
    },
    "os-browserify": {
      "version": "0.3.0",
      "resolved": "https://registry.npmjs.org/os-browserify/-/os-browserify-0.3.0.tgz",
      "integrity": "sha1-hUNzx/XCMVkU/Jv8a9gjj92h7Cc=",
      "dev": true
    },
    "os-homedir": {
      "version": "1.0.2",
      "resolved": "https://registry.npmjs.org/os-homedir/-/os-homedir-1.0.2.tgz",
      "integrity": "sha1-/7xJiDNuDoM94MFox+8VISGqf7M="
    },
    "os-locale": {
      "version": "1.4.0",
      "resolved": "http://registry.npmjs.org/os-locale/-/os-locale-1.4.0.tgz",
      "integrity": "sha1-IPnxeuKe00XoveWDsT0gCYA8FNk=",
      "dev": true,
      "requires": {
        "lcid": "^1.0.0"
      }
    },
    "os-tmpdir": {
      "version": "1.0.2",
      "resolved": "https://registry.npmjs.org/os-tmpdir/-/os-tmpdir-1.0.2.tgz",
      "integrity": "sha1-u+Z0BseaqFxc/sdm/lc0VV36EnQ="
    },
    "p-cancelable": {
      "version": "0.3.0",
      "resolved": "https://registry.npmjs.org/p-cancelable/-/p-cancelable-0.3.0.tgz",
      "integrity": "sha512-RVbZPLso8+jFeq1MfNvgXtCRED2raz/dKpacfTNxsx6pLEpEomM7gah6VeHSYV3+vo0OAi4MkArtQcWWXuQoyw==",
      "dev": true
    },
    "p-defer": {
      "version": "1.0.0",
      "resolved": "https://registry.npmjs.org/p-defer/-/p-defer-1.0.0.tgz",
      "integrity": "sha1-n26xgvbJqozXQwBKfU+WsZaw+ww=",
      "dev": true
    },
    "p-finally": {
      "version": "1.0.0",
      "resolved": "https://registry.npmjs.org/p-finally/-/p-finally-1.0.0.tgz",
      "integrity": "sha1-P7z7FbiZpEEjs0ttzBi3JDNqLK4=",
      "dev": true
    },
    "p-is-promise": {
      "version": "1.1.0",
      "resolved": "http://registry.npmjs.org/p-is-promise/-/p-is-promise-1.1.0.tgz",
      "integrity": "sha1-nJRWmJ6fZYgBewQ01WCXZ1w9oF4=",
      "dev": true
    },
    "p-limit": {
      "version": "1.3.0",
      "resolved": "https://registry.npmjs.org/p-limit/-/p-limit-1.3.0.tgz",
      "integrity": "sha512-vvcXsLAJ9Dr5rQOPk7toZQZJApBl2K4J6dANSsEuh6QI41JYcsS/qhTGa9ErIUUgK3WNQoJYvylxvjqmiqEA9Q==",
      "dev": true,
      "requires": {
        "p-try": "^1.0.0"
      }
    },
    "p-locate": {
      "version": "2.0.0",
      "resolved": "https://registry.npmjs.org/p-locate/-/p-locate-2.0.0.tgz",
      "integrity": "sha1-IKAQOyIqcMj9OcwuWAaA893l7EM=",
      "dev": true,
      "requires": {
        "p-limit": "^1.1.0"
      }
    },
    "p-map": {
      "version": "1.2.0",
      "resolved": "https://registry.npmjs.org/p-map/-/p-map-1.2.0.tgz",
      "integrity": "sha512-r6zKACMNhjPJMTl8KcFH4li//gkrXWfbD6feV8l6doRHlzljFWGJ2AP6iKaCJXyZmAUMOPtvbW7EXkbWO/pLEA==",
      "dev": true
    },
    "p-timeout": {
      "version": "1.2.1",
      "resolved": "https://registry.npmjs.org/p-timeout/-/p-timeout-1.2.1.tgz",
      "integrity": "sha1-XrOzU7f86Z8QGhA4iAuwVOu+o4Y=",
      "dev": true,
      "requires": {
        "p-finally": "^1.0.0"
      }
    },
    "p-try": {
      "version": "1.0.0",
      "resolved": "https://registry.npmjs.org/p-try/-/p-try-1.0.0.tgz",
      "integrity": "sha1-y8ec26+P1CKOE/Yh8rGiN8GyB7M=",
      "dev": true
    },
    "pako": {
      "version": "1.0.7",
      "resolved": "https://registry.npmjs.org/pako/-/pako-1.0.7.tgz",
      "integrity": "sha512-3HNK5tW4x8o5mO8RuHZp3Ydw9icZXx0RANAOMzlMzx7LVXhMJ4mo3MOBpzyd7r/+RUu8BmndP47LXT+vzjtWcQ==",
      "dev": true
    },
    "parallel-transform": {
      "version": "1.1.0",
      "resolved": "https://registry.npmjs.org/parallel-transform/-/parallel-transform-1.1.0.tgz",
      "integrity": "sha1-1BDwZbBdojCB/NEPKIVMKb2jOwY=",
      "dev": true,
      "requires": {
        "cyclist": "~0.2.2",
        "inherits": "^2.0.3",
        "readable-stream": "^2.1.5"
      }
    },
    "parse-asn1": {
      "version": "5.1.1",
      "resolved": "https://registry.npmjs.org/parse-asn1/-/parse-asn1-5.1.1.tgz",
      "integrity": "sha512-KPx7flKXg775zZpnp9SxJlz00gTd4BmJ2yJufSc44gMCRrRQ7NSzAcSJQfifuOLgW6bEi+ftrALtsgALeB2Adw==",
      "dev": true,
      "requires": {
        "asn1.js": "^4.0.0",
        "browserify-aes": "^1.0.0",
        "create-hash": "^1.1.0",
        "evp_bytestokey": "^1.0.0",
        "pbkdf2": "^3.0.3"
      }
    },
    "parse-headers": {
      "version": "2.0.1",
      "resolved": "https://registry.npmjs.org/parse-headers/-/parse-headers-2.0.1.tgz",
      "integrity": "sha1-aug6eqJanZtwCswoaYzR8e1+lTY=",
      "requires": {
        "for-each": "^0.3.2",
        "trim": "0.0.1"
      }
    },
    "parse-json": {
      "version": "2.2.0",
      "resolved": "https://registry.npmjs.org/parse-json/-/parse-json-2.2.0.tgz",
      "integrity": "sha1-9ID0BDTvgHQfhGkJn43qGPVaTck=",
      "requires": {
        "error-ex": "^1.2.0"
      }
    },
    "parseurl": {
      "version": "1.3.2",
      "resolved": "https://registry.npmjs.org/parseurl/-/parseurl-1.3.2.tgz",
      "integrity": "sha1-/CidTtiZMRlGDBViUyYs3I3mW/M=",
      "dev": true
    },
    "pascalcase": {
      "version": "0.1.1",
      "resolved": "https://registry.npmjs.org/pascalcase/-/pascalcase-0.1.1.tgz",
      "integrity": "sha1-s2PlXoAGym/iF4TS2yK9FdeRfxQ=",
      "dev": true
    },
    "path-browserify": {
      "version": "0.0.0",
      "resolved": "http://registry.npmjs.org/path-browserify/-/path-browserify-0.0.0.tgz",
      "integrity": "sha1-oLhwcpquIUAFt9UDLsLLuw+0RRo=",
      "dev": true
    },
    "path-dirname": {
      "version": "1.0.2",
      "resolved": "https://registry.npmjs.org/path-dirname/-/path-dirname-1.0.2.tgz",
      "integrity": "sha1-zDPSTVJeCZpTiMAzbG4yuRYGCeA=",
      "dev": true
    },
    "path-exists": {
      "version": "2.1.0",
      "resolved": "https://registry.npmjs.org/path-exists/-/path-exists-2.1.0.tgz",
      "integrity": "sha1-D+tsZPD8UY2adU3V77YscCJ2H0s=",
      "requires": {
        "pinkie-promise": "^2.0.0"
      }
    },
    "path-is-absolute": {
      "version": "1.0.1",
      "resolved": "https://registry.npmjs.org/path-is-absolute/-/path-is-absolute-1.0.1.tgz",
      "integrity": "sha1-F0uSaHNVNP+8es5r9TpanhtcX18="
    },
    "path-is-inside": {
      "version": "1.0.2",
      "resolved": "https://registry.npmjs.org/path-is-inside/-/path-is-inside-1.0.2.tgz",
      "integrity": "sha1-NlQX3t5EQw0cEa9hAn+s8HS9/FM=",
      "dev": true
    },
    "path-key": {
      "version": "2.0.1",
      "resolved": "https://registry.npmjs.org/path-key/-/path-key-2.0.1.tgz",
      "integrity": "sha1-QRyttXTFoUDTpLGRDUDYDMn0C0A=",
      "dev": true
    },
    "path-parse": {
      "version": "1.0.6",
      "resolved": "https://registry.npmjs.org/path-parse/-/path-parse-1.0.6.tgz",
      "integrity": "sha512-GSmOT2EbHrINBf9SR7CDELwlJ8AENk3Qn7OikK4nFYAu3Ote2+JYNVvkpAEQm3/TLNEJFD/xZJjzyxg3KBWOzw=="
    },
    "path-to-regexp": {
      "version": "0.1.7",
      "resolved": "https://registry.npmjs.org/path-to-regexp/-/path-to-regexp-0.1.7.tgz",
      "integrity": "sha1-32BBeABfUi8V60SQ5yR6G/qmf4w=",
      "dev": true
    },
    "path-type": {
      "version": "1.1.0",
      "resolved": "https://registry.npmjs.org/path-type/-/path-type-1.1.0.tgz",
      "integrity": "sha1-WcRPfuSR2nBNpBXaWkBwuk+P5EE=",
      "requires": {
        "graceful-fs": "^4.1.2",
        "pify": "^2.0.0",
        "pinkie-promise": "^2.0.0"
      },
      "dependencies": {
        "pify": {
          "version": "2.3.0",
          "resolved": "http://registry.npmjs.org/pify/-/pify-2.3.0.tgz",
          "integrity": "sha1-7RQaasBDqEnqWISY59yosVMw6Qw="
        }
      }
    },
    "pbkdf2": {
      "version": "3.0.17",
      "resolved": "https://registry.npmjs.org/pbkdf2/-/pbkdf2-3.0.17.tgz",
      "integrity": "sha512-U/il5MsrZp7mGg3mSQfn742na2T+1/vHDCG5/iTI3X9MKUuYUZVLQhyRsg06mCgDBTd57TxzgZt7P+fYfjRLtA==",
      "requires": {
        "create-hash": "^1.1.2",
        "create-hmac": "^1.1.4",
        "ripemd160": "^2.0.1",
        "safe-buffer": "^5.0.1",
        "sha.js": "^2.4.8"
      }
    },
    "pend": {
      "version": "1.2.0",
      "resolved": "https://registry.npmjs.org/pend/-/pend-1.2.0.tgz",
      "integrity": "sha1-elfrVQpng/kRUzH89GY9XI4AelA=",
      "dev": true,
      "optional": true
    },
    "performance-now": {
      "version": "2.1.0",
      "resolved": "https://registry.npmjs.org/performance-now/-/performance-now-2.1.0.tgz",
      "integrity": "sha1-Ywn04OX6kT7BxpMHrjZLSzd8nns="
    },
    "pify": {
      "version": "4.0.0",
      "resolved": "https://registry.npmjs.org/pify/-/pify-4.0.0.tgz",
      "integrity": "sha512-zrSP/KDf9DH3K3VePONoCstgPiYJy9z0SCatZuTpOc7YdnWIqwkWdXOuwlr4uDc7em8QZRsFWsT/685x5InjYg==",
      "dev": true
    },
    "pinkie": {
      "version": "2.0.4",
      "resolved": "https://registry.npmjs.org/pinkie/-/pinkie-2.0.4.tgz",
      "integrity": "sha1-clVrgM+g1IqXToDnckjoDtT3+HA="
    },
    "pinkie-promise": {
      "version": "2.0.1",
      "resolved": "https://registry.npmjs.org/pinkie-promise/-/pinkie-promise-2.0.1.tgz",
      "integrity": "sha1-ITXW36ejWMBprJsXh3YogihFD/o=",
      "requires": {
        "pinkie": "^2.0.0"
      }
    },
    "pkg-dir": {
      "version": "1.0.0",
      "resolved": "https://registry.npmjs.org/pkg-dir/-/pkg-dir-1.0.0.tgz",
      "integrity": "sha1-ektQio1bstYp1EcFb/TpyTFM89Q=",
      "dev": true,
      "requires": {
        "find-up": "^1.0.0"
      }
    },
    "please-upgrade-node": {
      "version": "3.1.1",
      "resolved": "https://registry.npmjs.org/please-upgrade-node/-/please-upgrade-node-3.1.1.tgz",
      "integrity": "sha512-KY1uHnQ2NlQHqIJQpnh/i54rKkuxCEBx+voJIS/Mvb+L2iYd2NMotwduhKTMjfC1uKoX3VXOxLjIYG66dfJTVQ==",
      "dev": true,
      "requires": {
        "semver-compare": "^1.0.0"
      }
    },
    "pluralize": {
      "version": "7.0.0",
      "resolved": "https://registry.npmjs.org/pluralize/-/pluralize-7.0.0.tgz",
      "integrity": "sha512-ARhBOdzS3e41FbkW/XWrTEtukqqLoK5+Z/4UeDaLuSW+39JPeFgs4gCGqsrJHVZX0fUrx//4OF0K1CUGwlIFow==",
      "dev": true
    },
    "portfinder": {
      "version": "1.0.20",
      "resolved": "https://registry.npmjs.org/portfinder/-/portfinder-1.0.20.tgz",
      "integrity": "sha512-Yxe4mTyDzTd59PZJY4ojZR8F+E5e97iq2ZOHPz3HDgSvYC5siNad2tLooQ5y5QHyQhc3xVqvyk/eNA3wuoa7Sw==",
      "dev": true,
      "requires": {
        "async": "^1.5.2",
        "debug": "^2.2.0",
        "mkdirp": "0.5.x"
      },
      "dependencies": {
        "async": {
          "version": "1.5.2",
          "resolved": "http://registry.npmjs.org/async/-/async-1.5.2.tgz",
          "integrity": "sha1-7GphrlZIDAw8skHJVhjiCJL5Zyo=",
          "dev": true
        },
        "debug": {
          "version": "2.6.9",
          "resolved": "https://registry.npmjs.org/debug/-/debug-2.6.9.tgz",
          "integrity": "sha512-bC7ElrdJaJnPbAP+1EotYvqZsb3ecl5wi6Bfi6BJTUcNowp6cvspg0jXznRTKDjm/E7AdgFBVeAPVMNcKGsHMA==",
          "dev": true,
          "requires": {
            "ms": "2.0.0"
          }
        }
      }
    },
    "posix-character-classes": {
      "version": "0.1.1",
      "resolved": "https://registry.npmjs.org/posix-character-classes/-/posix-character-classes-0.1.1.tgz",
      "integrity": "sha1-AerA/jta9xoqbAL+q7jB/vfgDqs=",
      "dev": true
    },
    "precond": {
      "version": "0.2.3",
      "resolved": "https://registry.npmjs.org/precond/-/precond-0.2.3.tgz",
      "integrity": "sha1-qpWRvKokkj8eD0hJ0kD0fvwQdaw="
    },
    "prelude-ls": {
      "version": "1.1.2",
      "resolved": "https://registry.npmjs.org/prelude-ls/-/prelude-ls-1.1.2.tgz",
      "integrity": "sha1-IZMqVJ9eUv/ZqCf1cOBL5iqX2lQ=",
      "dev": true
    },
    "prepend-http": {
      "version": "1.0.4",
      "resolved": "https://registry.npmjs.org/prepend-http/-/prepend-http-1.0.4.tgz",
      "integrity": "sha1-1PRWKwzjaW5BrFLQ4ALlemNdxtw=",
      "dev": true
    },
    "prettier": {
      "version": "1.15.3",
      "resolved": "https://registry.npmjs.org/prettier/-/prettier-1.15.3.tgz",
      "integrity": "sha512-gAU9AGAPMaKb3NNSUUuhhFAS7SCO4ALTN4nRIn6PJ075Qd28Yn2Ig2ahEJWdJwJmlEBTUfC7mMUSFy8MwsOCfg==",
      "dev": true
    },
    "pretty-format": {
      "version": "23.6.0",
      "resolved": "https://registry.npmjs.org/pretty-format/-/pretty-format-23.6.0.tgz",
      "integrity": "sha512-zf9NV1NSlDLDjycnwm6hpFATCGl/K1lt0R/GdkAK2O5LN/rwJoB+Mh93gGJjut4YbmecbfgLWVGSTCr0Ewvvbw==",
      "dev": true,
      "requires": {
        "ansi-regex": "^3.0.0",
        "ansi-styles": "^3.2.0"
      },
      "dependencies": {
        "ansi-regex": {
          "version": "3.0.0",
          "resolved": "https://registry.npmjs.org/ansi-regex/-/ansi-regex-3.0.0.tgz",
          "integrity": "sha1-7QMXwyIGT3lGbAKWa922Bas32Zg=",
          "dev": true
        },
        "ansi-styles": {
          "version": "3.2.1",
          "resolved": "https://registry.npmjs.org/ansi-styles/-/ansi-styles-3.2.1.tgz",
          "integrity": "sha512-VT0ZI6kZRdTh8YyJw3SMbYm/u+NqfsAxEpWO0Pf9sq8/e94WxxOpPKx9FR1FlyCtOVDNOQ+8ntlqFxiRc+r5qA==",
          "dev": true,
          "requires": {
            "color-convert": "^1.9.0"
          }
        }
      }
    },
    "private": {
      "version": "0.1.8",
      "resolved": "https://registry.npmjs.org/private/-/private-0.1.8.tgz",
      "integrity": "sha512-VvivMrbvd2nKkiG38qjULzlc+4Vx4wm/whI9pQD35YrARNnhxeiRktSOhSukRLFNlzg6Br/cJPet5J/u19r/mg=="
    },
    "process": {
      "version": "0.5.2",
      "resolved": "https://registry.npmjs.org/process/-/process-0.5.2.tgz",
      "integrity": "sha1-FjjYqONML0QKkduVq5rrZ3/Bhc8="
    },
    "process-nextick-args": {
      "version": "2.0.0",
      "resolved": "https://registry.npmjs.org/process-nextick-args/-/process-nextick-args-2.0.0.tgz",
      "integrity": "sha512-MtEC1TqN0EU5nephaJ4rAtThHtC86dNN9qCuEhtshvpVBkAW5ZO7BASN9REnF9eoXGcRub+pFuKEpOHE+HbEMw=="
    },
    "progress": {
      "version": "2.0.3",
      "resolved": "https://registry.npmjs.org/progress/-/progress-2.0.3.tgz",
      "integrity": "sha512-7PiHtLll5LdnKIMw100I+8xJXR5gW2QwWYkT6iJva0bXitZKa/XMrSbdmg3r2Xnaidz9Qumd0VPaMrZlF9V9sA==",
      "dev": true
    },
    "promise-inflight": {
      "version": "1.0.1",
      "resolved": "https://registry.npmjs.org/promise-inflight/-/promise-inflight-1.0.1.tgz",
      "integrity": "sha1-mEcocL8igTL8vdhoEputEsPAKeM=",
      "dev": true
    },
    "promise-to-callback": {
      "version": "1.0.0",
      "resolved": "https://registry.npmjs.org/promise-to-callback/-/promise-to-callback-1.0.0.tgz",
      "integrity": "sha1-XSp0kBC/tn2WNZj805YHRqaP7vc=",
      "requires": {
        "is-fn": "^1.0.0",
        "set-immediate-shim": "^1.0.1"
      }
    },
    "proxy-addr": {
      "version": "2.0.4",
      "resolved": "https://registry.npmjs.org/proxy-addr/-/proxy-addr-2.0.4.tgz",
      "integrity": "sha512-5erio2h9jp5CHGwcybmxmVqHmnCBZeewlfJ0pex+UW7Qny7OOZXTtH56TGNyBizkgiOwhJtMKrVzDTeKcySZwA==",
      "dev": true,
      "requires": {
        "forwarded": "~0.1.2",
        "ipaddr.js": "1.8.0"
      }
    },
    "prr": {
      "version": "1.0.1",
      "resolved": "https://registry.npmjs.org/prr/-/prr-1.0.1.tgz",
      "integrity": "sha1-0/wRS6BplaRexok/SEzrHXj19HY="
    },
    "pseudomap": {
      "version": "1.0.2",
      "resolved": "https://registry.npmjs.org/pseudomap/-/pseudomap-1.0.2.tgz",
      "integrity": "sha1-8FKijacOYYkX7wqKw0wa5aaChrM="
    },
    "psl": {
      "version": "1.1.31",
      "resolved": "https://registry.npmjs.org/psl/-/psl-1.1.31.tgz",
      "integrity": "sha512-/6pt4+C+T+wZUieKR620OpzN/LlnNKuWjy1iFLQ/UG35JqHlR/89MP1d96dUfkf6Dne3TuLQzOYEYshJ+Hx8mw=="
    },
    "public-encrypt": {
      "version": "4.0.3",
      "resolved": "https://registry.npmjs.org/public-encrypt/-/public-encrypt-4.0.3.tgz",
      "integrity": "sha512-zVpa8oKZSz5bTMTFClc1fQOnyyEzpl5ozpi1B5YcvBrdohMjH2rfsBtyXcuNuwjsDIXmBYlF2N5FlJYhR29t8Q==",
      "dev": true,
      "requires": {
        "bn.js": "^4.1.0",
        "browserify-rsa": "^4.0.0",
        "create-hash": "^1.1.0",
        "parse-asn1": "^5.0.0",
        "randombytes": "^2.0.1",
        "safe-buffer": "^5.1.2"
      }
    },
    "pull-cat": {
      "version": "1.1.11",
      "resolved": "https://registry.npmjs.org/pull-cat/-/pull-cat-1.1.11.tgz",
      "integrity": "sha1-tkLdElXaN2pwa220+pYvX9t0wxs="
    },
    "pull-defer": {
      "version": "0.2.3",
      "resolved": "https://registry.npmjs.org/pull-defer/-/pull-defer-0.2.3.tgz",
      "integrity": "sha512-/An3KE7mVjZCqNhZsr22k1Tx8MACnUnHZZNPSJ0S62td8JtYr/AiRG42Vz7Syu31SoTLUzVIe61jtT/pNdjVYA=="
    },
    "pull-level": {
      "version": "2.0.4",
      "resolved": "https://registry.npmjs.org/pull-level/-/pull-level-2.0.4.tgz",
      "integrity": "sha512-fW6pljDeUThpq5KXwKbRG3X7Ogk3vc75d5OQU/TvXXui65ykm+Bn+fiktg+MOx2jJ85cd+sheufPL+rw9QSVZg==",
      "requires": {
        "level-post": "^1.0.7",
        "pull-cat": "^1.1.9",
        "pull-live": "^1.0.1",
        "pull-pushable": "^2.0.0",
        "pull-stream": "^3.4.0",
        "pull-window": "^2.1.4",
        "stream-to-pull-stream": "^1.7.1"
      }
    },
    "pull-live": {
      "version": "1.0.1",
      "resolved": "https://registry.npmjs.org/pull-live/-/pull-live-1.0.1.tgz",
      "integrity": "sha1-pOzuAeMwFV6RJLu89HYfIbOPUfU=",
      "requires": {
        "pull-cat": "^1.1.9",
        "pull-stream": "^3.4.0"
      }
    },
    "pull-pushable": {
      "version": "2.2.0",
      "resolved": "https://registry.npmjs.org/pull-pushable/-/pull-pushable-2.2.0.tgz",
      "integrity": "sha1-Xy867UethpGfAbEqLpnW8b13ZYE="
    },
    "pull-stream": {
      "version": "3.6.9",
      "resolved": "https://registry.npmjs.org/pull-stream/-/pull-stream-3.6.9.tgz",
      "integrity": "sha512-hJn4POeBrkttshdNl0AoSCVjMVSuBwuHocMerUdoZ2+oIUzrWHFTwJMlbHND7OiKLVgvz6TFj8ZUVywUMXccbw=="
    },
    "pull-window": {
      "version": "2.1.4",
      "resolved": "https://registry.npmjs.org/pull-window/-/pull-window-2.1.4.tgz",
      "integrity": "sha1-/DuG/uvRkgx64pdpHiP3BfiFUvA=",
      "requires": {
        "looper": "^2.0.0"
      }
    },
    "pump": {
      "version": "3.0.0",
      "resolved": "https://registry.npmjs.org/pump/-/pump-3.0.0.tgz",
      "integrity": "sha512-LwZy+p3SFs1Pytd/jYct4wpv49HiYCqd9Rlc5ZVdk0V+8Yzv6jR5Blk3TRmPL1ft69TxP0IMZGJ+WPFU2BFhww==",
      "dev": true,
      "requires": {
        "end-of-stream": "^1.1.0",
        "once": "^1.3.1"
      }
    },
    "pumpify": {
      "version": "1.5.1",
      "resolved": "https://registry.npmjs.org/pumpify/-/pumpify-1.5.1.tgz",
      "integrity": "sha512-oClZI37HvuUJJxSKKrC17bZ9Cu0ZYhEAGPsPUy9KlMUmv9dKX2o77RUmq7f3XjIxbwyGwYzbzQ1L2Ks8sIradQ==",
      "dev": true,
      "requires": {
        "duplexify": "^3.6.0",
        "inherits": "^2.0.3",
        "pump": "^2.0.0"
      },
      "dependencies": {
        "pump": {
          "version": "2.0.1",
          "resolved": "https://registry.npmjs.org/pump/-/pump-2.0.1.tgz",
          "integrity": "sha512-ruPMNRkN3MHP1cWJc9OWr+T/xDP0jhXYCLfJcBuX54hhfIBnaQmAUMfDcG4DM5UMWByBbJY69QSphm3jtDKIkA==",
          "dev": true,
          "requires": {
            "end-of-stream": "^1.1.0",
            "once": "^1.3.1"
          }
        }
      }
    },
    "punycode": {
      "version": "2.1.1",
      "resolved": "https://registry.npmjs.org/punycode/-/punycode-2.1.1.tgz",
      "integrity": "sha512-XRsRjdf+j5ml+y/6GKHPZbrF/8p2Yga0JPtdqTIY2Xe5ohJPD9saDJJLPvp9+NSBprVvevdXZybnj2cv8OEd0A=="
    },
    "qs": {
      "version": "6.5.2",
      "resolved": "https://registry.npmjs.org/qs/-/qs-6.5.2.tgz",
      "integrity": "sha512-N5ZAX4/LxJmF+7wN74pUD6qAh9/wnvdQcjq9TZjevvXzSUo7bfmw91saqMjzGS2xq91/odN2dW/WOl7qQHNDGA=="
    },
    "query-string": {
      "version": "5.1.1",
      "resolved": "https://registry.npmjs.org/query-string/-/query-string-5.1.1.tgz",
      "integrity": "sha512-gjWOsm2SoGlgLEdAGt7a6slVOk9mGiXmPFMqrEhLQ68rhQuBnpfs3+EmlvqKyxnCo9/PPlF+9MtY02S1aFg+Jw==",
      "dev": true,
      "requires": {
        "decode-uri-component": "^0.2.0",
        "object-assign": "^4.1.0",
        "strict-uri-encode": "^1.0.0"
      }
    },
    "querystring": {
      "version": "0.2.0",
      "resolved": "https://registry.npmjs.org/querystring/-/querystring-0.2.0.tgz",
      "integrity": "sha1-sgmEkgO7Jd+CDadW50cAWHhSFiA=",
      "dev": true
    },
    "querystring-es3": {
      "version": "0.2.1",
      "resolved": "https://registry.npmjs.org/querystring-es3/-/querystring-es3-0.2.1.tgz",
      "integrity": "sha1-nsYfeQSYdXB9aUFFlv2Qek1xHnM=",
      "dev": true
    },
    "randombytes": {
      "version": "2.0.6",
      "resolved": "https://registry.npmjs.org/randombytes/-/randombytes-2.0.6.tgz",
      "integrity": "sha512-CIQ5OFxf4Jou6uOKe9t1AOgqpeU5fd70A8NPdHSGeYXqXsPe6peOwI0cUl88RWZ6sP1vPMV3avd/R6cZ5/sP1A==",
      "requires": {
        "safe-buffer": "^5.1.0"
      }
    },
    "randomfill": {
      "version": "1.0.4",
      "resolved": "https://registry.npmjs.org/randomfill/-/randomfill-1.0.4.tgz",
      "integrity": "sha512-87lcbR8+MhcWcUiQ+9e+Rwx8MyR2P7qnt15ynUlbm3TU/fjbgz4GsvfSUDTemtCCtVCqb4ZcEFlyPNTh9bBTLw==",
      "dev": true,
      "requires": {
        "randombytes": "^2.0.5",
        "safe-buffer": "^5.1.0"
      }
    },
    "randomhex": {
      "version": "0.1.5",
      "resolved": "https://registry.npmjs.org/randomhex/-/randomhex-0.1.5.tgz",
      "integrity": "sha1-us7vmCMpCRQA8qKRLGzQLxCU9YU=",
      "dev": true
    },
    "range-parser": {
      "version": "1.2.0",
      "resolved": "https://registry.npmjs.org/range-parser/-/range-parser-1.2.0.tgz",
      "integrity": "sha1-9JvmtIeJTdxA3MlKMi9hEJLgDV4=",
      "dev": true
    },
    "raw-body": {
      "version": "2.3.3",
      "resolved": "https://registry.npmjs.org/raw-body/-/raw-body-2.3.3.tgz",
      "integrity": "sha512-9esiElv1BrZoI3rCDuOuKCBRbuApGGaDPQfjSflGxdy4oyzqghxu6klEkkVIvBje+FF0BX9coEv8KqW6X/7njw==",
      "dev": true,
      "requires": {
        "bytes": "3.0.0",
        "http-errors": "1.6.3",
        "iconv-lite": "0.4.23",
        "unpipe": "1.0.0"
      }
    },
    "read-pkg": {
      "version": "1.1.0",
      "resolved": "https://registry.npmjs.org/read-pkg/-/read-pkg-1.1.0.tgz",
      "integrity": "sha1-9f+qXs0pyzHAR0vKfXVra7KePyg=",
      "requires": {
        "load-json-file": "^1.0.0",
        "normalize-package-data": "^2.3.2",
        "path-type": "^1.0.0"
      }
    },
    "read-pkg-up": {
      "version": "1.0.1",
      "resolved": "https://registry.npmjs.org/read-pkg-up/-/read-pkg-up-1.0.1.tgz",
      "integrity": "sha1-nWPBMnbAZZGNV/ACpX9AobZD+wI=",
      "requires": {
        "find-up": "^1.0.0",
        "read-pkg": "^1.0.0"
      }
    },
    "readable-stream": {
      "version": "2.3.6",
      "resolved": "https://registry.npmjs.org/readable-stream/-/readable-stream-2.3.6.tgz",
      "integrity": "sha512-tQtKA9WIAhBF3+VLAseyMqZeBjW0AHJoxOtYqSUZNJxauErmLbVm2FW1y+J/YA9dUrAC39ITejlZWhVIwawkKw==",
      "requires": {
        "core-util-is": "~1.0.0",
        "inherits": "~2.0.3",
        "isarray": "~1.0.0",
        "process-nextick-args": "~2.0.0",
        "safe-buffer": "~5.1.1",
        "string_decoder": "~1.1.1",
        "util-deprecate": "~1.0.1"
      },
      "dependencies": {
        "isarray": {
          "version": "1.0.0",
          "resolved": "https://registry.npmjs.org/isarray/-/isarray-1.0.0.tgz",
          "integrity": "sha1-u5NdSFgsuhaMBoNJV6VKPgcSTxE="
        },
        "string_decoder": {
          "version": "1.1.1",
          "resolved": "http://registry.npmjs.org/string_decoder/-/string_decoder-1.1.1.tgz",
          "integrity": "sha512-n/ShnvDi6FHbbVfviro+WojiFzv+s8MPMHBczVePfUpDJLwoLT0ht1l4YwBCbi8pJAveEEdnkHyPyTP/mzRfwg==",
          "requires": {
            "safe-buffer": "~5.1.0"
          }
        }
      }
    },
    "readdirp": {
      "version": "2.2.1",
      "resolved": "https://registry.npmjs.org/readdirp/-/readdirp-2.2.1.tgz",
      "integrity": "sha512-1JU/8q+VgFZyxwrJ+SVIOsh+KywWGpds3NTqikiKpDMZWScmAYyKIgqkO+ARvNWJfXeXR1zxz7aHF4u4CyH6vQ==",
      "dev": true,
      "requires": {
        "graceful-fs": "^4.1.11",
        "micromatch": "^3.1.10",
        "readable-stream": "^2.0.2"
      }
    },
    "regenerate": {
      "version": "1.4.0",
      "resolved": "https://registry.npmjs.org/regenerate/-/regenerate-1.4.0.tgz",
      "integrity": "sha512-1G6jJVDWrt0rK99kBjvEtziZNCICAuvIPkSiUFIQxVP06RCVpq3dmDo2oi6ABpYaDYaTRr67BEhL8r1wgEZZKg=="
    },
    "regenerator-runtime": {
      "version": "0.11.1",
      "resolved": "https://registry.npmjs.org/regenerator-runtime/-/regenerator-runtime-0.11.1.tgz",
      "integrity": "sha512-MguG95oij0fC3QV3URf4V2SDYGJhJnJGqvIIgdECeODCT98wSWDAJ94SSuVpYQUoTcGUIL6L4yNB7j1DFFHSBg=="
    },
    "regenerator-transform": {
      "version": "0.10.1",
      "resolved": "https://registry.npmjs.org/regenerator-transform/-/regenerator-transform-0.10.1.tgz",
      "integrity": "sha512-PJepbvDbuK1xgIgnau7Y90cwaAmO/LCLMI2mPvaXq2heGMR3aWW5/BQvYrhJ8jgmQjXewXvBjzfqKcVOmhjZ6Q==",
      "requires": {
        "babel-runtime": "^6.18.0",
        "babel-types": "^6.19.0",
        "private": "^0.1.6"
      }
    },
    "regex-not": {
      "version": "1.0.2",
      "resolved": "https://registry.npmjs.org/regex-not/-/regex-not-1.0.2.tgz",
      "integrity": "sha512-J6SDjUgDxQj5NusnOtdFxDwN/+HWykR8GELwctJ7mdqhcyy1xEc4SRFHUXvxTp661YaVKAjfRLZ9cCqS6tn32A==",
      "dev": true,
      "requires": {
        "extend-shallow": "^3.0.2",
        "safe-regex": "^1.1.0"
      }
    },
    "regexpp": {
      "version": "2.0.1",
      "resolved": "https://registry.npmjs.org/regexpp/-/regexpp-2.0.1.tgz",
      "integrity": "sha512-lv0M6+TkDVniA3aD1Eg0DVpfU/booSu7Eev3TDO/mZKHBfVjgCGTV4t4buppESEYDtkArYFOxTJWv6S5C+iaNw==",
      "dev": true
    },
    "regexpu-core": {
      "version": "2.0.0",
      "resolved": "http://registry.npmjs.org/regexpu-core/-/regexpu-core-2.0.0.tgz",
      "integrity": "sha1-SdA4g3uNz4v6W5pCE5k45uoq4kA=",
      "requires": {
        "regenerate": "^1.2.1",
        "regjsgen": "^0.2.0",
        "regjsparser": "^0.1.4"
      }
    },
    "regjsgen": {
      "version": "0.2.0",
      "resolved": "https://registry.npmjs.org/regjsgen/-/regjsgen-0.2.0.tgz",
      "integrity": "sha1-bAFq3qxVT3WCP+N6wFuS1aTtsfc="
    },
    "regjsparser": {
      "version": "0.1.5",
      "resolved": "http://registry.npmjs.org/regjsparser/-/regjsparser-0.1.5.tgz",
      "integrity": "sha1-fuj4Tcb6eS0/0K4ijSS9lJ6tIFw=",
      "requires": {
        "jsesc": "~0.5.0"
      }
    },
    "remove-trailing-separator": {
      "version": "1.1.0",
      "resolved": "https://registry.npmjs.org/remove-trailing-separator/-/remove-trailing-separator-1.1.0.tgz",
      "integrity": "sha1-wkvOKig62tW8P1jg1IJJuSN52O8=",
      "dev": true
    },
    "repeat-element": {
      "version": "1.1.3",
      "resolved": "https://registry.npmjs.org/repeat-element/-/repeat-element-1.1.3.tgz",
      "integrity": "sha512-ahGq0ZnV5m5XtZLMb+vP76kcAM5nkLqk0lpqAuojSKGgQtn4eRi4ZZGm2olo2zKFH+sMsWaqOCW1dqAnOru72g==",
      "dev": true
    },
    "repeat-string": {
      "version": "1.6.1",
      "resolved": "https://registry.npmjs.org/repeat-string/-/repeat-string-1.6.1.tgz",
      "integrity": "sha1-jcrkcOHIirwtYA//Sndihtp15jc=",
      "dev": true
    },
    "repeating": {
      "version": "2.0.1",
      "resolved": "https://registry.npmjs.org/repeating/-/repeating-2.0.1.tgz",
      "integrity": "sha1-UhTFOpJtNVJwdSf7q0FdvAjQbdo=",
      "requires": {
        "is-finite": "^1.0.0"
      }
    },
    "request": {
      "version": "2.88.0",
      "resolved": "https://registry.npmjs.org/request/-/request-2.88.0.tgz",
      "integrity": "sha512-NAqBSrijGLZdM0WZNsInLJpkJokL72XYjUpnB0iwsRgxh7dB6COrHnTBNwN0E+lHDAJzu7kLAkDeY08z2/A0hg==",
      "requires": {
        "aws-sign2": "~0.7.0",
        "aws4": "^1.8.0",
        "caseless": "~0.12.0",
        "combined-stream": "~1.0.6",
        "extend": "~3.0.2",
        "forever-agent": "~0.6.1",
        "form-data": "~2.3.2",
        "har-validator": "~5.1.0",
        "http-signature": "~1.2.0",
        "is-typedarray": "~1.0.0",
        "isstream": "~0.1.2",
        "json-stringify-safe": "~5.0.1",
        "mime-types": "~2.1.19",
        "oauth-sign": "~0.9.0",
        "performance-now": "^2.1.0",
        "qs": "~6.5.2",
        "safe-buffer": "^5.1.2",
        "tough-cookie": "~2.4.3",
        "tunnel-agent": "^0.6.0",
        "uuid": "^3.3.2"
      }
    },
    "require-directory": {
      "version": "2.1.1",
      "resolved": "https://registry.npmjs.org/require-directory/-/require-directory-2.1.1.tgz",
      "integrity": "sha1-jGStX9MNqxyXbiNE/+f3kqam30I="
    },
    "require-from-string": {
      "version": "1.2.1",
      "resolved": "https://registry.npmjs.org/require-from-string/-/require-from-string-1.2.1.tgz",
      "integrity": "sha1-UpyczvJzgK3+yaL5ZbZJu+5jZBg=",
      "dev": true
    },
    "require-main-filename": {
      "version": "1.0.1",
      "resolved": "https://registry.npmjs.org/require-main-filename/-/require-main-filename-1.0.1.tgz",
      "integrity": "sha1-l/cXtp1IeE9fUmpsWqj/3aBVpNE="
    },
    "require-uncached": {
      "version": "1.0.3",
      "resolved": "http://registry.npmjs.org/require-uncached/-/require-uncached-1.0.3.tgz",
      "integrity": "sha1-Tg1W1slmL9MeQwEcS5WqSZVUIdM=",
      "dev": true,
      "requires": {
        "caller-path": "^0.1.0",
        "resolve-from": "^1.0.0"
      }
    },
    "resolve": {
      "version": "1.7.1",
      "resolved": "http://registry.npmjs.org/resolve/-/resolve-1.7.1.tgz",
      "integrity": "sha512-c7rwLofp8g1U+h1KNyHL/jicrKg1Ek4q+Lr33AL65uZTinUZHe30D5HlyN5V9NW0JX1D5dXQ4jqW5l7Sy/kGfw==",
      "requires": {
        "path-parse": "^1.0.5"
      }
    },
    "resolve-cwd": {
      "version": "2.0.0",
      "resolved": "https://registry.npmjs.org/resolve-cwd/-/resolve-cwd-2.0.0.tgz",
      "integrity": "sha1-AKn3OHVW4nA46uIyyqNypqWbZlo=",
      "dev": true,
      "requires": {
        "resolve-from": "^3.0.0"
      },
      "dependencies": {
        "resolve-from": {
          "version": "3.0.0",
          "resolved": "https://registry.npmjs.org/resolve-from/-/resolve-from-3.0.0.tgz",
          "integrity": "sha1-six699nWiBvItuZTM17rywoYh0g=",
          "dev": true
        }
      }
    },
    "resolve-from": {
      "version": "1.0.1",
      "resolved": "https://registry.npmjs.org/resolve-from/-/resolve-from-1.0.1.tgz",
      "integrity": "sha1-Jsv+k10a7uq7Kbw/5a6wHpPUQiY=",
      "dev": true
    },
    "resolve-url": {
      "version": "0.2.1",
      "resolved": "https://registry.npmjs.org/resolve-url/-/resolve-url-0.2.1.tgz",
      "integrity": "sha1-LGN/53yJOv0qZj/iGqkIAGjiBSo=",
      "dev": true
    },
    "restore-cursor": {
      "version": "2.0.0",
      "resolved": "https://registry.npmjs.org/restore-cursor/-/restore-cursor-2.0.0.tgz",
      "integrity": "sha1-n37ih/gv0ybU/RYpI9YhKe7g368=",
      "dev": true,
      "requires": {
        "onetime": "^2.0.0",
        "signal-exit": "^3.0.2"
      }
    },
    "resumer": {
      "version": "0.0.0",
      "resolved": "https://registry.npmjs.org/resumer/-/resumer-0.0.0.tgz",
      "integrity": "sha1-8ej0YeQGS6Oegq883CqMiT0HZ1k=",
      "requires": {
        "through": "~2.3.4"
      }
    },
    "ret": {
      "version": "0.1.15",
      "resolved": "https://registry.npmjs.org/ret/-/ret-0.1.15.tgz",
      "integrity": "sha512-TTlYpa+OL+vMMNG24xSlQGEJ3B/RzEfUlLct7b5G/ytav+wPrplCpVMFuwzXbkecJrb6IYo1iFb0S9v37754mg==",
      "dev": true
    },
    "rimraf": {
      "version": "2.6.2",
      "resolved": "https://registry.npmjs.org/rimraf/-/rimraf-2.6.2.tgz",
      "integrity": "sha512-lreewLK/BlghmxtfH36YYVg1i8IAce4TI7oao75I1g245+6BctqTVQiBP3YUJ9C6DQOXJmkYR9X9fCLtCOJc5w==",
      "requires": {
        "glob": "^7.0.5"
      }
    },
    "ripemd160": {
      "version": "2.0.2",
      "resolved": "https://registry.npmjs.org/ripemd160/-/ripemd160-2.0.2.tgz",
      "integrity": "sha512-ii4iagi25WusVoiC4B4lq7pbXfAp3D9v5CwfkY33vffw2+pkDjY1D8GaN7spsxvCSx8dkPqOZCEZyfxcmJG2IA==",
      "requires": {
        "hash-base": "^3.0.0",
        "inherits": "^2.0.1"
      }
    },
    "rlp": {
      "version": "2.1.0",
      "resolved": "https://registry.npmjs.org/rlp/-/rlp-2.1.0.tgz",
      "integrity": "sha512-93U7IKH5j7nmXFVg19MeNBGzQW5uXW1pmCuKY8veeKIhYTE32C2d0mOegfiIAfXcHOKJjjPlJisn8iHDF5AezA==",
      "requires": {
        "safe-buffer": "^5.1.1"
      }
    },
    "run-async": {
      "version": "2.3.0",
      "resolved": "https://registry.npmjs.org/run-async/-/run-async-2.3.0.tgz",
      "integrity": "sha1-A3GrSuC91yDUFm19/aZP96RFpsA=",
      "dev": true,
      "requires": {
        "is-promise": "^2.1.0"
      }
    },
    "run-node": {
      "version": "1.0.0",
      "resolved": "https://registry.npmjs.org/run-node/-/run-node-1.0.0.tgz",
      "integrity": "sha512-kc120TBlQ3mih1LSzdAJXo4xn/GWS2ec0l3S+syHDXP9uRr0JAT8Qd3mdMuyjqCzeZktgP3try92cEgf9Nks8A==",
      "dev": true
    },
    "run-queue": {
      "version": "1.0.3",
      "resolved": "https://registry.npmjs.org/run-queue/-/run-queue-1.0.3.tgz",
      "integrity": "sha1-6Eg5bwV9Ij8kOGkkYY4laUFh7Ec=",
      "dev": true,
      "requires": {
        "aproba": "^1.1.1"
      }
    },
    "rustbn.js": {
      "version": "0.2.0",
      "resolved": "https://registry.npmjs.org/rustbn.js/-/rustbn.js-0.2.0.tgz",
      "integrity": "sha512-4VlvkRUuCJvr2J6Y0ImW7NvTCriMi7ErOAqWk1y69vAdoNIzCF3yPmgeNzx+RQTLEDFq5sHfscn1MwHxP9hNfA=="
    },
    "rxjs": {
      "version": "6.3.3",
      "resolved": "https://registry.npmjs.org/rxjs/-/rxjs-6.3.3.tgz",
      "integrity": "sha512-JTWmoY9tWCs7zvIk/CvRjhjGaOd+OVBM987mxFo+OW66cGpdKjZcpmc74ES1sB//7Kl/PAe8+wEakuhG4pcgOw==",
      "dev": true,
      "requires": {
        "tslib": "^1.9.0"
      }
    },
    "safe-buffer": {
      "version": "5.1.2",
      "resolved": "https://registry.npmjs.org/safe-buffer/-/safe-buffer-5.1.2.tgz",
      "integrity": "sha512-Gd2UZBJDkXlY7GbJxfsE8/nvKkUEU1G38c1siN6QP6a9PT9MmHB8GnpscSmMJSoF8LOIrt8ud/wPtojys4G6+g=="
    },
    "safe-event-emitter": {
      "version": "1.0.1",
      "resolved": "https://registry.npmjs.org/safe-event-emitter/-/safe-event-emitter-1.0.1.tgz",
      "integrity": "sha512-e1wFe99A91XYYxoQbcq2ZJUWurxEyP8vfz7A7vuUe1s95q8r5ebraVaA1BukYJcpM6V16ugWoD9vngi8Ccu5fg==",
      "requires": {
        "events": "^3.0.0"
      }
    },
    "safe-regex": {
      "version": "1.1.0",
      "resolved": "http://registry.npmjs.org/safe-regex/-/safe-regex-1.1.0.tgz",
      "integrity": "sha1-QKNmnzsHfR6UPURinhV91IAjvy4=",
      "dev": true,
      "requires": {
        "ret": "~0.1.10"
      }
    },
    "safer-buffer": {
      "version": "2.1.2",
      "resolved": "https://registry.npmjs.org/safer-buffer/-/safer-buffer-2.1.2.tgz",
      "integrity": "sha512-YZo3K82SD7Riyi0E1EQPojLz7kpepnSQI9IyPbHHg1XXXevb5dJI7tpyN2ADxGcQbHG7vcyRHk0cbwqcQriUtg=="
    },
    "schema-utils": {
      "version": "0.4.7",
      "resolved": "https://registry.npmjs.org/schema-utils/-/schema-utils-0.4.7.tgz",
      "integrity": "sha512-v/iwU6wvwGK8HbU9yi3/nhGzP0yGSuhQMzL6ySiec1FSrZZDkhm4noOSWzrNFo/jEc+SJY6jRTwuwbSXJPDUnQ==",
      "dev": true,
      "requires": {
        "ajv": "^6.1.0",
        "ajv-keywords": "^3.1.0"
      }
    },
    "scrypt": {
      "version": "6.0.3",
      "resolved": "https://registry.npmjs.org/scrypt/-/scrypt-6.0.3.tgz",
      "integrity": "sha1-BOAUpWgrU/pQwtXM4WfXGcBthw0=",
      "dev": true,
      "optional": true,
      "requires": {
        "nan": "^2.0.8"
      }
    },
    "scrypt-js": {
      "version": "2.0.4",
      "resolved": "https://registry.npmjs.org/scrypt-js/-/scrypt-js-2.0.4.tgz",
      "integrity": "sha512-4KsaGcPnuhtCZQCxFxN3GVYIhKFPTdLd8PLC552XwbMndtD0cjRFAhDuuydXQ0h08ZfPgzqe6EKHozpuH74iDw==",
      "dev": true
    },
    "scrypt.js": {
      "version": "0.2.0",
      "resolved": "https://registry.npmjs.org/scrypt.js/-/scrypt.js-0.2.0.tgz",
      "integrity": "sha1-r40UZbcemZARC+38WTuUeeA6ito=",
      "dev": true,
      "optional": true,
      "requires": {
        "scrypt": "^6.0.2",
        "scryptsy": "^1.2.1"
      }
    },
    "scryptsy": {
      "version": "1.2.1",
      "resolved": "https://registry.npmjs.org/scryptsy/-/scryptsy-1.2.1.tgz",
      "integrity": "sha1-oyJfpLJST4AnAHYeKFW987LZIWM=",
      "dev": true,
      "optional": true,
      "requires": {
        "pbkdf2": "^3.0.3"
      }
    },
    "secp256k1": {
      "version": "3.5.2",
      "resolved": "https://registry.npmjs.org/secp256k1/-/secp256k1-3.5.2.tgz",
      "integrity": "sha512-iin3kojdybY6NArd+UFsoTuapOF7bnJNf2UbcWXaY3z+E1sJDipl60vtzB5hbO/uquBu7z0fd4VC4Irp+xoFVQ==",
      "requires": {
        "bindings": "^1.2.1",
        "bip66": "^1.1.3",
        "bn.js": "^4.11.3",
        "create-hash": "^1.1.2",
        "drbg.js": "^1.0.1",
        "elliptic": "^6.2.3",
        "nan": "^2.2.1",
        "safe-buffer": "^5.1.0"
      }
    },
    "seedrandom": {
      "version": "2.4.4",
      "resolved": "https://registry.npmjs.org/seedrandom/-/seedrandom-2.4.4.tgz",
      "integrity": "sha512-9A+PDmgm+2du77B5i0Ip2cxOqqHjgNxnBgglxLcX78A2D6c2rTo61z4jnVABpF4cKeDMDG+cmXXvdnqse2VqMA=="
    },
    "seek-bzip": {
      "version": "1.0.5",
      "resolved": "https://registry.npmjs.org/seek-bzip/-/seek-bzip-1.0.5.tgz",
      "integrity": "sha1-z+kXyz0nS8/6x5J1ivUxc+sfq9w=",
      "dev": true,
      "optional": true,
      "requires": {
        "commander": "~2.8.1"
      }
    },
    "semaphore": {
      "version": "1.1.0",
      "resolved": "https://registry.npmjs.org/semaphore/-/semaphore-1.1.0.tgz",
      "integrity": "sha512-O4OZEaNtkMd/K0i6js9SL+gqy0ZCBMgUvlSqHKi4IBdjhe7wB8pwztUk1BbZ1fmrvpwFrPbHzqd2w5pTcJH6LA=="
    },
    "semver": {
      "version": "5.4.1",
      "resolved": "https://registry.npmjs.org/semver/-/semver-5.4.1.tgz",
      "integrity": "sha512-WfG/X9+oATh81XtllIo/I8gOiY9EXRdv1cQdyykeXK17YcUW3EXUAi2To4pcH6nZtJPr7ZOpM5OMyWJZm+8Rsg=="
    },
    "semver-compare": {
      "version": "1.0.0",
      "resolved": "https://registry.npmjs.org/semver-compare/-/semver-compare-1.0.0.tgz",
      "integrity": "sha1-De4hahyUGrN+nvsXiPavxf9VN/w=",
      "dev": true
    },
    "send": {
      "version": "0.16.2",
      "resolved": "https://registry.npmjs.org/send/-/send-0.16.2.tgz",
      "integrity": "sha512-E64YFPUssFHEFBvpbbjr44NCLtI1AohxQ8ZSiJjQLskAdKuriYEP6VyGEsRDH8ScozGpkaX1BGvhanqCwkcEZw==",
      "dev": true,
      "requires": {
        "debug": "2.6.9",
        "depd": "~1.1.2",
        "destroy": "~1.0.4",
        "encodeurl": "~1.0.2",
        "escape-html": "~1.0.3",
        "etag": "~1.8.1",
        "fresh": "0.5.2",
        "http-errors": "~1.6.2",
        "mime": "1.4.1",
        "ms": "2.0.0",
        "on-finished": "~2.3.0",
        "range-parser": "~1.2.0",
        "statuses": "~1.4.0"
      },
      "dependencies": {
        "debug": {
          "version": "2.6.9",
          "resolved": "https://registry.npmjs.org/debug/-/debug-2.6.9.tgz",
          "integrity": "sha512-bC7ElrdJaJnPbAP+1EotYvqZsb3ecl5wi6Bfi6BJTUcNowp6cvspg0jXznRTKDjm/E7AdgFBVeAPVMNcKGsHMA==",
          "dev": true,
          "requires": {
            "ms": "2.0.0"
          }
        },
        "statuses": {
          "version": "1.4.0",
          "resolved": "https://registry.npmjs.org/statuses/-/statuses-1.4.0.tgz",
          "integrity": "sha512-zhSCtt8v2NDrRlPQpCNtw/heZLtfUDqxBM1udqikb/Hbk52LK4nQSwr10u77iopCW5LsyHpuXS0GnEc48mLeew==",
          "dev": true
        }
      }
    },
    "serialize-javascript": {
      "version": "1.5.0",
      "resolved": "https://registry.npmjs.org/serialize-javascript/-/serialize-javascript-1.5.0.tgz",
      "integrity": "sha512-Ga8c8NjAAp46Br4+0oZ2WxJCwIzwP60Gq1YPgU+39PiTVxyed/iKE/zyZI6+UlVYH5Q4PaQdHhcegIFPZTUfoQ==",
      "dev": true
    },
    "serve-static": {
      "version": "1.13.2",
      "resolved": "https://registry.npmjs.org/serve-static/-/serve-static-1.13.2.tgz",
      "integrity": "sha512-p/tdJrO4U387R9oMjb1oj7qSMaMfmOyd4j9hOFoxZe2baQszgHcSWjuya/CiT5kgZZKRudHNOA0pYXOl8rQ5nw==",
      "dev": true,
      "requires": {
        "encodeurl": "~1.0.2",
        "escape-html": "~1.0.3",
        "parseurl": "~1.3.2",
        "send": "0.16.2"
      }
    },
    "servify": {
      "version": "0.1.12",
      "resolved": "https://registry.npmjs.org/servify/-/servify-0.1.12.tgz",
      "integrity": "sha512-/xE6GvsKKqyo1BAY+KxOWXcLpPsUUyji7Qg3bVD7hh1eRze5bR1uYiuDA/k3Gof1s9BTzQZEJK8sNcNGFIzeWw==",
      "dev": true,
      "requires": {
        "body-parser": "^1.16.0",
        "cors": "^2.8.1",
        "express": "^4.14.0",
        "request": "^2.79.0",
        "xhr": "^2.3.3"
      }
    },
    "set-blocking": {
      "version": "2.0.0",
      "resolved": "https://registry.npmjs.org/set-blocking/-/set-blocking-2.0.0.tgz",
      "integrity": "sha1-BF+XgtARrppoA93TgrJDkrPYkPc="
    },
    "set-immediate-shim": {
      "version": "1.0.1",
      "resolved": "https://registry.npmjs.org/set-immediate-shim/-/set-immediate-shim-1.0.1.tgz",
      "integrity": "sha1-SysbJ+uAip+NzEgaWOXlb1mfP2E="
    },
    "set-value": {
      "version": "2.0.0",
      "resolved": "https://registry.npmjs.org/set-value/-/set-value-2.0.0.tgz",
      "integrity": "sha512-hw0yxk9GT/Hr5yJEYnHNKYXkIA8mVJgd9ditYZCe16ZczcaELYYcfvaXesNACk2O8O0nTiPQcQhGUQj8JLzeeg==",
      "dev": true,
      "requires": {
        "extend-shallow": "^2.0.1",
        "is-extendable": "^0.1.1",
        "is-plain-object": "^2.0.3",
        "split-string": "^3.0.1"
      },
      "dependencies": {
        "extend-shallow": {
          "version": "2.0.1",
          "resolved": "https://registry.npmjs.org/extend-shallow/-/extend-shallow-2.0.1.tgz",
          "integrity": "sha1-Ua99YUrZqfYQ6huvu5idaxxWiQ8=",
          "dev": true,
          "requires": {
            "is-extendable": "^0.1.0"
          }
        }
      }
    },
    "setimmediate": {
      "version": "1.0.5",
      "resolved": "https://registry.npmjs.org/setimmediate/-/setimmediate-1.0.5.tgz",
      "integrity": "sha1-KQy7Iy4waULX1+qbg3Mqt4VvgoU=",
      "dev": true
    },
    "setprototypeof": {
      "version": "1.1.0",
      "resolved": "https://registry.npmjs.org/setprototypeof/-/setprototypeof-1.1.0.tgz",
      "integrity": "sha512-BvE/TwpZX4FXExxOxZyRGQQv651MSwmWKZGqvmPcRIjDqWub67kTKuIMx43cZZrS/cBBzwBcNDWoFxt2XEFIpQ==",
      "dev": true
    },
    "sha.js": {
      "version": "2.4.11",
      "resolved": "https://registry.npmjs.org/sha.js/-/sha.js-2.4.11.tgz",
      "integrity": "sha512-QMEp5B7cftE7APOjk5Y6xgrbWu+WkLVQwk8JNjZ8nKRciZaByEW6MubieAiToS7+dwvrjGhH8jRXz3MVd0AYqQ==",
      "requires": {
        "inherits": "^2.0.1",
        "safe-buffer": "^5.0.1"
      }
    },
    "sha3": {
      "version": "1.2.2",
      "resolved": "https://registry.npmjs.org/sha3/-/sha3-1.2.2.tgz",
      "integrity": "sha1-pmxQmN5MJbyIM27ItIF9AFvKe6k=",
      "requires": {
        "nan": "2.10.0"
      }
    },
    "shebang-command": {
      "version": "1.2.0",
      "resolved": "https://registry.npmjs.org/shebang-command/-/shebang-command-1.2.0.tgz",
      "integrity": "sha1-RKrGW2lbAzmJaMOfNj/uXer98eo=",
      "dev": true,
      "requires": {
        "shebang-regex": "^1.0.0"
      }
    },
    "shebang-regex": {
      "version": "1.0.0",
      "resolved": "https://registry.npmjs.org/shebang-regex/-/shebang-regex-1.0.0.tgz",
      "integrity": "sha1-2kL0l0DAtC2yypcoVxyxkMmO/qM=",
      "dev": true
    },
    "signal-exit": {
      "version": "3.0.2",
      "resolved": "https://registry.npmjs.org/signal-exit/-/signal-exit-3.0.2.tgz",
      "integrity": "sha1-tf3AjxKH6hF4Yo5BXiUTK3NkbG0=",
      "dev": true
    },
    "simple-concat": {
      "version": "1.0.0",
      "resolved": "https://registry.npmjs.org/simple-concat/-/simple-concat-1.0.0.tgz",
      "integrity": "sha1-c0TLuLbib7J9ZrL8hvn21Zl1IcY=",
      "dev": true
    },
    "simple-get": {
      "version": "2.8.1",
      "resolved": "https://registry.npmjs.org/simple-get/-/simple-get-2.8.1.tgz",
      "integrity": "sha512-lSSHRSw3mQNUGPAYRqo7xy9dhKmxFXIjLjp4KHpf99GEH2VH7C3AM+Qfx6du6jhfUi6Vm7XnbEVEf7Wb6N8jRw==",
      "dev": true,
      "requires": {
        "decompress-response": "^3.3.0",
        "once": "^1.3.1",
        "simple-concat": "^1.0.0"
      }
    },
    "simple-git": {
      "version": "1.107.0",
      "resolved": "https://registry.npmjs.org/simple-git/-/simple-git-1.107.0.tgz",
      "integrity": "sha512-t4OK1JRlp4ayKRfcW6owrWcRVLyHRUlhGd0uN6ZZTqfDq8a5XpcUdOKiGRNobHEuMtNqzp0vcJNvhYWwh5PsQA==",
      "dev": true,
      "requires": {
        "debug": "^4.0.1"
      },
      "dependencies": {
        "debug": {
          "version": "4.1.0",
          "resolved": "https://registry.npmjs.org/debug/-/debug-4.1.0.tgz",
          "integrity": "sha512-heNPJUJIqC+xB6ayLAMHaIrmN9HKa7aQO8MGqKpvCA+uJYVcvR6l5kgdrhRuwPFHU7P5/A1w0BjByPHwpfTDKg==",
          "dev": true,
          "requires": {
            "ms": "^2.1.1"
          }
        },
        "ms": {
          "version": "2.1.1",
          "resolved": "https://registry.npmjs.org/ms/-/ms-2.1.1.tgz",
          "integrity": "sha512-tgp+dl5cGk28utYktBsrFqA7HKgrhgPsg6Z/EfhWI4gl1Hwq8B/GmY/0oXZ6nF8hDVesS/FpnYaD/kOWhYQvyg==",
          "dev": true
        }
      }
    },
    "slash": {
      "version": "1.0.0",
      "resolved": "https://registry.npmjs.org/slash/-/slash-1.0.0.tgz",
      "integrity": "sha1-xB8vbDn8FtHNF61LXYlhFK5HDVU="
    },
    "slice-ansi": {
      "version": "2.0.0",
      "resolved": "https://registry.npmjs.org/slice-ansi/-/slice-ansi-2.0.0.tgz",
      "integrity": "sha512-4j2WTWjp3GsZ+AOagyzVbzp4vWGtZ0hEZ/gDY/uTvm6MTxUfTUIsnMIFb1bn8o0RuXiqUw15H1bue8f22Vw2oQ==",
      "dev": true,
      "requires": {
        "ansi-styles": "^3.2.0",
        "astral-regex": "^1.0.0",
        "is-fullwidth-code-point": "^2.0.0"
      },
      "dependencies": {
        "ansi-styles": {
          "version": "3.2.1",
          "resolved": "https://registry.npmjs.org/ansi-styles/-/ansi-styles-3.2.1.tgz",
          "integrity": "sha512-VT0ZI6kZRdTh8YyJw3SMbYm/u+NqfsAxEpWO0Pf9sq8/e94WxxOpPKx9FR1FlyCtOVDNOQ+8ntlqFxiRc+r5qA==",
          "dev": true,
          "requires": {
            "color-convert": "^1.9.0"
          }
        },
        "is-fullwidth-code-point": {
          "version": "2.0.0",
          "resolved": "https://registry.npmjs.org/is-fullwidth-code-point/-/is-fullwidth-code-point-2.0.0.tgz",
          "integrity": "sha1-o7MKXE8ZkYMWeqq5O+764937ZU8=",
          "dev": true
        }
      }
    },
    "snapdragon": {
      "version": "0.8.2",
      "resolved": "https://registry.npmjs.org/snapdragon/-/snapdragon-0.8.2.tgz",
      "integrity": "sha512-FtyOnWN/wCHTVXOMwvSv26d+ko5vWlIDD6zoUJ7LW8vh+ZBC8QdljveRP+crNrtBwioEUWy/4dMtbBjA4ioNlg==",
      "dev": true,
      "requires": {
        "base": "^0.11.1",
        "debug": "^2.2.0",
        "define-property": "^0.2.5",
        "extend-shallow": "^2.0.1",
        "map-cache": "^0.2.2",
        "source-map": "^0.5.6",
        "source-map-resolve": "^0.5.0",
        "use": "^3.1.0"
      },
      "dependencies": {
        "debug": {
          "version": "2.6.9",
          "resolved": "https://registry.npmjs.org/debug/-/debug-2.6.9.tgz",
          "integrity": "sha512-bC7ElrdJaJnPbAP+1EotYvqZsb3ecl5wi6Bfi6BJTUcNowp6cvspg0jXznRTKDjm/E7AdgFBVeAPVMNcKGsHMA==",
          "dev": true,
          "requires": {
            "ms": "2.0.0"
          }
        },
        "define-property": {
          "version": "0.2.5",
          "resolved": "https://registry.npmjs.org/define-property/-/define-property-0.2.5.tgz",
          "integrity": "sha1-w1se+RjsPJkPmlvFe+BKrOxcgRY=",
          "dev": true,
          "requires": {
            "is-descriptor": "^0.1.0"
          }
        },
        "extend-shallow": {
          "version": "2.0.1",
          "resolved": "https://registry.npmjs.org/extend-shallow/-/extend-shallow-2.0.1.tgz",
          "integrity": "sha1-Ua99YUrZqfYQ6huvu5idaxxWiQ8=",
          "dev": true,
          "requires": {
            "is-extendable": "^0.1.0"
          }
        },
        "source-map": {
          "version": "0.5.7",
          "resolved": "https://registry.npmjs.org/source-map/-/source-map-0.5.7.tgz",
          "integrity": "sha1-igOdLRAh0i0eoUyA2OpGi6LvP8w=",
          "dev": true
        }
      }
    },
    "snapdragon-node": {
      "version": "2.1.1",
      "resolved": "https://registry.npmjs.org/snapdragon-node/-/snapdragon-node-2.1.1.tgz",
      "integrity": "sha512-O27l4xaMYt/RSQ5TR3vpWCAB5Kb/czIcqUFOM/C4fYcLnbZUc1PkjTAMjof2pBWaSTwOUd6qUHcFGVGj7aIwnw==",
      "dev": true,
      "requires": {
        "define-property": "^1.0.0",
        "isobject": "^3.0.0",
        "snapdragon-util": "^3.0.1"
      },
      "dependencies": {
        "define-property": {
          "version": "1.0.0",
          "resolved": "https://registry.npmjs.org/define-property/-/define-property-1.0.0.tgz",
          "integrity": "sha1-dp66rz9KY6rTr56NMEybvnm/sOY=",
          "dev": true,
          "requires": {
            "is-descriptor": "^1.0.0"
          }
        },
        "is-accessor-descriptor": {
          "version": "1.0.0",
          "resolved": "https://registry.npmjs.org/is-accessor-descriptor/-/is-accessor-descriptor-1.0.0.tgz",
          "integrity": "sha512-m5hnHTkcVsPfqx3AKlyttIPb7J+XykHvJP2B9bZDjlhLIoEq4XoK64Vg7boZlVWYK6LUY94dYPEE7Lh0ZkZKcQ==",
          "dev": true,
          "requires": {
            "kind-of": "^6.0.0"
          }
        },
        "is-data-descriptor": {
          "version": "1.0.0",
          "resolved": "https://registry.npmjs.org/is-data-descriptor/-/is-data-descriptor-1.0.0.tgz",
          "integrity": "sha512-jbRXy1FmtAoCjQkVmIVYwuuqDFUbaOeDjmed1tOGPrsMhtJA4rD9tkgA0F1qJ3gRFRXcHYVkdeaP50Q5rE/jLQ==",
          "dev": true,
          "requires": {
            "kind-of": "^6.0.0"
          }
        },
        "is-descriptor": {
          "version": "1.0.2",
          "resolved": "https://registry.npmjs.org/is-descriptor/-/is-descriptor-1.0.2.tgz",
          "integrity": "sha512-2eis5WqQGV7peooDyLmNEPUrps9+SXX5c9pL3xEB+4e9HnGuDa7mB7kHxHw4CbqS9k1T2hOH3miL8n8WtiYVtg==",
          "dev": true,
          "requires": {
            "is-accessor-descriptor": "^1.0.0",
            "is-data-descriptor": "^1.0.0",
            "kind-of": "^6.0.2"
          }
        }
      }
    },
    "snapdragon-util": {
      "version": "3.0.1",
      "resolved": "https://registry.npmjs.org/snapdragon-util/-/snapdragon-util-3.0.1.tgz",
      "integrity": "sha512-mbKkMdQKsjX4BAL4bRYTj21edOf8cN7XHdYUJEe+Zn99hVEYcMvKPct1IqNe7+AZPirn8BCDOQBHQZknqmKlZQ==",
      "dev": true,
      "requires": {
        "kind-of": "^3.2.0"
      },
      "dependencies": {
        "kind-of": {
          "version": "3.2.2",
          "resolved": "https://registry.npmjs.org/kind-of/-/kind-of-3.2.2.tgz",
          "integrity": "sha1-MeohpzS6ubuw8yRm2JOupR5KPGQ=",
          "dev": true,
          "requires": {
            "is-buffer": "^1.1.5"
          }
        }
      }
    },
    "solc": {
      "version": "0.4.24",
      "resolved": "https://registry.npmjs.org/solc/-/solc-0.4.24.tgz",
      "integrity": "sha512-2xd7Cf1HeVwrIb6Bu1cwY2/TaLRodrppCq3l7rhLimFQgmxptXhTC3+/wesVLpB09F1A2kZgvbMOgH7wvhFnBQ==",
      "dev": true,
      "requires": {
        "fs-extra": "^0.30.0",
        "memorystream": "^0.3.1",
        "require-from-string": "^1.1.0",
        "semver": "^5.3.0",
        "yargs": "^4.7.1"
      },
      "dependencies": {
        "fs-extra": {
          "version": "0.30.0",
          "resolved": "http://registry.npmjs.org/fs-extra/-/fs-extra-0.30.0.tgz",
          "integrity": "sha1-8jP/zAjU2n1DLapEl3aYnbHfk/A=",
          "dev": true,
          "requires": {
            "graceful-fs": "^4.1.2",
            "jsonfile": "^2.1.0",
            "klaw": "^1.0.0",
            "path-is-absolute": "^1.0.0",
            "rimraf": "^2.2.8"
          }
        }
      }
    },
    "source-list-map": {
      "version": "2.0.1",
      "resolved": "https://registry.npmjs.org/source-list-map/-/source-list-map-2.0.1.tgz",
      "integrity": "sha512-qnQ7gVMxGNxsiL4lEuJwe/To8UnK7fAnmbGEEH8RpLouuKbeEm0lhbQVFIrNSuB+G7tVrAlVsZgETT5nljf+Iw==",
      "dev": true
    },
    "source-map": {
      "version": "0.6.1",
      "resolved": "https://registry.npmjs.org/source-map/-/source-map-0.6.1.tgz",
      "integrity": "sha512-UjgapumWlbMhkBgzT7Ykc5YXUT46F0iKu8SGXq0bcwP5dz/h0Plj6enJqjz1Zbq2l5WaqYnrVbwWOWMyF3F47g=="
    },
    "source-map-resolve": {
      "version": "0.5.2",
      "resolved": "https://registry.npmjs.org/source-map-resolve/-/source-map-resolve-0.5.2.tgz",
      "integrity": "sha512-MjqsvNwyz1s0k81Goz/9vRBe9SZdB09Bdw+/zYyO+3CuPk6fouTaxscHkgtE8jKvf01kVfl8riHzERQ/kefaSA==",
      "dev": true,
      "requires": {
        "atob": "^2.1.1",
        "decode-uri-component": "^0.2.0",
        "resolve-url": "^0.2.1",
        "source-map-url": "^0.4.0",
        "urix": "^0.1.0"
      }
    },
    "source-map-support": {
      "version": "0.5.9",
      "resolved": "https://registry.npmjs.org/source-map-support/-/source-map-support-0.5.9.tgz",
      "integrity": "sha512-gR6Rw4MvUlYy83vP0vxoVNzM6t8MUXqNuRsuBmBHQDu1Fh6X015FrLdgoDKcNdkwGubozq0P4N0Q37UyFVr1EA==",
      "requires": {
        "buffer-from": "^1.0.0",
        "source-map": "^0.6.0"
      }
    },
    "source-map-url": {
      "version": "0.4.0",
      "resolved": "https://registry.npmjs.org/source-map-url/-/source-map-url-0.4.0.tgz",
      "integrity": "sha1-PpNdfd1zYxuXZZlW1VEo6HtQhKM=",
      "dev": true
    },
    "spdx-correct": {
      "version": "3.1.0",
      "resolved": "https://registry.npmjs.org/spdx-correct/-/spdx-correct-3.1.0.tgz",
      "integrity": "sha512-lr2EZCctC2BNR7j7WzJ2FpDznxky1sjfxvvYEyzxNyb6lZXHODmEoJeFu4JupYlkfha1KZpJyoqiJ7pgA1qq8Q==",
      "requires": {
        "spdx-expression-parse": "^3.0.0",
        "spdx-license-ids": "^3.0.0"
      }
    },
    "spdx-exceptions": {
      "version": "2.2.0",
      "resolved": "https://registry.npmjs.org/spdx-exceptions/-/spdx-exceptions-2.2.0.tgz",
      "integrity": "sha512-2XQACfElKi9SlVb1CYadKDXvoajPgBVPn/gOQLrTvHdElaVhr7ZEbqJaRnJLVNeaI4cMEAgVCeBMKF6MWRDCRA=="
    },
    "spdx-expression-parse": {
      "version": "3.0.0",
      "resolved": "https://registry.npmjs.org/spdx-expression-parse/-/spdx-expression-parse-3.0.0.tgz",
      "integrity": "sha512-Yg6D3XpRD4kkOmTpdgbUiEJFKghJH03fiC1OPll5h/0sO6neh2jqRDVHOQ4o/LMea0tgCkbMgea5ip/e+MkWyg==",
      "requires": {
        "spdx-exceptions": "^2.1.0",
        "spdx-license-ids": "^3.0.0"
      }
    },
    "spdx-license-ids": {
      "version": "3.0.2",
      "resolved": "https://registry.npmjs.org/spdx-license-ids/-/spdx-license-ids-3.0.2.tgz",
      "integrity": "sha512-qky9CVt0lVIECkEsYbNILVnPvycuEBkXoMFLRWsREkomQLevYhtRKC+R91a5TOAQ3bCMjikRwhyaRqj1VYatYg=="
    },
    "split-string": {
      "version": "3.1.0",
      "resolved": "https://registry.npmjs.org/split-string/-/split-string-3.1.0.tgz",
      "integrity": "sha512-NzNVhJDYpwceVVii8/Hu6DKfD2G+NrQHlS/V/qgv763EYudVwEcMQNxd2lh+0VrUByXN/oJkl5grOhYWvQUYiw==",
      "dev": true,
      "requires": {
        "extend-shallow": "^3.0.0"
      }
    },
    "sprintf-js": {
      "version": "1.0.3",
      "resolved": "http://registry.npmjs.org/sprintf-js/-/sprintf-js-1.0.3.tgz",
      "integrity": "sha1-BOaSb2YolTVPPdAVIDYzuFcpfiw=",
      "dev": true
    },
    "sshpk": {
      "version": "1.15.2",
      "resolved": "https://registry.npmjs.org/sshpk/-/sshpk-1.15.2.tgz",
      "integrity": "sha512-Ra/OXQtuh0/enyl4ETZAfTaeksa6BXks5ZcjpSUNrjBr0DvrJKX+1fsKDPpT9TBXgHAFsa4510aNVgI8g/+SzA==",
      "requires": {
        "asn1": "~0.2.3",
        "assert-plus": "^1.0.0",
        "bcrypt-pbkdf": "^1.0.0",
        "dashdash": "^1.12.0",
        "ecc-jsbn": "~0.1.1",
        "getpass": "^0.1.1",
        "jsbn": "~0.1.0",
        "safer-buffer": "^2.0.2",
        "tweetnacl": "~0.14.0"
      }
    },
    "ssri": {
      "version": "5.3.0",
      "resolved": "https://registry.npmjs.org/ssri/-/ssri-5.3.0.tgz",
      "integrity": "sha512-XRSIPqLij52MtgoQavH/x/dU1qVKtWUAAZeOHsR9c2Ddi4XerFy3mc1alf+dLJKl9EUIm/Ht+EowFkTUOA6GAQ==",
      "dev": true,
      "requires": {
        "safe-buffer": "^5.1.1"
      }
    },
    "staged-git-files": {
      "version": "1.1.2",
      "resolved": "https://registry.npmjs.org/staged-git-files/-/staged-git-files-1.1.2.tgz",
      "integrity": "sha512-0Eyrk6uXW6tg9PYkhi/V/J4zHp33aNyi2hOCmhFLqLTIhbgqWn5jlSzI+IU0VqrZq6+DbHcabQl/WP6P3BG0QA==",
      "dev": true
    },
    "static-extend": {
      "version": "0.1.2",
      "resolved": "https://registry.npmjs.org/static-extend/-/static-extend-0.1.2.tgz",
      "integrity": "sha1-YICcOcv/VTNyJv1eC1IPNB8ftcY=",
      "dev": true,
      "requires": {
        "define-property": "^0.2.5",
        "object-copy": "^0.1.0"
      },
      "dependencies": {
        "define-property": {
          "version": "0.2.5",
          "resolved": "https://registry.npmjs.org/define-property/-/define-property-0.2.5.tgz",
          "integrity": "sha1-w1se+RjsPJkPmlvFe+BKrOxcgRY=",
          "dev": true,
          "requires": {
            "is-descriptor": "^0.1.0"
          }
        }
      }
    },
    "statuses": {
      "version": "1.5.0",
      "resolved": "https://registry.npmjs.org/statuses/-/statuses-1.5.0.tgz",
      "integrity": "sha1-Fhx9rBd2Wf2YEfQ3cfqZOBR4Yow=",
      "dev": true
    },
    "stream-browserify": {
      "version": "2.0.1",
      "resolved": "http://registry.npmjs.org/stream-browserify/-/stream-browserify-2.0.1.tgz",
      "integrity": "sha1-ZiZu5fm9uZQKTkUUyvtDu3Hlyds=",
      "dev": true,
      "requires": {
        "inherits": "~2.0.1",
        "readable-stream": "^2.0.2"
      }
    },
    "stream-each": {
      "version": "1.2.3",
      "resolved": "https://registry.npmjs.org/stream-each/-/stream-each-1.2.3.tgz",
      "integrity": "sha512-vlMC2f8I2u/bZGqkdfLQW/13Zihpej/7PmSiMQsbYddxuTsJp8vRe2x2FvVExZg7FaOds43ROAuFJwPR4MTZLw==",
      "dev": true,
      "requires": {
        "end-of-stream": "^1.1.0",
        "stream-shift": "^1.0.0"
      }
    },
    "stream-http": {
      "version": "2.8.3",
      "resolved": "https://registry.npmjs.org/stream-http/-/stream-http-2.8.3.tgz",
      "integrity": "sha512-+TSkfINHDo4J+ZobQLWiMouQYB+UVYFttRA94FpEzzJ7ZdqcL4uUUQ7WkdkI4DSozGmgBUE/a47L+38PenXhUw==",
      "dev": true,
      "requires": {
        "builtin-status-codes": "^3.0.0",
        "inherits": "^2.0.1",
        "readable-stream": "^2.3.6",
        "to-arraybuffer": "^1.0.0",
        "xtend": "^4.0.0"
      }
    },
    "stream-shift": {
      "version": "1.0.0",
      "resolved": "https://registry.npmjs.org/stream-shift/-/stream-shift-1.0.0.tgz",
      "integrity": "sha1-1cdSgl5TZ+eG944Y5EXqIjoVWVI=",
      "dev": true
    },
    "stream-to-pull-stream": {
      "version": "1.7.2",
      "resolved": "https://registry.npmjs.org/stream-to-pull-stream/-/stream-to-pull-stream-1.7.2.tgz",
      "integrity": "sha1-dXYJrhzr0zx0MtSvvjH/eGULnd4=",
      "requires": {
        "looper": "^3.0.0",
        "pull-stream": "^3.2.3"
      },
      "dependencies": {
        "looper": {
          "version": "3.0.0",
          "resolved": "https://registry.npmjs.org/looper/-/looper-3.0.0.tgz",
          "integrity": "sha1-LvpUw7HLq6m5Su4uWRSwvlf7t0k="
        }
      }
    },
    "strict-uri-encode": {
      "version": "1.1.0",
      "resolved": "https://registry.npmjs.org/strict-uri-encode/-/strict-uri-encode-1.1.0.tgz",
      "integrity": "sha1-J5siXfHVgrH1TmWt3UNS4Y+qBxM=",
      "dev": true
    },
    "string-argv": {
      "version": "0.0.2",
      "resolved": "https://registry.npmjs.org/string-argv/-/string-argv-0.0.2.tgz",
      "integrity": "sha1-2sMECGkMIfPDYwo/86BYd73L1zY=",
      "dev": true
    },
    "string-width": {
      "version": "1.0.2",
      "resolved": "https://registry.npmjs.org/string-width/-/string-width-1.0.2.tgz",
      "integrity": "sha1-EYvfW4zcUaKn5w0hHgfisLmxB9M=",
      "requires": {
        "code-point-at": "^1.0.0",
        "is-fullwidth-code-point": "^1.0.0",
        "strip-ansi": "^3.0.0"
      }
    },
    "string.prototype.trim": {
      "version": "1.1.2",
      "resolved": "https://registry.npmjs.org/string.prototype.trim/-/string.prototype.trim-1.1.2.tgz",
      "integrity": "sha1-0E3iyJ4Tf019IG8Ia17S+ua+jOo=",
      "requires": {
        "define-properties": "^1.1.2",
        "es-abstract": "^1.5.0",
        "function-bind": "^1.0.2"
      }
    },
    "string_decoder": {
      "version": "0.10.31",
      "resolved": "http://registry.npmjs.org/string_decoder/-/string_decoder-0.10.31.tgz",
      "integrity": "sha1-YuIDvEF2bGwoyfyEMB2rHFMQ+pQ="
    },
    "stringify-object": {
      "version": "3.3.0",
      "resolved": "https://registry.npmjs.org/stringify-object/-/stringify-object-3.3.0.tgz",
      "integrity": "sha512-rHqiFh1elqCQ9WPLIC8I0Q/g/wj5J1eMkyoiD6eoQApWHP0FtlK7rqnhmabL5VUY9JQCcqwwvlOaSuutekgyrw==",
      "dev": true,
      "requires": {
        "get-own-enumerable-property-symbols": "^3.0.0",
        "is-obj": "^1.0.1",
        "is-regexp": "^1.0.0"
      }
    },
    "strip-ansi": {
      "version": "3.0.1",
      "resolved": "https://registry.npmjs.org/strip-ansi/-/strip-ansi-3.0.1.tgz",
      "integrity": "sha1-ajhfuIU9lS1f8F0Oiq+UJ43GPc8=",
      "requires": {
        "ansi-regex": "^2.0.0"
      }
    },
    "strip-bom": {
      "version": "2.0.0",
      "resolved": "https://registry.npmjs.org/strip-bom/-/strip-bom-2.0.0.tgz",
      "integrity": "sha1-YhmoVhZSBJHzV4i9vxRHqZx+aw4=",
      "requires": {
        "is-utf8": "^0.2.0"
      }
    },
    "strip-dirs": {
      "version": "2.1.0",
      "resolved": "https://registry.npmjs.org/strip-dirs/-/strip-dirs-2.1.0.tgz",
      "integrity": "sha512-JOCxOeKLm2CAS73y/U4ZeZPTkE+gNVCzKt7Eox84Iej1LT/2pTWYpZKJuxwQpvX1LiZb1xokNR7RLfuBAa7T3g==",
      "dev": true,
      "optional": true,
      "requires": {
        "is-natural-number": "^4.0.1"
      }
    },
    "strip-eof": {
      "version": "1.0.0",
      "resolved": "http://registry.npmjs.org/strip-eof/-/strip-eof-1.0.0.tgz",
      "integrity": "sha1-u0P/VZim6wXYm1n80SnJgzE2Br8=",
      "dev": true
    },
    "strip-hex-prefix": {
      "version": "1.0.0",
      "resolved": "https://registry.npmjs.org/strip-hex-prefix/-/strip-hex-prefix-1.0.0.tgz",
      "integrity": "sha1-DF8VX+8RUTczd96du1iNoFUA428=",
      "requires": {
        "is-hex-prefixed": "1.0.0"
      }
    },
    "strip-json-comments": {
      "version": "2.0.1",
      "resolved": "https://registry.npmjs.org/strip-json-comments/-/strip-json-comments-2.0.1.tgz",
      "integrity": "sha1-PFMZQukIwml8DsNEhYwobHygpgo=",
      "dev": true
    },
    "supports-color": {
      "version": "2.0.0",
      "resolved": "https://registry.npmjs.org/supports-color/-/supports-color-2.0.0.tgz",
      "integrity": "sha1-U10EXOa2Nj+kARcIRimZXp3zJMc="
    },
    "swarm-js": {
      "version": "0.1.37",
      "resolved": "https://registry.npmjs.org/swarm-js/-/swarm-js-0.1.37.tgz",
      "integrity": "sha512-G8gi5fcXP/2upwiuOShJ258sIufBVztekgobr3cVgYXObZwJ5AXLqZn52AI+/ffft29pJexF9WNdUxjlkVehoQ==",
      "dev": true,
      "optional": true,
      "requires": {
        "bluebird": "^3.5.0",
        "buffer": "^5.0.5",
        "decompress": "^4.0.0",
        "eth-lib": "^0.1.26",
        "fs-extra": "^2.1.2",
        "fs-promise": "^2.0.0",
        "got": "^7.1.0",
        "mime-types": "^2.1.16",
        "mkdirp-promise": "^5.0.1",
        "mock-fs": "^4.1.0",
        "setimmediate": "^1.0.5",
        "tar.gz": "^1.0.5",
        "xhr-request-promise": "^0.1.2"
      }
    },
    "symbol-observable": {
      "version": "1.2.0",
      "resolved": "https://registry.npmjs.org/symbol-observable/-/symbol-observable-1.2.0.tgz",
      "integrity": "sha512-e900nM8RRtGhlV36KGEU9k65K3mPb1WV70OdjfxlG2EAuM1noi/E/BaW/uMhL7bPEssK8QV57vN3esixjUvcXQ==",
      "dev": true
    },
    "table": {
      "version": "5.1.1",
      "resolved": "https://registry.npmjs.org/table/-/table-5.1.1.tgz",
      "integrity": "sha512-NUjapYb/qd4PeFW03HnAuOJ7OMcBkJlqeClWxeNlQ0lXGSb52oZXGzkO0/I0ARegQ2eUT1g2VDJH0eUxDRcHmw==",
      "dev": true,
      "requires": {
        "ajv": "^6.6.1",
        "lodash": "^4.17.11",
        "slice-ansi": "2.0.0",
        "string-width": "^2.1.1"
      },
      "dependencies": {
        "ansi-regex": {
          "version": "3.0.0",
          "resolved": "https://registry.npmjs.org/ansi-regex/-/ansi-regex-3.0.0.tgz",
          "integrity": "sha1-7QMXwyIGT3lGbAKWa922Bas32Zg=",
          "dev": true
        },
        "is-fullwidth-code-point": {
          "version": "2.0.0",
          "resolved": "https://registry.npmjs.org/is-fullwidth-code-point/-/is-fullwidth-code-point-2.0.0.tgz",
          "integrity": "sha1-o7MKXE8ZkYMWeqq5O+764937ZU8=",
          "dev": true
        },
        "lodash": {
          "version": "4.17.11",
          "resolved": "https://registry.npmjs.org/lodash/-/lodash-4.17.11.tgz",
          "integrity": "sha512-cQKh8igo5QUhZ7lg38DYWAxMvjSAKG0A8wGSVimP07SIUEK2UO+arSRKbRZWtelMtN5V0Hkwh5ryOto/SshYIg==",
          "dev": true
        },
        "string-width": {
          "version": "2.1.1",
          "resolved": "https://registry.npmjs.org/string-width/-/string-width-2.1.1.tgz",
          "integrity": "sha512-nOqH59deCq9SRHlxq1Aw85Jnt4w6KvLKqWVik6oA9ZklXLNIOlqg4F2yrT1MVaTjAqvVwdfeZ7w7aCvJD7ugkw==",
          "dev": true,
          "requires": {
            "is-fullwidth-code-point": "^2.0.0",
            "strip-ansi": "^4.0.0"
          }
        },
        "strip-ansi": {
          "version": "4.0.0",
          "resolved": "https://registry.npmjs.org/strip-ansi/-/strip-ansi-4.0.0.tgz",
          "integrity": "sha1-qEeQIusaw2iocTibY1JixQXuNo8=",
          "dev": true,
          "requires": {
            "ansi-regex": "^3.0.0"
          }
        }
      }
    },
    "tapable": {
      "version": "1.1.1",
      "resolved": "https://registry.npmjs.org/tapable/-/tapable-1.1.1.tgz",
      "integrity": "sha512-9I2ydhj8Z9veORCw5PRm4u9uebCn0mcCa6scWoNcbZ6dAtoo2618u9UUzxgmsCOreJpqDDuv61LvwofW7hLcBA==",
      "dev": true
    },
    "tape": {
      "version": "4.9.1",
      "resolved": "https://registry.npmjs.org/tape/-/tape-4.9.1.tgz",
      "integrity": "sha512-6fKIXknLpoe/Jp4rzHKFPpJUHDHDqn8jus99IfPnHIjyz78HYlefTGD3b5EkbQzuLfaEvmfPK3IolLgq2xT3kw==",
      "requires": {
        "deep-equal": "~1.0.1",
        "defined": "~1.0.0",
        "for-each": "~0.3.3",
        "function-bind": "~1.1.1",
        "glob": "~7.1.2",
        "has": "~1.0.3",
        "inherits": "~2.0.3",
        "minimist": "~1.2.0",
        "object-inspect": "~1.6.0",
        "resolve": "~1.7.1",
        "resumer": "~0.0.0",
        "string.prototype.trim": "~1.1.2",
        "through": "~2.3.8"
      },
      "dependencies": {
        "minimist": {
          "version": "1.2.0",
          "resolved": "https://registry.npmjs.org/minimist/-/minimist-1.2.0.tgz",
          "integrity": "sha1-o1AIsg9BOD7sH7kU9M1d95omQoQ="
        }
      }
    },
    "tar": {
      "version": "2.2.1",
      "resolved": "https://registry.npmjs.org/tar/-/tar-2.2.1.tgz",
      "integrity": "sha1-jk0qJWwOIYXGsYrWlK7JaLg8sdE=",
      "dev": true,
      "optional": true,
      "requires": {
        "block-stream": "*",
        "fstream": "^1.0.2",
        "inherits": "2"
      }
    },
    "tar-stream": {
      "version": "1.6.2",
      "resolved": "https://registry.npmjs.org/tar-stream/-/tar-stream-1.6.2.tgz",
      "integrity": "sha512-rzS0heiNf8Xn7/mpdSVVSMAWAoy9bfb1WOTYC78Z0UQKeKa/CWS8FOq0lKGNa8DWKAn9gxjCvMLYc5PGXYlK2A==",
      "dev": true,
      "requires": {
        "bl": "^1.0.0",
        "buffer-alloc": "^1.2.0",
        "end-of-stream": "^1.0.0",
        "fs-constants": "^1.0.0",
        "readable-stream": "^2.3.0",
        "to-buffer": "^1.1.1",
        "xtend": "^4.0.0"
      }
    },
    "tar.gz": {
      "version": "1.0.7",
      "resolved": "https://registry.npmjs.org/tar.gz/-/tar.gz-1.0.7.tgz",
      "integrity": "sha512-uhGatJvds/3diZrETqMj4RxBR779LKlIE74SsMcn5JProZsfs9j0QBwWO1RW+IWNJxS2x8Zzra1+AW6OQHWphg==",
      "dev": true,
      "optional": true,
      "requires": {
        "bluebird": "^2.9.34",
        "commander": "^2.8.1",
        "fstream": "^1.0.8",
        "mout": "^0.11.0",
        "tar": "^2.1.1"
      },
      "dependencies": {
        "bluebird": {
          "version": "2.11.0",
          "resolved": "https://registry.npmjs.org/bluebird/-/bluebird-2.11.0.tgz",
          "integrity": "sha1-U0uQM8AiyVecVro7Plpcqvu2UOE=",
          "dev": true,
          "optional": true
        }
      }
    },
    "temp": {
      "version": "0.8.3",
      "resolved": "https://registry.npmjs.org/temp/-/temp-0.8.3.tgz",
      "integrity": "sha1-4Ma8TSa5AxJEEOT+2BEDAU38H1k=",
      "dev": true,
      "requires": {
        "os-tmpdir": "^1.0.0",
        "rimraf": "~2.2.6"
      },
      "dependencies": {
        "rimraf": {
          "version": "2.2.8",
          "resolved": "https://registry.npmjs.org/rimraf/-/rimraf-2.2.8.tgz",
          "integrity": "sha1-5Dm+Kq7jJzIZUnMPmaiSnk/FBYI=",
          "dev": true
        }
      }
    },
    "text-table": {
      "version": "0.2.0",
      "resolved": "https://registry.npmjs.org/text-table/-/text-table-0.2.0.tgz",
      "integrity": "sha1-f17oI66AUgfACvLfSoTsP8+lcLQ=",
      "dev": true
    },
    "thenify": {
      "version": "3.3.0",
      "resolved": "https://registry.npmjs.org/thenify/-/thenify-3.3.0.tgz",
      "integrity": "sha1-5p44obq+lpsBCCB5eLn2K4hgSDk=",
      "dev": true,
      "requires": {
        "any-promise": "^1.0.0"
      }
    },
    "thenify-all": {
      "version": "1.6.0",
      "resolved": "https://registry.npmjs.org/thenify-all/-/thenify-all-1.6.0.tgz",
      "integrity": "sha1-GhkY1ALY/D+Y+/I02wvMjMEOlyY=",
      "dev": true,
      "requires": {
        "thenify": ">= 3.1.0 < 4"
      }
    },
    "through": {
      "version": "2.3.8",
      "resolved": "https://registry.npmjs.org/through/-/through-2.3.8.tgz",
      "integrity": "sha1-DdTJ/6q8NXlgsbckEV1+Doai4fU="
    },
    "through2": {
      "version": "2.0.5",
      "resolved": "https://registry.npmjs.org/through2/-/through2-2.0.5.tgz",
      "integrity": "sha512-/mrRod8xqpA+IHSLyGCQ2s8SPHiCDEeQJSep1jqLYeEUClOFG2Qsh+4FU6G9VeqpZnGW/Su8LQGc4YKni5rYSQ==",
      "requires": {
        "readable-stream": "~2.3.6",
        "xtend": "~4.0.1"
      }
    },
    "timed-out": {
      "version": "4.0.1",
      "resolved": "https://registry.npmjs.org/timed-out/-/timed-out-4.0.1.tgz",
      "integrity": "sha1-8y6srFoXW+ol1/q1Zas+2HQe9W8=",
      "dev": true
    },
    "timers-browserify": {
      "version": "2.0.10",
      "resolved": "https://registry.npmjs.org/timers-browserify/-/timers-browserify-2.0.10.tgz",
      "integrity": "sha512-YvC1SV1XdOUaL6gx5CoGroT3Gu49pK9+TZ38ErPldOWW4j49GI1HKs9DV+KGq/w6y+LZ72W1c8cKz2vzY+qpzg==",
      "dev": true,
      "requires": {
        "setimmediate": "^1.0.4"
      }
    },
    "tmp": {
      "version": "0.0.33",
      "resolved": "https://registry.npmjs.org/tmp/-/tmp-0.0.33.tgz",
      "integrity": "sha512-jRCJlojKnZ3addtTOjdIqoRuPEKBvNXcGYqzO6zWZX8KfKEpnGY5jfggJQ3EjKuu8D4bJRr0y+cYJFmYbImXGw==",
      "requires": {
        "os-tmpdir": "~1.0.2"
      }
    },
    "to-arraybuffer": {
      "version": "1.0.1",
      "resolved": "https://registry.npmjs.org/to-arraybuffer/-/to-arraybuffer-1.0.1.tgz",
      "integrity": "sha1-fSKbH8xjfkZsoIEYCDanqr/4P0M=",
      "dev": true
    },
    "to-buffer": {
      "version": "1.1.1",
      "resolved": "https://registry.npmjs.org/to-buffer/-/to-buffer-1.1.1.tgz",
      "integrity": "sha512-lx9B5iv7msuFYE3dytT+KE5tap+rNYw+K4jVkb9R/asAb+pbBSM17jtunHplhBe6RRJdZx3Pn2Jph24O32mOVg==",
      "dev": true
    },
    "to-fast-properties": {
      "version": "1.0.3",
      "resolved": "https://registry.npmjs.org/to-fast-properties/-/to-fast-properties-1.0.3.tgz",
      "integrity": "sha1-uDVx+k2MJbguIxsG46MFXeTKGkc="
    },
    "to-object-path": {
      "version": "0.3.0",
      "resolved": "https://registry.npmjs.org/to-object-path/-/to-object-path-0.3.0.tgz",
      "integrity": "sha1-KXWIt7Dn4KwI4E5nL4XB9JmeF68=",
      "dev": true,
      "requires": {
        "kind-of": "^3.0.2"
      },
      "dependencies": {
        "kind-of": {
          "version": "3.2.2",
          "resolved": "https://registry.npmjs.org/kind-of/-/kind-of-3.2.2.tgz",
          "integrity": "sha1-MeohpzS6ubuw8yRm2JOupR5KPGQ=",
          "dev": true,
          "requires": {
            "is-buffer": "^1.1.5"
          }
        }
      }
    },
    "to-regex": {
      "version": "3.0.2",
      "resolved": "https://registry.npmjs.org/to-regex/-/to-regex-3.0.2.tgz",
      "integrity": "sha512-FWtleNAtZ/Ki2qtqej2CXTOayOH9bHDQF+Q48VpWyDXjbYxA4Yz8iDB31zXOBUlOHHKidDbqGVrTUvQMPmBGBw==",
      "dev": true,
      "requires": {
        "define-property": "^2.0.2",
        "extend-shallow": "^3.0.2",
        "regex-not": "^1.0.2",
        "safe-regex": "^1.1.0"
      }
    },
    "to-regex-range": {
      "version": "2.1.1",
      "resolved": "https://registry.npmjs.org/to-regex-range/-/to-regex-range-2.1.1.tgz",
      "integrity": "sha1-fIDBe53+vlmeJzZ+DU3VWQFB2zg=",
      "dev": true,
      "requires": {
        "is-number": "^3.0.0",
        "repeat-string": "^1.6.1"
      }
    },
    "tough-cookie": {
      "version": "2.4.3",
      "resolved": "https://registry.npmjs.org/tough-cookie/-/tough-cookie-2.4.3.tgz",
      "integrity": "sha512-Q5srk/4vDM54WJsJio3XNn6K2sCG+CQ8G5Wz6bZhRZoAe/+TxjWB/GlFAnYEbkYVlON9FMk/fE3h2RLpPXo4lQ==",
      "requires": {
        "psl": "^1.1.24",
        "punycode": "^1.4.1"
      },
      "dependencies": {
        "punycode": {
          "version": "1.4.1",
          "resolved": "https://registry.npmjs.org/punycode/-/punycode-1.4.1.tgz",
          "integrity": "sha1-wNWmOycYgArY4esPpSachN1BhF4="
        }
      }
    },
    "treeify": {
      "version": "1.1.0",
      "resolved": "https://registry.npmjs.org/treeify/-/treeify-1.1.0.tgz",
      "integrity": "sha512-1m4RA7xVAJrSGrrXGs0L3YTwyvBs2S8PbRHaLZAkFw7JR8oIFwYtysxlBZhYIa7xSyiYJKZ3iGrrk55cGA3i9A=="
    },
    "trim": {
      "version": "0.0.1",
      "resolved": "https://registry.npmjs.org/trim/-/trim-0.0.1.tgz",
      "integrity": "sha1-WFhUf2spB1fulczMZm+1AITEYN0="
    },
    "trim-right": {
      "version": "1.0.1",
      "resolved": "https://registry.npmjs.org/trim-right/-/trim-right-1.0.1.tgz",
      "integrity": "sha1-yy4SAwZ+DI3h9hQJS5/kVwTqYAM="
    },
    "tslib": {
      "version": "1.9.3",
      "resolved": "https://registry.npmjs.org/tslib/-/tslib-1.9.3.tgz",
      "integrity": "sha512-4krF8scpejhaOgqzBEcGM7yDIEfi0/8+8zDRZhNZZ2kjmHJ4hv3zCbQWxoJGz1iw5U0Jl0nma13xzHXcncMavQ==",
      "dev": true
    },
    "tty-browserify": {
      "version": "0.0.0",
      "resolved": "http://registry.npmjs.org/tty-browserify/-/tty-browserify-0.0.0.tgz",
      "integrity": "sha1-oVe6QC2iTpv5V/mqadUk7tQpAaY=",
      "dev": true
    },
    "tunnel-agent": {
      "version": "0.6.0",
      "resolved": "https://registry.npmjs.org/tunnel-agent/-/tunnel-agent-0.6.0.tgz",
      "integrity": "sha1-J6XeoGs2sEoKmWZ3SykIaPD8QP0=",
      "requires": {
        "safe-buffer": "^5.0.1"
      }
    },
    "tweetnacl": {
      "version": "0.14.5",
      "resolved": "https://registry.npmjs.org/tweetnacl/-/tweetnacl-0.14.5.tgz",
      "integrity": "sha1-WuaBd/GS1EViadEIr6k/+HQ/T2Q="
    },
    "type-check": {
      "version": "0.3.2",
      "resolved": "https://registry.npmjs.org/type-check/-/type-check-0.3.2.tgz",
      "integrity": "sha1-WITKtRLPHTVeP7eE8wgEsrUg23I=",
      "dev": true,
      "requires": {
        "prelude-ls": "~1.1.2"
      }
    },
    "type-is": {
      "version": "1.6.16",
      "resolved": "https://registry.npmjs.org/type-is/-/type-is-1.6.16.tgz",
      "integrity": "sha512-HRkVv/5qY2G6I8iab9cI7v1bOIdhm94dVjQCPFElW9W+3GeDOSHmy2EBYe4VTApuzolPcmgFTN3ftVJRKR2J9Q==",
      "dev": true,
      "requires": {
        "media-typer": "0.3.0",
        "mime-types": "~2.1.18"
      }
    },
    "typedarray": {
      "version": "0.0.6",
      "resolved": "https://registry.npmjs.org/typedarray/-/typedarray-0.0.6.tgz",
      "integrity": "sha1-hnrHTjhkGHsdPUfZlqeOxciDB3c="
    },
    "typedarray-to-buffer": {
      "version": "3.1.5",
      "resolved": "https://registry.npmjs.org/typedarray-to-buffer/-/typedarray-to-buffer-3.1.5.tgz",
      "integrity": "sha512-zdu8XMNEDepKKR+XYOXAVPtWui0ly0NtohUscw+UmaHiAWT8hrV1rr//H6V+0DvJ3OQ19S979M0laLfX8rm82Q==",
      "requires": {
        "is-typedarray": "^1.0.0"
      }
    },
    "typewise": {
      "version": "1.0.3",
      "resolved": "https://registry.npmjs.org/typewise/-/typewise-1.0.3.tgz",
      "integrity": "sha1-EGeTZUCvl5N8xdz5kiSG6fooRlE=",
      "requires": {
        "typewise-core": "^1.2.0"
      }
    },
    "typewise-core": {
      "version": "1.2.0",
      "resolved": "https://registry.npmjs.org/typewise-core/-/typewise-core-1.2.0.tgz",
      "integrity": "sha1-l+uRgFx/VdL5QXSPpQ0xXZke8ZU="
    },
    "typewiselite": {
      "version": "1.0.0",
      "resolved": "https://registry.npmjs.org/typewiselite/-/typewiselite-1.0.0.tgz",
      "integrity": "sha1-yIgvobsQksBgBal/NO9chQjjZk4="
    },
    "uglify-es": {
      "version": "3.3.9",
      "resolved": "https://registry.npmjs.org/uglify-es/-/uglify-es-3.3.9.tgz",
      "integrity": "sha512-r+MU0rfv4L/0eeW3xZrd16t4NZfK8Ld4SWVglYBb7ez5uXFWHuVRs6xCTrf1yirs9a4j4Y27nn7SRfO6v67XsQ==",
      "dev": true,
      "requires": {
        "commander": "~2.13.0",
        "source-map": "~0.6.1"
      },
      "dependencies": {
        "commander": {
          "version": "2.13.0",
          "resolved": "https://registry.npmjs.org/commander/-/commander-2.13.0.tgz",
          "integrity": "sha512-MVuS359B+YzaWqjCL/c+22gfryv+mCBPHAv3zyVI2GN8EY6IRP8VwtasXn8jyyhvvq84R4ImN1OKRtcbIasjYA==",
          "dev": true
        }
      }
    },
    "uglifyjs-webpack-plugin": {
      "version": "1.3.0",
      "resolved": "https://registry.npmjs.org/uglifyjs-webpack-plugin/-/uglifyjs-webpack-plugin-1.3.0.tgz",
      "integrity": "sha512-ovHIch0AMlxjD/97j9AYovZxG5wnHOPkL7T1GKochBADp/Zwc44pEWNqpKl1Loupp1WhFg7SlYmHZRUfdAacgw==",
      "dev": true,
      "requires": {
        "cacache": "^10.0.4",
        "find-cache-dir": "^1.0.0",
        "schema-utils": "^0.4.5",
        "serialize-javascript": "^1.4.0",
        "source-map": "^0.6.1",
        "uglify-es": "^3.3.4",
        "webpack-sources": "^1.1.0",
        "worker-farm": "^1.5.2"
      }
    },
    "ultron": {
      "version": "1.1.1",
      "resolved": "https://registry.npmjs.org/ultron/-/ultron-1.1.1.tgz",
      "integrity": "sha512-UIEXBNeYmKptWH6z8ZnqTeS8fV74zG0/eRU9VGkpzz+LIJNs8W/zM/L+7ctCkRrgbNnnR0xxw4bKOr0cW0N0Og==",
      "dev": true
    },
    "unbzip2-stream": {
      "version": "1.3.1",
      "resolved": "https://registry.npmjs.org/unbzip2-stream/-/unbzip2-stream-1.3.1.tgz",
      "integrity": "sha512-fIZnvdjblYs7Cru/xC6tCPVhz7JkYcVQQkePwMLyQELzYTds2Xn8QefPVnvdVhhZqubxNA1cASXEH5wcK0Bucw==",
      "dev": true,
      "optional": true,
      "requires": {
        "buffer": "^3.0.1",
        "through": "^2.3.6"
      },
      "dependencies": {
        "base64-js": {
          "version": "0.0.8",
          "resolved": "https://registry.npmjs.org/base64-js/-/base64-js-0.0.8.tgz",
          "integrity": "sha1-EQHpVE9KdrG8OybUUsqW16NeeXg=",
          "dev": true,
          "optional": true
        },
        "buffer": {
          "version": "3.6.0",
          "resolved": "https://registry.npmjs.org/buffer/-/buffer-3.6.0.tgz",
          "integrity": "sha1-pyyTb3e5a/UvX357RnGAYoVR3vs=",
          "dev": true,
          "optional": true,
          "requires": {
            "base64-js": "0.0.8",
            "ieee754": "^1.1.4",
            "isarray": "^1.0.0"
          }
        },
        "isarray": {
          "version": "1.0.0",
          "resolved": "https://registry.npmjs.org/isarray/-/isarray-1.0.0.tgz",
          "integrity": "sha1-u5NdSFgsuhaMBoNJV6VKPgcSTxE=",
          "dev": true,
          "optional": true
        }
      }
    },
    "underscore": {
      "version": "1.8.3",
      "resolved": "http://registry.npmjs.org/underscore/-/underscore-1.8.3.tgz",
      "integrity": "sha1-Tz+1OxBuYJf8+ctBCfKl6b36UCI=",
      "dev": true
    },
    "union-value": {
      "version": "1.0.0",
      "resolved": "https://registry.npmjs.org/union-value/-/union-value-1.0.0.tgz",
      "integrity": "sha1-XHHDTLW61dzr4+oM0IIHulqhrqQ=",
      "dev": true,
      "requires": {
        "arr-union": "^3.1.0",
        "get-value": "^2.0.6",
        "is-extendable": "^0.1.1",
        "set-value": "^0.4.3"
      },
      "dependencies": {
        "extend-shallow": {
          "version": "2.0.1",
          "resolved": "https://registry.npmjs.org/extend-shallow/-/extend-shallow-2.0.1.tgz",
          "integrity": "sha1-Ua99YUrZqfYQ6huvu5idaxxWiQ8=",
          "dev": true,
          "requires": {
            "is-extendable": "^0.1.0"
          }
        },
        "set-value": {
          "version": "0.4.3",
          "resolved": "https://registry.npmjs.org/set-value/-/set-value-0.4.3.tgz",
          "integrity": "sha1-fbCPnT0i3H945Trzw79GZuzfzPE=",
          "dev": true,
          "requires": {
            "extend-shallow": "^2.0.1",
            "is-extendable": "^0.1.1",
            "is-plain-object": "^2.0.1",
            "to-object-path": "^0.3.0"
          }
        }
      }
    },
    "unique-filename": {
      "version": "1.1.1",
      "resolved": "https://registry.npmjs.org/unique-filename/-/unique-filename-1.1.1.tgz",
      "integrity": "sha512-Vmp0jIp2ln35UTXuryvjzkjGdRyf9b2lTXuSYUiPmzRcl3FDtYqAwOnTJkAngD9SWhnoJzDbTKwaOrZ+STtxNQ==",
      "dev": true,
      "requires": {
        "unique-slug": "^2.0.0"
      }
    },
    "unique-slug": {
      "version": "2.0.1",
      "resolved": "https://registry.npmjs.org/unique-slug/-/unique-slug-2.0.1.tgz",
      "integrity": "sha512-n9cU6+gITaVu7VGj1Z8feKMmfAjEAQGhwD9fE3zvpRRa0wEIx8ODYkVGfSc94M2OX00tUFV8wH3zYbm1I8mxFg==",
      "dev": true,
      "requires": {
        "imurmurhash": "^0.1.4"
      }
    },
    "unorm": {
      "version": "1.4.1",
      "resolved": "https://registry.npmjs.org/unorm/-/unorm-1.4.1.tgz",
      "integrity": "sha1-NkIA1fE2RsqLzURJAnEzVhR5IwA="
    },
    "unpipe": {
      "version": "1.0.0",
      "resolved": "https://registry.npmjs.org/unpipe/-/unpipe-1.0.0.tgz",
      "integrity": "sha1-sr9O6FFKrmFltIF4KdIbLvSZBOw=",
      "dev": true
    },
    "unset-value": {
      "version": "1.0.0",
      "resolved": "https://registry.npmjs.org/unset-value/-/unset-value-1.0.0.tgz",
      "integrity": "sha1-g3aHP30jNRef+x5vw6jtDfyKtVk=",
      "dev": true,
      "requires": {
        "has-value": "^0.3.1",
        "isobject": "^3.0.0"
      },
      "dependencies": {
        "has-value": {
          "version": "0.3.1",
          "resolved": "https://registry.npmjs.org/has-value/-/has-value-0.3.1.tgz",
          "integrity": "sha1-ex9YutpiyoJ+wKIHgCVlSEWZXh8=",
          "dev": true,
          "requires": {
            "get-value": "^2.0.3",
            "has-values": "^0.1.4",
            "isobject": "^2.0.0"
          },
          "dependencies": {
            "isobject": {
              "version": "2.1.0",
              "resolved": "https://registry.npmjs.org/isobject/-/isobject-2.1.0.tgz",
              "integrity": "sha1-8GVWEJaj8dou9GJy+BXIQNh+DIk=",
              "dev": true,
              "requires": {
                "isarray": "1.0.0"
              }
            }
          }
        },
        "has-values": {
          "version": "0.1.4",
          "resolved": "https://registry.npmjs.org/has-values/-/has-values-0.1.4.tgz",
          "integrity": "sha1-bWHeldkd/Km5oCCJrThL/49it3E=",
          "dev": true
        },
        "isarray": {
          "version": "1.0.0",
          "resolved": "https://registry.npmjs.org/isarray/-/isarray-1.0.0.tgz",
          "integrity": "sha1-u5NdSFgsuhaMBoNJV6VKPgcSTxE=",
          "dev": true
        }
      }
    },
    "upath": {
      "version": "1.1.0",
      "resolved": "https://registry.npmjs.org/upath/-/upath-1.1.0.tgz",
      "integrity": "sha512-bzpH/oBhoS/QI/YtbkqCg6VEiPYjSZtrHQM6/QnJS6OL9pKUFLqb3aFh4Scvwm45+7iAgiMkLhSbaZxUqmrprw==",
      "dev": true
    },
    "uri-js": {
      "version": "4.2.2",
      "resolved": "https://registry.npmjs.org/uri-js/-/uri-js-4.2.2.tgz",
      "integrity": "sha512-KY9Frmirql91X2Qgjry0Wd4Y+YTdrdZheS8TFwvkbLWf/G5KNJDCh6pKL5OZctEW4+0Baa5idK2ZQuELRwPznQ==",
      "requires": {
        "punycode": "^2.1.0"
      }
    },
    "urix": {
      "version": "0.1.0",
      "resolved": "https://registry.npmjs.org/urix/-/urix-0.1.0.tgz",
      "integrity": "sha1-2pN/emLiH+wf0Y1Js1wpNQZ6bHI=",
      "dev": true
    },
    "url": {
      "version": "0.11.0",
      "resolved": "https://registry.npmjs.org/url/-/url-0.11.0.tgz",
      "integrity": "sha1-ODjpfPxgUh63PFJajlW/3Z4uKPE=",
      "dev": true,
      "requires": {
        "punycode": "1.3.2",
        "querystring": "0.2.0"
      },
      "dependencies": {
        "punycode": {
          "version": "1.3.2",
          "resolved": "https://registry.npmjs.org/punycode/-/punycode-1.3.2.tgz",
          "integrity": "sha1-llOgNvt8HuQjQvIyXM7v6jkmxI0=",
          "dev": true
        }
      }
    },
    "url-parse-lax": {
      "version": "1.0.0",
      "resolved": "https://registry.npmjs.org/url-parse-lax/-/url-parse-lax-1.0.0.tgz",
      "integrity": "sha1-evjzA2Rem9eaJy56FKxovAYJ2nM=",
      "dev": true,
      "requires": {
        "prepend-http": "^1.0.1"
      }
    },
    "url-set-query": {
      "version": "1.0.0",
      "resolved": "https://registry.npmjs.org/url-set-query/-/url-set-query-1.0.0.tgz",
      "integrity": "sha1-AW6M/Xwg7gXK/neV6JK9BwL6ozk=",
      "dev": true
    },
    "url-to-options": {
      "version": "1.0.1",
      "resolved": "https://registry.npmjs.org/url-to-options/-/url-to-options-1.0.1.tgz",
      "integrity": "sha1-FQWgOiiaSMvXpDTvuu7FBV9WM6k=",
      "dev": true
    },
    "use": {
      "version": "3.1.1",
      "resolved": "https://registry.npmjs.org/use/-/use-3.1.1.tgz",
      "integrity": "sha512-cwESVXlO3url9YWlFW/TA9cshCEhtu7IKJ/p5soJ/gGpj7vbvFrAY/eIioQ6Dw23KjZhYgiIo8HOs1nQ2vr/oQ==",
      "dev": true
    },
    "utf8": {
      "version": "3.0.0",
      "resolved": "https://registry.npmjs.org/utf8/-/utf8-3.0.0.tgz",
      "integrity": "sha512-E8VjFIQ/TyQgp+TZfS6l8yp/xWppSAHzidGiRrqe4bK4XP9pTRyKFgGJpO3SN7zdX4DeomTrwaseCHovfpFcqQ==",
      "dev": true,
      "optional": true
    },
    "util": {
      "version": "0.10.3",
      "resolved": "https://registry.npmjs.org/util/-/util-0.10.3.tgz",
      "integrity": "sha1-evsa/lCAUkZInj23/g7TeTNqwPk=",
      "dev": true,
      "requires": {
        "inherits": "2.0.1"
      },
      "dependencies": {
        "inherits": {
          "version": "2.0.1",
          "resolved": "https://registry.npmjs.org/inherits/-/inherits-2.0.1.tgz",
          "integrity": "sha1-sX0I0ya0Qj5Wjv9xn5GwscvfafE=",
          "dev": true
        }
      }
    },
    "util-deprecate": {
      "version": "1.0.2",
      "resolved": "https://registry.npmjs.org/util-deprecate/-/util-deprecate-1.0.2.tgz",
      "integrity": "sha1-RQ1Nyfpw3nMnYvvS1KKJgUGaDM8="
    },
    "utils-merge": {
      "version": "1.0.1",
      "resolved": "https://registry.npmjs.org/utils-merge/-/utils-merge-1.0.1.tgz",
      "integrity": "sha1-n5VxD1CiZ5R7LMwSR0HBAoQn5xM=",
      "dev": true
    },
    "uuid": {
      "version": "3.3.2",
      "resolved": "https://registry.npmjs.org/uuid/-/uuid-3.3.2.tgz",
      "integrity": "sha512-yXJmeNaw3DnnKAOKJE51sL/ZaYfWJRl1pK9dr19YFCu0ObS231AB1/LbqTKRAQ5kw8A90rA6fr4riOUpTZvQZA=="
    },
    "v8-compile-cache": {
      "version": "2.0.2",
      "resolved": "https://registry.npmjs.org/v8-compile-cache/-/v8-compile-cache-2.0.2.tgz",
      "integrity": "sha512-1wFuMUIM16MDJRCrpbpuEPTUGmM5QMUg0cr3KFwra2XgOgFcPGDQHDh3CszSCD2Zewc/dh/pamNEW8CbfDebUw==",
      "dev": true
    },
    "validate-npm-package-license": {
      "version": "3.0.4",
      "resolved": "https://registry.npmjs.org/validate-npm-package-license/-/validate-npm-package-license-3.0.4.tgz",
      "integrity": "sha512-DpKm2Ui/xN7/HQKCtpZxoRWBhZ9Z0kqtygG8XCgNQ8ZlDnxuQmWhj566j8fN4Cu3/JmbhsDo7fcAJq4s9h27Ew==",
      "requires": {
        "spdx-correct": "^3.0.0",
        "spdx-expression-parse": "^3.0.0"
      }
    },
    "vary": {
      "version": "1.1.2",
      "resolved": "https://registry.npmjs.org/vary/-/vary-1.1.2.tgz",
      "integrity": "sha1-IpnwLG3tMNSllhsLn3RSShj2NPw=",
      "dev": true
    },
    "verror": {
      "version": "1.10.0",
      "resolved": "https://registry.npmjs.org/verror/-/verror-1.10.0.tgz",
      "integrity": "sha1-OhBcoXBTr1XW4nDB+CiGguGNpAA=",
      "requires": {
        "assert-plus": "^1.0.0",
        "core-util-is": "1.0.2",
        "extsprintf": "^1.2.0"
      }
    },
    "vm-browserify": {
      "version": "0.0.4",
      "resolved": "http://registry.npmjs.org/vm-browserify/-/vm-browserify-0.0.4.tgz",
      "integrity": "sha1-XX6kW7755Kb/ZflUOOCofDV9WnM=",
      "dev": true,
      "requires": {
        "indexof": "0.0.1"
      }
    },
    "watchpack": {
      "version": "1.6.0",
      "resolved": "https://registry.npmjs.org/watchpack/-/watchpack-1.6.0.tgz",
      "integrity": "sha512-i6dHe3EyLjMmDlU1/bGQpEw25XSjkJULPuAVKCbNRefQVq48yXKUpwg538F7AZTf9kyr57zj++pQFltUa5H7yA==",
      "dev": true,
      "requires": {
        "chokidar": "^2.0.2",
        "graceful-fs": "^4.1.2",
        "neo-async": "^2.5.0"
      }
    },
    "web3": {
      "version": "1.0.0-beta.35",
      "resolved": "https://registry.npmjs.org/web3/-/web3-1.0.0-beta.35.tgz",
      "integrity": "sha512-xwDmUhvTcHQvvNnOPcPZZgCxKUsI2e+GbHy7JkTK3/Rmnutazy8x7fsAXT9myw7V1qpi3GgLoZ3fkglSUbg1Mg==",
      "dev": true,
      "optional": true,
      "requires": {
        "web3-bzz": "1.0.0-beta.35",
        "web3-core": "1.0.0-beta.35",
        "web3-eth": "1.0.0-beta.35",
        "web3-eth-personal": "1.0.0-beta.35",
        "web3-net": "1.0.0-beta.35",
        "web3-shh": "1.0.0-beta.35",
        "web3-utils": "1.0.0-beta.35"
      }
    },
    "web3-bzz": {
      "version": "1.0.0-beta.35",
      "resolved": "https://registry.npmjs.org/web3-bzz/-/web3-bzz-1.0.0-beta.35.tgz",
      "integrity": "sha512-BhAU0qhlr8zltm4gs/+P1gki2VkxHJaM2Rrh4DGesDW0lzwufRoNvWFlwx1bKHoFPWNbSmm9PRkHOYOINL/Tgw==",
      "dev": true,
      "optional": true,
      "requires": {
        "got": "7.1.0",
        "swarm-js": "0.1.37",
        "underscore": "1.8.3"
      }
    },
    "web3-core": {
      "version": "1.0.0-beta.35",
      "resolved": "https://registry.npmjs.org/web3-core/-/web3-core-1.0.0-beta.35.tgz",
      "integrity": "sha512-ayGavbgVk4KL9Y88Uv411fBJ0SVgVfKhKEBweKYzmP0zOqneMzWt6YsyD1n6kRvjAbqA0AfUPEOKyMNjcx2tjw==",
      "dev": true,
      "requires": {
        "web3-core-helpers": "1.0.0-beta.35",
        "web3-core-method": "1.0.0-beta.35",
        "web3-core-requestmanager": "1.0.0-beta.35",
        "web3-utils": "1.0.0-beta.35"
      }
    },
    "web3-core-helpers": {
      "version": "1.0.0-beta.35",
      "resolved": "https://registry.npmjs.org/web3-core-helpers/-/web3-core-helpers-1.0.0-beta.35.tgz",
      "integrity": "sha512-APOu3sEsamyqWt//8o4yq9KF25/uqGm+pQShson/sC4gKzmfJB07fLo2ond0X30E8fIqAPeVCotPXQxGciGUmA==",
      "dev": true,
      "requires": {
        "underscore": "1.8.3",
        "web3-eth-iban": "1.0.0-beta.35",
        "web3-utils": "1.0.0-beta.35"
      }
    },
    "web3-core-method": {
      "version": "1.0.0-beta.35",
      "resolved": "https://registry.npmjs.org/web3-core-method/-/web3-core-method-1.0.0-beta.35.tgz",
      "integrity": "sha512-jidImCide8q0GpfsO4L73qoHrbkeWgwU3uOH5DKtJtv0ccmG086knNMRgryb/o9ZgetDWLmDEsJnHjBSoIwcbA==",
      "dev": true,
      "requires": {
        "underscore": "1.8.3",
        "web3-core-helpers": "1.0.0-beta.35",
        "web3-core-promievent": "1.0.0-beta.35",
        "web3-core-subscriptions": "1.0.0-beta.35",
        "web3-utils": "1.0.0-beta.35"
      }
    },
    "web3-core-promievent": {
      "version": "1.0.0-beta.35",
      "resolved": "https://registry.npmjs.org/web3-core-promievent/-/web3-core-promievent-1.0.0-beta.35.tgz",
      "integrity": "sha512-GvqXqKq07OmHuVi5uNRg6k79a1/CI0ViCC+EtNv4CORHtDRmYEt5Bvdv6z6FJEiaaQkD0lKbFwNhLxutx7HItw==",
      "dev": true,
      "requires": {
        "any-promise": "1.3.0",
        "eventemitter3": "1.1.1"
      }
    },
    "web3-core-requestmanager": {
      "version": "1.0.0-beta.35",
      "resolved": "https://registry.npmjs.org/web3-core-requestmanager/-/web3-core-requestmanager-1.0.0-beta.35.tgz",
      "integrity": "sha512-S+zW2h17ZZQU9oe3yaCJE0E7aJS4C3Kf4kGPDv+nXjW0gKhQQhgVhw1Doq/aYQGqNSWJp7f1VHkz5gQWwg6RRg==",
      "dev": true,
      "requires": {
        "underscore": "1.8.3",
        "web3-core-helpers": "1.0.0-beta.35",
        "web3-providers-http": "1.0.0-beta.35",
        "web3-providers-ipc": "1.0.0-beta.35",
        "web3-providers-ws": "1.0.0-beta.35"
      }
    },
    "web3-core-subscriptions": {
      "version": "1.0.0-beta.35",
      "resolved": "https://registry.npmjs.org/web3-core-subscriptions/-/web3-core-subscriptions-1.0.0-beta.35.tgz",
      "integrity": "sha512-gXzLrWvcGkGiWq1y33Z4Y80XI8XMrwowiQJkrPSjQ81K5PBKquOGwcMffLaKcwdmEy/NpsOXDeFo3eLE1Ghvvw==",
      "dev": true,
      "requires": {
        "eventemitter3": "1.1.1",
        "underscore": "1.8.3",
        "web3-core-helpers": "1.0.0-beta.35"
      }
    },
    "web3-eth": {
      "version": "1.0.0-beta.35",
      "resolved": "https://registry.npmjs.org/web3-eth/-/web3-eth-1.0.0-beta.35.tgz",
      "integrity": "sha512-04mcb2nGPXThawuuYICPOxv0xOHofvQKsjZeIq+89nyOC8DQMGTAErDkGyMHQYtjpth5XDhic0wuEsA80AmFZA==",
      "dev": true,
      "optional": true,
      "requires": {
        "underscore": "1.8.3",
        "web3-core": "1.0.0-beta.35",
        "web3-core-helpers": "1.0.0-beta.35",
        "web3-core-method": "1.0.0-beta.35",
        "web3-core-subscriptions": "1.0.0-beta.35",
        "web3-eth-abi": "1.0.0-beta.35",
        "web3-eth-accounts": "1.0.0-beta.35",
        "web3-eth-contract": "1.0.0-beta.35",
        "web3-eth-iban": "1.0.0-beta.35",
        "web3-eth-personal": "1.0.0-beta.35",
        "web3-net": "1.0.0-beta.35",
        "web3-utils": "1.0.0-beta.35"
      }
    },
    "web3-eth-abi": {
      "version": "1.0.0-beta.35",
      "resolved": "https://registry.npmjs.org/web3-eth-abi/-/web3-eth-abi-1.0.0-beta.35.tgz",
      "integrity": "sha512-KUDC+EtFFYG8z01ZleKrASdjj327/rtWHzEt6RWsEj7bBa0bGp9nEh+nqdZx/Sdgz1O8tnfFzJlrRcXpfr1vGg==",
      "dev": true,
      "requires": {
        "bn.js": "4.11.6",
        "underscore": "1.8.3",
        "web3-core-helpers": "1.0.0-beta.35",
        "web3-utils": "1.0.0-beta.35"
      },
      "dependencies": {
        "bn.js": {
          "version": "4.11.6",
          "resolved": "https://registry.npmjs.org/bn.js/-/bn.js-4.11.6.tgz",
          "integrity": "sha1-UzRK2xRhehP26N0s4okF0cC6MhU=",
          "dev": true
        }
      }
    },
    "web3-eth-accounts": {
      "version": "1.0.0-beta.35",
      "resolved": "https://registry.npmjs.org/web3-eth-accounts/-/web3-eth-accounts-1.0.0-beta.35.tgz",
      "integrity": "sha512-duIgRsfht/0kAW/eQ0X9lKtVIykbETrnM2H7EnvplCzPHtQLodpib4o9JXfh9n6ZDgdDC7cuJoiVB9QJg089ew==",
      "dev": true,
      "optional": true,
      "requires": {
        "any-promise": "1.3.0",
        "crypto-browserify": "3.12.0",
        "eth-lib": "0.2.7",
        "scrypt.js": "0.2.0",
        "underscore": "1.8.3",
        "uuid": "2.0.1",
        "web3-core": "1.0.0-beta.35",
        "web3-core-helpers": "1.0.0-beta.35",
        "web3-core-method": "1.0.0-beta.35",
        "web3-utils": "1.0.0-beta.35"
      },
      "dependencies": {
        "eth-lib": {
          "version": "0.2.7",
          "resolved": "https://registry.npmjs.org/eth-lib/-/eth-lib-0.2.7.tgz",
          "integrity": "sha1-L5Pxex4jrsN1nNSj/iDBKGo/wco=",
          "dev": true,
          "optional": true,
          "requires": {
            "bn.js": "^4.11.6",
            "elliptic": "^6.4.0",
            "xhr-request-promise": "^0.1.2"
          }
        },
        "uuid": {
          "version": "2.0.1",
          "resolved": "https://registry.npmjs.org/uuid/-/uuid-2.0.1.tgz",
          "integrity": "sha1-wqMN7bPlNdcsz4LjQ5QaULqFM6w=",
          "dev": true,
          "optional": true
        }
      }
    },
    "web3-eth-contract": {
      "version": "1.0.0-beta.35",
      "resolved": "https://registry.npmjs.org/web3-eth-contract/-/web3-eth-contract-1.0.0-beta.35.tgz",
      "integrity": "sha512-foPohOg5O1UCGKGZOIs+kQK5IZdV2QQ7pAWwNxH8WHplUA+fre1MurXNpoxknUmH6mYplFhXjqgYq2MsrBpHrA==",
      "dev": true,
      "optional": true,
      "requires": {
        "underscore": "1.8.3",
        "web3-core": "1.0.0-beta.35",
        "web3-core-helpers": "1.0.0-beta.35",
        "web3-core-method": "1.0.0-beta.35",
        "web3-core-promievent": "1.0.0-beta.35",
        "web3-core-subscriptions": "1.0.0-beta.35",
        "web3-eth-abi": "1.0.0-beta.35",
        "web3-utils": "1.0.0-beta.35"
      }
    },
    "web3-eth-iban": {
      "version": "1.0.0-beta.35",
      "resolved": "https://registry.npmjs.org/web3-eth-iban/-/web3-eth-iban-1.0.0-beta.35.tgz",
      "integrity": "sha512-H5wkcNcAIc+h/WoDIKv7ZYmrM2Xqu3O7jBQl1IWo73EDVQji+AoB2i3J8tuwI1yZRInRwrfpI3Zuwuf54hXHmQ==",
      "dev": true,
      "requires": {
        "bn.js": "4.11.6",
        "web3-utils": "1.0.0-beta.35"
      },
      "dependencies": {
        "bn.js": {
          "version": "4.11.6",
          "resolved": "https://registry.npmjs.org/bn.js/-/bn.js-4.11.6.tgz",
          "integrity": "sha1-UzRK2xRhehP26N0s4okF0cC6MhU=",
          "dev": true
        }
      }
    },
    "web3-eth-personal": {
      "version": "1.0.0-beta.35",
      "resolved": "https://registry.npmjs.org/web3-eth-personal/-/web3-eth-personal-1.0.0-beta.35.tgz",
      "integrity": "sha512-AcM9nnlxu7ZRRxPvkrFB9eLxMM4A2cPfj2aCg21Wb2EpMnhR+b/O1cT33k7ApRowoMpM+T9M8vx2oPNwXfaCOQ==",
      "dev": true,
      "requires": {
        "web3-core": "1.0.0-beta.35",
        "web3-core-helpers": "1.0.0-beta.35",
        "web3-core-method": "1.0.0-beta.35",
        "web3-net": "1.0.0-beta.35",
        "web3-utils": "1.0.0-beta.35"
      }
    },
    "web3-net": {
      "version": "1.0.0-beta.35",
      "resolved": "https://registry.npmjs.org/web3-net/-/web3-net-1.0.0-beta.35.tgz",
      "integrity": "sha512-bbwaQ/KohGjIJ6HAKbZ6KrklCAaG6/B7hIbAbVLSFLxF+Yz9lmAgQYaDInpidpC/NLb3WOmcbRF+P77J4qMVIA==",
      "dev": true,
      "requires": {
        "web3-core": "1.0.0-beta.35",
        "web3-core-method": "1.0.0-beta.35",
        "web3-utils": "1.0.0-beta.35"
      }
    },
    "web3-provider-engine": {
      "version": "14.1.0",
      "resolved": "https://registry.npmjs.org/web3-provider-engine/-/web3-provider-engine-14.1.0.tgz",
      "integrity": "sha512-vGZtqhSUzGTiMGhJXNnB/aRDlrPZLhLnBZ2NPArkZtr8XSrwg9m08tw4+PuWg5za0TJuoE/vuPQc501HddZZWw==",
      "requires": {
        "async": "^2.5.0",
        "backoff": "^2.5.0",
        "clone": "^2.0.0",
        "cross-fetch": "^2.1.0",
        "eth-block-tracker": "^3.0.0",
        "eth-json-rpc-infura": "^3.1.0",
        "eth-sig-util": "^1.4.2",
        "ethereumjs-block": "^1.2.2",
        "ethereumjs-tx": "^1.2.0",
        "ethereumjs-util": "^5.1.5",
        "ethereumjs-vm": "^2.3.4",
        "json-rpc-error": "^2.0.0",
        "json-stable-stringify": "^1.0.1",
        "promise-to-callback": "^1.0.0",
        "readable-stream": "^2.2.9",
        "request": "^2.85.0",
        "semaphore": "^1.0.3",
        "ws": "^5.1.1",
        "xhr": "^2.2.0",
        "xtend": "^4.0.1"
      },
      "dependencies": {
        "eth-sig-util": {
          "version": "1.4.2",
          "resolved": "https://registry.npmjs.org/eth-sig-util/-/eth-sig-util-1.4.2.tgz",
          "integrity": "sha1-jZWCAsftuq6Dlwf7pvCf8ydgYhA=",
          "requires": {
            "ethereumjs-abi": "git+https://github.com/ethereumjs/ethereumjs-abi.git#2863c40e0982acfc0b7163f0285d4c56427c7799",
            "ethereumjs-util": "^5.1.1"
          },
          "dependencies": {
            "ethereumjs-abi": {
              "version": "git+https://github.com/ethereumjs/ethereumjs-abi.git#2863c40e0982acfc0b7163f0285d4c56427c7799",
              "from": "git+https://github.com/ethereumjs/ethereumjs-abi.git#2863c40e0982acfc0b7163f0285d4c56427c7799",
              "requires": {
                "bn.js": "^4.10.0",
                "ethereumjs-util": "^5.0.0"
              }
            }
          }
        },
        "ethereum-common": {
          "version": "0.2.0",
          "resolved": "https://registry.npmjs.org/ethereum-common/-/ethereum-common-0.2.0.tgz",
          "integrity": "sha512-XOnAR/3rntJgbCdGhqdaLIxDLWKLmsZOGhHdBKadEr6gEnJLH52k93Ou+TUdFaPN3hJc3isBZBal3U/XZ15abA=="
        },
        "ethereumjs-abi": {
          "version": "git+https://github.com/ethereumjs/ethereumjs-abi.git#2863c40e0982acfc0b7163f0285d4c56427c7799",
          "from": "git+https://github.com/ethereumjs/ethereumjs-abi.git",
          "requires": {
            "bn.js": "^4.10.0",
            "ethereumjs-util": "^5.0.0"
          }
        },
        "ethereumjs-block": {
          "version": "1.7.1",
          "resolved": "http://registry.npmjs.org/ethereumjs-block/-/ethereumjs-block-1.7.1.tgz",
          "integrity": "sha512-B+sSdtqm78fmKkBq78/QLKJbu/4Ts4P2KFISdgcuZUPDm9x+N7qgBPIIFUGbaakQh8bzuquiRVbdmvPKqbILRg==",
          "requires": {
            "async": "^2.0.1",
            "ethereum-common": "0.2.0",
            "ethereumjs-tx": "^1.2.2",
            "ethereumjs-util": "^5.0.0",
            "merkle-patricia-tree": "^2.1.2"
          }
        },
        "ws": {
          "version": "5.2.2",
          "resolved": "https://registry.npmjs.org/ws/-/ws-5.2.2.tgz",
          "integrity": "sha512-jaHFD6PFv6UgoIVda6qZllptQsMlDEJkTQcybzzXDYM1XO9Y8em691FGMPmM46WGyLU4z9KMgQN+qrux/nhlHA==",
          "requires": {
            "async-limiter": "~1.0.0"
          }
        }
      }
    },
    "web3-providers-http": {
      "version": "1.0.0-beta.35",
      "resolved": "https://registry.npmjs.org/web3-providers-http/-/web3-providers-http-1.0.0-beta.35.tgz",
      "integrity": "sha512-DcIMFq52Fb08UpWyZ3ZlES6NsNqJnco4hBS/Ej6eOcASfuUayPI+GLkYVZsnF3cBYqlH+DOKuArcKSuIxK7jIA==",
      "dev": true,
      "requires": {
        "web3-core-helpers": "1.0.0-beta.35",
        "xhr2-cookies": "1.1.0"
      }
    },
    "web3-providers-ipc": {
      "version": "1.0.0-beta.35",
      "resolved": "https://registry.npmjs.org/web3-providers-ipc/-/web3-providers-ipc-1.0.0-beta.35.tgz",
      "integrity": "sha512-iB0FG0HcpUnayfa8pn4guqEQ4Y1nrroi/jffdtQgFkrNt0sD3fMSwwC0AbmECqj3tDLl0e1slBR0RENll+ZF0g==",
      "dev": true,
      "requires": {
        "oboe": "2.1.3",
        "underscore": "1.8.3",
        "web3-core-helpers": "1.0.0-beta.35"
      }
    },
    "web3-providers-ws": {
      "version": "1.0.0-beta.35",
      "resolved": "https://registry.npmjs.org/web3-providers-ws/-/web3-providers-ws-1.0.0-beta.35.tgz",
      "integrity": "sha512-Cx64NgDStynKaUGDIIOfaCd0fZusL8h5avKTkdTjUu2aHhFJhZoVBGVLhoDtUaqZGWIZGcBJOoVf2JkGUOjDRQ==",
      "dev": true,
      "requires": {
        "underscore": "1.8.3",
        "web3-core-helpers": "1.0.0-beta.35",
        "websocket": "git://github.com/frozeman/WebSocket-Node.git#6c72925e3f8aaaea8dc8450f97627e85263999f2"
      },
      "dependencies": {
        "debug": {
          "version": "2.6.9",
          "resolved": "https://registry.npmjs.org/debug/-/debug-2.6.9.tgz",
          "integrity": "sha512-bC7ElrdJaJnPbAP+1EotYvqZsb3ecl5wi6Bfi6BJTUcNowp6cvspg0jXznRTKDjm/E7AdgFBVeAPVMNcKGsHMA==",
          "dev": true,
          "requires": {
            "ms": "2.0.0"
          }
        },
        "websocket": {
          "version": "git://github.com/frozeman/WebSocket-Node.git#6c72925e3f8aaaea8dc8450f97627e85263999f2",
<<<<<<< HEAD
          "from": "git://github.com/frozeman/WebSocket-Node.git#6c72925e3f8aaaea8dc8450f97627e85263999f2",
=======
          "from": "git://github.com/frozeman/WebSocket-Node.git#browserifyCompatible",
          "dev": true,
>>>>>>> e2755ae5
          "requires": {
            "debug": "^2.2.0",
            "nan": "^2.3.3",
            "typedarray-to-buffer": "^3.1.2",
            "yaeti": "^0.0.6"
          }
        }
      }
    },
    "web3-shh": {
      "version": "1.0.0-beta.35",
      "resolved": "https://registry.npmjs.org/web3-shh/-/web3-shh-1.0.0-beta.35.tgz",
      "integrity": "sha512-8qSonk/x0xabERS9Sr6AIADN/Ty+5KwARkkGIfSYHKqFpdMDz+76F7cUCxtoCZoS8K04xgZlDKYe0TJXLYA0Fw==",
      "dev": true,
      "optional": true,
      "requires": {
        "web3-core": "1.0.0-beta.35",
        "web3-core-method": "1.0.0-beta.35",
        "web3-core-subscriptions": "1.0.0-beta.35",
        "web3-net": "1.0.0-beta.35"
      }
    },
    "web3-utils": {
      "version": "1.0.0-beta.35",
      "resolved": "https://registry.npmjs.org/web3-utils/-/web3-utils-1.0.0-beta.35.tgz",
      "integrity": "sha512-Dq6f0SOKj3BDFRgOPnE6ALbzBDCKVIW8mKWVf7tGVhTDHf+wQaWwQSC3aArFSqdExB75BPBPyDpuMTNszhljpA==",
      "dev": true,
      "requires": {
        "bn.js": "4.11.6",
        "eth-lib": "0.1.27",
        "ethjs-unit": "0.1.6",
        "number-to-bn": "1.7.0",
        "randomhex": "0.1.5",
        "underscore": "1.8.3",
        "utf8": "2.1.1"
      },
      "dependencies": {
        "bn.js": {
          "version": "4.11.6",
          "resolved": "https://registry.npmjs.org/bn.js/-/bn.js-4.11.6.tgz",
          "integrity": "sha1-UzRK2xRhehP26N0s4okF0cC6MhU=",
          "dev": true
        },
        "utf8": {
          "version": "2.1.1",
          "resolved": "https://registry.npmjs.org/utf8/-/utf8-2.1.1.tgz",
          "integrity": "sha1-LgHbAvfY0JRPdxBPFgnrDDBM92g=",
          "dev": true
        }
      }
    },
    "webpack": {
      "version": "4.17.1",
      "resolved": "https://registry.npmjs.org/webpack/-/webpack-4.17.1.tgz",
      "integrity": "sha512-vdPYogljzWPhFKDj3Gcp01Vqgu7K3IQlybc3XIdKSQHelK1C3eIQuysEUR7MxKJmdandZlQB/9BG2Jb1leJHaw==",
      "dev": true,
      "requires": {
        "@webassemblyjs/ast": "1.5.13",
        "@webassemblyjs/helper-module-context": "1.5.13",
        "@webassemblyjs/wasm-edit": "1.5.13",
        "@webassemblyjs/wasm-opt": "1.5.13",
        "@webassemblyjs/wasm-parser": "1.5.13",
        "acorn": "^5.6.2",
        "acorn-dynamic-import": "^3.0.0",
        "ajv": "^6.1.0",
        "ajv-keywords": "^3.1.0",
        "chrome-trace-event": "^1.0.0",
        "enhanced-resolve": "^4.1.0",
        "eslint-scope": "^4.0.0",
        "json-parse-better-errors": "^1.0.2",
        "loader-runner": "^2.3.0",
        "loader-utils": "^1.1.0",
        "memory-fs": "~0.4.1",
        "micromatch": "^3.1.8",
        "mkdirp": "~0.5.0",
        "neo-async": "^2.5.0",
        "node-libs-browser": "^2.0.0",
        "schema-utils": "^0.4.4",
        "tapable": "^1.0.0",
        "uglifyjs-webpack-plugin": "^1.2.4",
        "watchpack": "^1.5.0",
        "webpack-sources": "^1.0.1"
      },
      "dependencies": {
        "acorn": {
          "version": "5.7.3",
          "resolved": "https://registry.npmjs.org/acorn/-/acorn-5.7.3.tgz",
          "integrity": "sha512-T/zvzYRfbVojPWahDsE5evJdHb3oJoQfFbsrKM7w5Zcs++Tr257tia3BmMP8XYVjp1S9RZXQMh7gao96BlqZOw==",
          "dev": true
        }
      }
    },
    "webpack-bundle-size-analyzer": {
      "version": "2.7.0",
      "resolved": "https://registry.npmjs.org/webpack-bundle-size-analyzer/-/webpack-bundle-size-analyzer-2.7.0.tgz",
      "integrity": "sha1-LsBTn9V/hxYIOJizi4kv6UyIxrw=",
      "dev": true,
      "requires": {
        "commander": "^2.7.1",
        "filesize": "^3.1.2",
        "humanize": "0.0.9"
      }
    },
    "webpack-cli": {
      "version": "3.1.0",
      "resolved": "https://registry.npmjs.org/webpack-cli/-/webpack-cli-3.1.0.tgz",
      "integrity": "sha512-p5NeKDtYwjZozUWq6kGNs9w+Gtw/CPvyuXjXn2HMdz8Tie+krjEg8oAtonvIyITZdvpF7XG9xDHwscLr2c+ugQ==",
      "dev": true,
      "requires": {
        "chalk": "^2.4.1",
        "cross-spawn": "^6.0.5",
        "enhanced-resolve": "^4.0.0",
        "global-modules-path": "^2.1.0",
        "import-local": "^1.0.0",
        "inquirer": "^6.0.0",
        "interpret": "^1.1.0",
        "loader-utils": "^1.1.0",
        "supports-color": "^5.4.0",
        "v8-compile-cache": "^2.0.0",
        "yargs": "^12.0.1"
      },
      "dependencies": {
        "ansi-regex": {
          "version": "3.0.0",
          "resolved": "https://registry.npmjs.org/ansi-regex/-/ansi-regex-3.0.0.tgz",
          "integrity": "sha1-7QMXwyIGT3lGbAKWa922Bas32Zg=",
          "dev": true
        },
        "ansi-styles": {
          "version": "3.2.1",
          "resolved": "https://registry.npmjs.org/ansi-styles/-/ansi-styles-3.2.1.tgz",
          "integrity": "sha512-VT0ZI6kZRdTh8YyJw3SMbYm/u+NqfsAxEpWO0Pf9sq8/e94WxxOpPKx9FR1FlyCtOVDNOQ+8ntlqFxiRc+r5qA==",
          "dev": true,
          "requires": {
            "color-convert": "^1.9.0"
          }
        },
        "camelcase": {
          "version": "5.0.0",
          "resolved": "https://registry.npmjs.org/camelcase/-/camelcase-5.0.0.tgz",
          "integrity": "sha512-faqwZqnWxbxn+F1d399ygeamQNy3lPp/H9H6rNrqYh4FSVCtcY+3cub1MxA8o9mDd55mM8Aghuu/kuyYA6VTsA==",
          "dev": true
        },
        "chalk": {
          "version": "2.4.1",
          "resolved": "https://registry.npmjs.org/chalk/-/chalk-2.4.1.tgz",
          "integrity": "sha512-ObN6h1v2fTJSmUXoS3nMQ92LbDK9be4TV+6G+omQlGJFdcUX5heKi1LZ1YnRMIgwTLEj3E24bT6tYni50rlCfQ==",
          "dev": true,
          "requires": {
            "ansi-styles": "^3.2.1",
            "escape-string-regexp": "^1.0.5",
            "supports-color": "^5.3.0"
          }
        },
        "cliui": {
          "version": "4.1.0",
          "resolved": "https://registry.npmjs.org/cliui/-/cliui-4.1.0.tgz",
          "integrity": "sha512-4FG+RSG9DL7uEwRUZXZn3SS34DiDPfzP0VOiEwtUWlE+AR2EIg+hSyvrIgUUfhdgR/UkAeW2QHgeP+hWrXs7jQ==",
          "dev": true,
          "requires": {
            "string-width": "^2.1.1",
            "strip-ansi": "^4.0.0",
            "wrap-ansi": "^2.0.0"
          }
        },
        "execa": {
          "version": "0.10.0",
          "resolved": "https://registry.npmjs.org/execa/-/execa-0.10.0.tgz",
          "integrity": "sha512-7XOMnz8Ynx1gGo/3hyV9loYNPWM94jG3+3T3Y8tsfSstFmETmENCMU/A/zj8Lyaj1lkgEepKepvd6240tBRvlw==",
          "dev": true,
          "requires": {
            "cross-spawn": "^6.0.0",
            "get-stream": "^3.0.0",
            "is-stream": "^1.1.0",
            "npm-run-path": "^2.0.0",
            "p-finally": "^1.0.0",
            "signal-exit": "^3.0.0",
            "strip-eof": "^1.0.0"
          }
        },
        "find-up": {
          "version": "3.0.0",
          "resolved": "https://registry.npmjs.org/find-up/-/find-up-3.0.0.tgz",
          "integrity": "sha512-1yD6RmLI1XBfxugvORwlck6f75tYL+iR0jqwsOrOxMZyGYqUuDhJ0l4AXdO1iX/FTs9cBAMEk1gWSEx1kSbylg==",
          "dev": true,
          "requires": {
            "locate-path": "^3.0.0"
          }
        },
        "invert-kv": {
          "version": "2.0.0",
          "resolved": "https://registry.npmjs.org/invert-kv/-/invert-kv-2.0.0.tgz",
          "integrity": "sha512-wPVv/y/QQ/Uiirj/vh3oP+1Ww+AWehmi1g5fFWGPF6IpCBCDVrhgHRMvrLfdYcwDh3QJbGXDW4JAuzxElLSqKA==",
          "dev": true
        },
        "is-fullwidth-code-point": {
          "version": "2.0.0",
          "resolved": "https://registry.npmjs.org/is-fullwidth-code-point/-/is-fullwidth-code-point-2.0.0.tgz",
          "integrity": "sha1-o7MKXE8ZkYMWeqq5O+764937ZU8=",
          "dev": true
        },
        "lcid": {
          "version": "2.0.0",
          "resolved": "https://registry.npmjs.org/lcid/-/lcid-2.0.0.tgz",
          "integrity": "sha512-avPEb8P8EGnwXKClwsNUgryVjllcRqtMYa49NTsbQagYuT1DcXnl1915oxWjoyGrXR6zH/Y0Zc96xWsPcoDKeA==",
          "dev": true,
          "requires": {
            "invert-kv": "^2.0.0"
          }
        },
        "locate-path": {
          "version": "3.0.0",
          "resolved": "https://registry.npmjs.org/locate-path/-/locate-path-3.0.0.tgz",
          "integrity": "sha512-7AO748wWnIhNqAuaty2ZWHkQHRSNfPVIsPIfwEOWO22AmaoVrWavlOcMR5nzTLNYvp36X220/maaRsrec1G65A==",
          "dev": true,
          "requires": {
            "p-locate": "^3.0.0",
            "path-exists": "^3.0.0"
          }
        },
        "os-locale": {
          "version": "3.0.1",
          "resolved": "https://registry.npmjs.org/os-locale/-/os-locale-3.0.1.tgz",
          "integrity": "sha512-7g5e7dmXPtzcP4bgsZ8ixDVqA7oWYuEz4lOSujeWyliPai4gfVDiFIcwBg3aGCPnmSGfzOKTK3ccPn0CKv3DBw==",
          "dev": true,
          "requires": {
            "execa": "^0.10.0",
            "lcid": "^2.0.0",
            "mem": "^4.0.0"
          }
        },
        "p-limit": {
          "version": "2.0.0",
          "resolved": "https://registry.npmjs.org/p-limit/-/p-limit-2.0.0.tgz",
          "integrity": "sha512-fl5s52lI5ahKCernzzIyAP0QAZbGIovtVHGwpcu1Jr/EpzLVDI2myISHwGqK7m8uQFugVWSrbxH7XnhGtvEc+A==",
          "dev": true,
          "requires": {
            "p-try": "^2.0.0"
          }
        },
        "p-locate": {
          "version": "3.0.0",
          "resolved": "https://registry.npmjs.org/p-locate/-/p-locate-3.0.0.tgz",
          "integrity": "sha512-x+12w/To+4GFfgJhBEpiDcLozRJGegY+Ei7/z0tSLkMmxGZNybVMSfWj9aJn8Z5Fc7dBUNJOOVgPv2H7IwulSQ==",
          "dev": true,
          "requires": {
            "p-limit": "^2.0.0"
          }
        },
        "p-try": {
          "version": "2.0.0",
          "resolved": "https://registry.npmjs.org/p-try/-/p-try-2.0.0.tgz",
          "integrity": "sha512-hMp0onDKIajHfIkdRk3P4CdCmErkYAxxDtP3Wx/4nZ3aGlau2VKh3mZpcuFkH27WQkL/3WBCPOktzA9ZOAnMQQ==",
          "dev": true
        },
        "path-exists": {
          "version": "3.0.0",
          "resolved": "https://registry.npmjs.org/path-exists/-/path-exists-3.0.0.tgz",
          "integrity": "sha1-zg6+ql94yxiSXqfYENe1mwEP1RU=",
          "dev": true
        },
        "string-width": {
          "version": "2.1.1",
          "resolved": "https://registry.npmjs.org/string-width/-/string-width-2.1.1.tgz",
          "integrity": "sha512-nOqH59deCq9SRHlxq1Aw85Jnt4w6KvLKqWVik6oA9ZklXLNIOlqg4F2yrT1MVaTjAqvVwdfeZ7w7aCvJD7ugkw==",
          "dev": true,
          "requires": {
            "is-fullwidth-code-point": "^2.0.0",
            "strip-ansi": "^4.0.0"
          }
        },
        "strip-ansi": {
          "version": "4.0.0",
          "resolved": "https://registry.npmjs.org/strip-ansi/-/strip-ansi-4.0.0.tgz",
          "integrity": "sha1-qEeQIusaw2iocTibY1JixQXuNo8=",
          "dev": true,
          "requires": {
            "ansi-regex": "^3.0.0"
          }
        },
        "supports-color": {
          "version": "5.5.0",
          "resolved": "https://registry.npmjs.org/supports-color/-/supports-color-5.5.0.tgz",
          "integrity": "sha512-QjVjwdXIt408MIiAqCX4oUKsgU2EqAGzs2Ppkm4aQYbjm+ZEWEcW4SfFNTr4uMNZma0ey4f5lgLrkB0aX0QMow==",
          "dev": true,
          "requires": {
            "has-flag": "^3.0.0"
          }
        },
        "which-module": {
          "version": "2.0.0",
          "resolved": "https://registry.npmjs.org/which-module/-/which-module-2.0.0.tgz",
          "integrity": "sha1-2e8H3Od7mQK4o6j6SzHD4/fm6Ho=",
          "dev": true
        },
        "yargs": {
          "version": "12.0.5",
          "resolved": "https://registry.npmjs.org/yargs/-/yargs-12.0.5.tgz",
          "integrity": "sha512-Lhz8TLaYnxq/2ObqHDql8dX8CJi97oHxrjUcYtzKbbykPtVW9WB+poxI+NM2UIzsMgNCZTIf0AQwsjK5yMAqZw==",
          "dev": true,
          "requires": {
            "cliui": "^4.0.0",
            "decamelize": "^1.2.0",
            "find-up": "^3.0.0",
            "get-caller-file": "^1.0.1",
            "os-locale": "^3.0.0",
            "require-directory": "^2.1.1",
            "require-main-filename": "^1.0.1",
            "set-blocking": "^2.0.0",
            "string-width": "^2.0.0",
            "which-module": "^2.0.0",
            "y18n": "^3.2.1 || ^4.0.0",
            "yargs-parser": "^11.1.1"
          }
        },
        "yargs-parser": {
          "version": "11.1.1",
          "resolved": "https://registry.npmjs.org/yargs-parser/-/yargs-parser-11.1.1.tgz",
          "integrity": "sha512-C6kB/WJDiaxONLJQnF8ccx9SEeoTTLek8RVbaOIsrAUS8VrBEXfmeSnCZxygc+XC2sNMBIwOOnfcxiynjHsVSQ==",
          "dev": true,
          "requires": {
            "camelcase": "^5.0.0",
            "decamelize": "^1.2.0"
          }
        }
      }
    },
    "webpack-sources": {
      "version": "1.3.0",
      "resolved": "https://registry.npmjs.org/webpack-sources/-/webpack-sources-1.3.0.tgz",
      "integrity": "sha512-OiVgSrbGu7NEnEvQJJgdSFPl2qWKkWq5lHMhgiToIiN9w34EBnjYzSYs+VbL5KoYiLNtFFa7BZIKxRED3I32pA==",
      "dev": true,
      "requires": {
        "source-list-map": "^2.0.0",
        "source-map": "~0.6.1"
      }
    },
    "websocket": {
      "version": "1.0.26",
      "resolved": "https://registry.npmjs.org/websocket/-/websocket-1.0.26.tgz",
      "integrity": "sha512-fjcrYDPIQxpTnqFQ9JjxUQcdvR89MFAOjPBlF+vjOt49w/XW4fJknUoMz/mDIn2eK1AdslVojcaOxOqyZZV8rw==",
      "requires": {
        "debug": "^2.2.0",
        "nan": "^2.3.3",
        "typedarray-to-buffer": "^3.1.2",
        "yaeti": "^0.0.6"
      },
      "dependencies": {
        "debug": {
          "version": "2.6.9",
          "resolved": "https://registry.npmjs.org/debug/-/debug-2.6.9.tgz",
          "integrity": "sha512-bC7ElrdJaJnPbAP+1EotYvqZsb3ecl5wi6Bfi6BJTUcNowp6cvspg0jXznRTKDjm/E7AdgFBVeAPVMNcKGsHMA==",
          "requires": {
            "ms": "2.0.0"
          }
        }
      }
    },
    "whatwg-fetch": {
      "version": "2.0.4",
      "resolved": "https://registry.npmjs.org/whatwg-fetch/-/whatwg-fetch-2.0.4.tgz",
      "integrity": "sha512-dcQ1GWpOD/eEQ97k66aiEVpNnapVj90/+R+SXTPYGHpYBBypfKJEQjLrvMZ7YXbKm21gXd4NcuxUTjiv1YtLng=="
    },
    "which": {
      "version": "1.3.1",
      "resolved": "https://registry.npmjs.org/which/-/which-1.3.1.tgz",
      "integrity": "sha512-HxJdYWq1MTIQbJ3nw0cqssHoTNU267KlrDuGZ1WYlxDStUtKUhOaJmh112/TZmHxxUfuJqPXSOm7tDyas0OSIQ==",
      "dev": true,
      "requires": {
        "isexe": "^2.0.0"
      }
    },
    "which-module": {
      "version": "1.0.0",
      "resolved": "https://registry.npmjs.org/which-module/-/which-module-1.0.0.tgz",
      "integrity": "sha1-u6Y8qGGUiZT/MHc2CJ47lgJsKk8=",
      "dev": true
    },
    "window-size": {
      "version": "0.2.0",
      "resolved": "https://registry.npmjs.org/window-size/-/window-size-0.2.0.tgz",
      "integrity": "sha1-tDFbtCFKPXBY6+7okuE/ok2YsHU="
    },
    "wordwrap": {
      "version": "1.0.0",
      "resolved": "https://registry.npmjs.org/wordwrap/-/wordwrap-1.0.0.tgz",
      "integrity": "sha1-J1hIEIkUVqQXHI0CJkQa3pDLyus=",
      "dev": true
    },
    "worker-farm": {
      "version": "1.6.0",
      "resolved": "https://registry.npmjs.org/worker-farm/-/worker-farm-1.6.0.tgz",
      "integrity": "sha512-6w+3tHbM87WnSWnENBUvA2pxJPLhQUg5LKwUQHq3r+XPhIM+Gh2R5ycbwPCyuGbNg+lPgdcnQUhuC02kJCvffQ==",
      "dev": true,
      "requires": {
        "errno": "~0.1.7"
      }
    },
    "wrap-ansi": {
      "version": "2.1.0",
      "resolved": "https://registry.npmjs.org/wrap-ansi/-/wrap-ansi-2.1.0.tgz",
      "integrity": "sha1-2Pw9KE3QV5T+hJc8rs3Rz4JP3YU=",
      "requires": {
        "string-width": "^1.0.1",
        "strip-ansi": "^3.0.1"
      }
    },
    "wrappy": {
      "version": "1.0.2",
      "resolved": "https://registry.npmjs.org/wrappy/-/wrappy-1.0.2.tgz",
      "integrity": "sha1-tSQ9jz7BqjXxNkYFvA0QNuMKtp8="
    },
    "write": {
      "version": "0.2.1",
      "resolved": "https://registry.npmjs.org/write/-/write-0.2.1.tgz",
      "integrity": "sha1-X8A4KOJkzqP+kUVUdvejxWbLB1c=",
      "dev": true,
      "requires": {
        "mkdirp": "^0.5.1"
      }
    },
    "ws": {
      "version": "3.3.3",
      "resolved": "https://registry.npmjs.org/ws/-/ws-3.3.3.tgz",
      "integrity": "sha512-nnWLa/NwZSt4KQJu51MYlCcSQ5g7INpOrOMt4XV8j4dqTXdmlUmSHQ8/oLC069ckre0fRsgfvsKwbTdtKLCDkA==",
      "dev": true,
      "requires": {
        "async-limiter": "~1.0.0",
        "safe-buffer": "~5.1.0",
        "ultron": "~1.1.0"
      }
    },
    "xhr": {
      "version": "2.5.0",
      "resolved": "https://registry.npmjs.org/xhr/-/xhr-2.5.0.tgz",
      "integrity": "sha512-4nlO/14t3BNUZRXIXfXe+3N6w3s1KoxcJUUURctd64BLRe67E4gRwp4PjywtDY72fXpZ1y6Ch0VZQRY/gMPzzQ==",
      "requires": {
        "global": "~4.3.0",
        "is-function": "^1.0.1",
        "parse-headers": "^2.0.0",
        "xtend": "^4.0.0"
      }
    },
    "xhr-request": {
      "version": "1.1.0",
      "resolved": "https://registry.npmjs.org/xhr-request/-/xhr-request-1.1.0.tgz",
      "integrity": "sha512-Y7qzEaR3FDtL3fP30k9wO/e+FBnBByZeybKOhASsGP30NIkRAAkKD/sCnLvgEfAIEC1rcmK7YG8f4oEnIrrWzA==",
      "dev": true,
      "requires": {
        "buffer-to-arraybuffer": "^0.0.5",
        "object-assign": "^4.1.1",
        "query-string": "^5.0.1",
        "simple-get": "^2.7.0",
        "timed-out": "^4.0.1",
        "url-set-query": "^1.0.0",
        "xhr": "^2.0.4"
      }
    },
    "xhr-request-promise": {
      "version": "0.1.2",
      "resolved": "https://registry.npmjs.org/xhr-request-promise/-/xhr-request-promise-0.1.2.tgz",
      "integrity": "sha1-NDxE0e53JrhkgGloLQ+EDIO0Jh0=",
      "dev": true,
      "requires": {
        "xhr-request": "^1.0.1"
      }
    },
    "xhr2-cookies": {
      "version": "1.1.0",
      "resolved": "https://registry.npmjs.org/xhr2-cookies/-/xhr2-cookies-1.1.0.tgz",
      "integrity": "sha1-fXdEnQmZGX8VXLc7I99yUF7YnUg=",
      "dev": true,
      "requires": {
        "cookiejar": "^2.1.1"
      }
    },
    "xmlhttprequest": {
      "version": "1.8.0",
      "resolved": "https://registry.npmjs.org/xmlhttprequest/-/xmlhttprequest-1.8.0.tgz",
      "integrity": "sha1-Z/4HXFwk/vOfnWX197f+dRcZaPw=",
      "dev": true
    },
    "xtend": {
      "version": "4.0.1",
      "resolved": "https://registry.npmjs.org/xtend/-/xtend-4.0.1.tgz",
      "integrity": "sha1-pcbVMr5lbiPbgg77lDofBJmNY68="
    },
    "y18n": {
      "version": "3.2.1",
      "resolved": "https://registry.npmjs.org/y18n/-/y18n-3.2.1.tgz",
      "integrity": "sha1-bRX7qITAhnnA136I53WegR4H+kE="
    },
    "yaeti": {
      "version": "0.0.6",
      "resolved": "https://registry.npmjs.org/yaeti/-/yaeti-0.0.6.tgz",
      "integrity": "sha1-8m9ITXJoTPQr7ft2lwqhYI+/lXc="
    },
    "yallist": {
      "version": "2.1.2",
      "resolved": "https://registry.npmjs.org/yallist/-/yallist-2.1.2.tgz",
      "integrity": "sha1-HBH5IY8HYImkfdUS+TxmmaaoHVI=",
      "dev": true
    },
    "yargs": {
      "version": "4.8.1",
      "resolved": "http://registry.npmjs.org/yargs/-/yargs-4.8.1.tgz",
      "integrity": "sha1-wMQpJMpKqmsObaFznfshZDn53cA=",
      "dev": true,
      "requires": {
        "cliui": "^3.2.0",
        "decamelize": "^1.1.1",
        "get-caller-file": "^1.0.1",
        "lodash.assign": "^4.0.3",
        "os-locale": "^1.4.0",
        "read-pkg-up": "^1.0.1",
        "require-directory": "^2.1.1",
        "require-main-filename": "^1.0.1",
        "set-blocking": "^2.0.0",
        "string-width": "^1.0.1",
        "which-module": "^1.0.0",
        "window-size": "^0.2.0",
        "y18n": "^3.2.1",
        "yargs-parser": "^2.4.1"
      }
    },
    "yargs-parser": {
      "version": "2.4.1",
      "resolved": "http://registry.npmjs.org/yargs-parser/-/yargs-parser-2.4.1.tgz",
      "integrity": "sha1-hVaN488VD/SfpRgl8DqMiA3cxcQ=",
      "dev": true,
      "requires": {
        "camelcase": "^3.0.0",
        "lodash.assign": "^4.0.6"
      }
    },
    "yauzl": {
      "version": "2.10.0",
      "resolved": "https://registry.npmjs.org/yauzl/-/yauzl-2.10.0.tgz",
      "integrity": "sha1-x+sXyT4RLLEIb6bY5R+wZnt5pfk=",
      "dev": true,
      "optional": true,
      "requires": {
        "buffer-crc32": "~0.2.3",
        "fd-slicer": "~1.1.0"
      }
    }
  }
}<|MERGE_RESOLUTION|>--- conflicted
+++ resolved
@@ -3709,55 +3709,21 @@
       }
     },
     "ethereumjs-block": {
-<<<<<<< HEAD
       "version": "2.1.0",
       "resolved": "https://registry.npmjs.org/ethereumjs-block/-/ethereumjs-block-2.1.0.tgz",
       "integrity": "sha512-ip+x4/7hUInX+TQfhEKsQh9MJK1Dbjp4AuPjf1UdX3udAV4beYD4EMCNIPzBLCsGS8WQZYXLpo83tVTISYNpow==",
-=======
-      "version": "1.2.2",
-      "resolved": "https://registry.npmjs.org/ethereumjs-block/-/ethereumjs-block-1.2.2.tgz",
-      "integrity": "sha1-LsdTSlkCG47JuDww5JaQxuuu3aE=",
->>>>>>> e2755ae5
       "requires": {
         "async": "^2.0.1",
         "ethereumjs-common": "^0.6.0",
         "ethereumjs-tx": "^1.2.2",
         "ethereumjs-util": "^5.0.0",
         "merkle-patricia-tree": "^2.1.2"
-<<<<<<< HEAD
       }
     },
     "ethereumjs-common": {
       "version": "0.6.1",
       "resolved": "https://registry.npmjs.org/ethereumjs-common/-/ethereumjs-common-0.6.1.tgz",
       "integrity": "sha512-4jOrfDu9qOBTTGGb3zrfT1tE1Hyc6a8LJpEk0Vk9AYlLkBY7crjVICyJpRvjNI+KLDMpMITMw3eWVZOLMtZdhw=="
-=======
-      },
-      "dependencies": {
-        "async": {
-          "version": "1.5.2",
-          "resolved": "https://registry.npmjs.org/async/-/async-1.5.2.tgz",
-          "integrity": "sha1-7GphrlZIDAw8skHJVhjiCJL5Zyo="
-        },
-        "ethereumjs-util": {
-          "version": "4.5.0",
-          "resolved": "https://registry.npmjs.org/ethereumjs-util/-/ethereumjs-util-4.5.0.tgz",
-          "integrity": "sha1-PpQosxfuvaPXJg2FT93alUsfG8Y=",
-          "requires": {
-            "bn.js": "^4.8.0",
-            "create-hash": "^1.1.2",
-            "keccakjs": "^0.2.0",
-            "rlp": "^2.0.0",
-            "secp256k1": "^3.0.1"
-          }
-        }
-      }
-    },
-    "ethereumjs-common": {
-      "version": "0.6.0",
-      "resolved": "https://registry.npmjs.org/ethereumjs-common/-/ethereumjs-common-0.6.0.tgz",
-      "integrity": "sha512-KN1BScZ6bMUIBMP7a2hNJYhpcY/TvXxU/9B0t9xOyytheIWOaJynVLwStma/oHICIlStSmfbwLvP0CPbek+IXQ=="
->>>>>>> e2755ae5
     },
     "ethereumjs-tx": {
       "version": "1.3.7",
@@ -4539,8 +4505,6 @@
       "version": "1.2.4",
       "resolved": "https://registry.npmjs.org/fsevents/-/fsevents-1.2.4.tgz",
       "integrity": "sha512-z8H8/diyk76B7q5wg+Ud0+CqzcAF3mBBI/bA5ne5zrRUUIvNkJY//D3BqyH571KuAC4Nr7Rw7CjWX4r0y9DvNg==",
-<<<<<<< HEAD
-=======
       "dev": true,
       "optional": true,
       "requires": {
@@ -5092,563 +5056,8 @@
       "version": "2.0.2",
       "resolved": "https://registry.npmjs.org/g-status/-/g-status-2.0.2.tgz",
       "integrity": "sha512-kQoE9qH+T1AHKgSSD0Hkv98bobE90ILQcXAF4wvGgsr7uFqNvwmh8j+Lq3l0RVt3E3HjSbv2B9biEGcEtpHLCA==",
->>>>>>> e2755ae5
-      "dev": true,
-      "optional": true,
-      "requires": {
-<<<<<<< HEAD
-        "nan": "^2.9.2",
-        "node-pre-gyp": "^0.10.0"
-      },
-      "dependencies": {
-        "abbrev": {
-          "version": "1.1.1",
-          "bundled": true,
-          "dev": true,
-          "optional": true
-        },
-        "ansi-regex": {
-          "version": "2.1.1",
-          "bundled": true,
-          "dev": true
-        },
-        "aproba": {
-          "version": "1.2.0",
-          "bundled": true,
-          "dev": true,
-          "optional": true
-        },
-        "are-we-there-yet": {
-          "version": "1.1.4",
-          "bundled": true,
-          "dev": true,
-          "optional": true,
-          "requires": {
-            "delegates": "^1.0.0",
-            "readable-stream": "^2.0.6"
-          }
-        },
-        "balanced-match": {
-          "version": "1.0.0",
-          "bundled": true,
-          "dev": true
-        },
-        "brace-expansion": {
-          "version": "1.1.11",
-          "bundled": true,
-          "dev": true,
-          "requires": {
-            "balanced-match": "^1.0.0",
-            "concat-map": "0.0.1"
-          }
-        },
-        "chownr": {
-          "version": "1.0.1",
-          "bundled": true,
-          "dev": true,
-          "optional": true
-        },
-        "code-point-at": {
-          "version": "1.1.0",
-          "bundled": true,
-          "dev": true
-        },
-        "concat-map": {
-          "version": "0.0.1",
-          "bundled": true,
-          "dev": true
-        },
-        "console-control-strings": {
-          "version": "1.1.0",
-          "bundled": true,
-          "dev": true
-        },
-        "core-util-is": {
-          "version": "1.0.2",
-          "bundled": true,
-          "dev": true,
-          "optional": true
-        },
-        "debug": {
-          "version": "2.6.9",
-          "bundled": true,
-          "dev": true,
-          "optional": true,
-          "requires": {
-            "ms": "2.0.0"
-          }
-        },
-        "deep-extend": {
-          "version": "0.5.1",
-          "bundled": true,
-          "dev": true,
-          "optional": true
-        },
-        "delegates": {
-          "version": "1.0.0",
-          "bundled": true,
-          "dev": true,
-          "optional": true
-        },
-        "detect-libc": {
-          "version": "1.0.3",
-          "bundled": true,
-          "dev": true,
-          "optional": true
-        },
-        "fs-minipass": {
-          "version": "1.2.5",
-          "bundled": true,
-          "dev": true,
-          "optional": true,
-          "requires": {
-            "minipass": "^2.2.1"
-          }
-        },
-        "fs.realpath": {
-          "version": "1.0.0",
-          "bundled": true,
-          "dev": true,
-          "optional": true
-        },
-        "gauge": {
-          "version": "2.7.4",
-          "bundled": true,
-          "dev": true,
-          "optional": true,
-          "requires": {
-            "aproba": "^1.0.3",
-            "console-control-strings": "^1.0.0",
-            "has-unicode": "^2.0.0",
-            "object-assign": "^4.1.0",
-            "signal-exit": "^3.0.0",
-            "string-width": "^1.0.1",
-            "strip-ansi": "^3.0.1",
-            "wide-align": "^1.1.0"
-          }
-        },
-        "glob": {
-          "version": "7.1.2",
-          "bundled": true,
-          "dev": true,
-          "optional": true,
-          "requires": {
-            "fs.realpath": "^1.0.0",
-            "inflight": "^1.0.4",
-            "inherits": "2",
-            "minimatch": "^3.0.4",
-            "once": "^1.3.0",
-            "path-is-absolute": "^1.0.0"
-          }
-        },
-        "has-unicode": {
-          "version": "2.0.1",
-          "bundled": true,
-          "dev": true,
-          "optional": true
-        },
-        "iconv-lite": {
-          "version": "0.4.21",
-          "bundled": true,
-          "dev": true,
-          "optional": true,
-          "requires": {
-            "safer-buffer": "^2.1.0"
-          }
-        },
-        "ignore-walk": {
-          "version": "3.0.1",
-          "bundled": true,
-          "dev": true,
-          "optional": true,
-          "requires": {
-            "minimatch": "^3.0.4"
-          }
-        },
-        "inflight": {
-          "version": "1.0.6",
-          "bundled": true,
-          "dev": true,
-          "optional": true,
-          "requires": {
-            "once": "^1.3.0",
-            "wrappy": "1"
-          }
-        },
-        "inherits": {
-          "version": "2.0.3",
-          "bundled": true,
-          "dev": true
-        },
-        "ini": {
-          "version": "1.3.5",
-          "bundled": true,
-          "dev": true,
-          "optional": true
-        },
-        "is-fullwidth-code-point": {
-          "version": "1.0.0",
-          "bundled": true,
-          "dev": true,
-          "requires": {
-            "number-is-nan": "^1.0.0"
-          }
-        },
-        "isarray": {
-          "version": "1.0.0",
-          "bundled": true,
-          "dev": true,
-          "optional": true
-        },
-        "minimatch": {
-          "version": "3.0.4",
-          "bundled": true,
-          "dev": true,
-          "requires": {
-            "brace-expansion": "^1.1.7"
-          }
-        },
-        "minimist": {
-          "version": "0.0.8",
-          "bundled": true,
-          "dev": true
-        },
-        "minipass": {
-          "version": "2.2.4",
-          "bundled": true,
-          "dev": true,
-          "requires": {
-            "safe-buffer": "^5.1.1",
-            "yallist": "^3.0.0"
-          }
-        },
-        "minizlib": {
-          "version": "1.1.0",
-          "bundled": true,
-          "dev": true,
-          "optional": true,
-          "requires": {
-            "minipass": "^2.2.1"
-          }
-        },
-        "mkdirp": {
-          "version": "0.5.1",
-          "bundled": true,
-          "dev": true,
-          "requires": {
-            "minimist": "0.0.8"
-          }
-        },
-        "ms": {
-          "version": "2.0.0",
-          "bundled": true,
-          "dev": true,
-          "optional": true
-        },
-        "needle": {
-          "version": "2.2.0",
-          "bundled": true,
-          "dev": true,
-          "optional": true,
-          "requires": {
-            "debug": "^2.1.2",
-            "iconv-lite": "^0.4.4",
-            "sax": "^1.2.4"
-          }
-        },
-        "node-pre-gyp": {
-          "version": "0.10.0",
-          "bundled": true,
-          "dev": true,
-          "optional": true,
-          "requires": {
-            "detect-libc": "^1.0.2",
-            "mkdirp": "^0.5.1",
-            "needle": "^2.2.0",
-            "nopt": "^4.0.1",
-            "npm-packlist": "^1.1.6",
-            "npmlog": "^4.0.2",
-            "rc": "^1.1.7",
-            "rimraf": "^2.6.1",
-            "semver": "^5.3.0",
-            "tar": "^4"
-          }
-        },
-        "nopt": {
-          "version": "4.0.1",
-          "bundled": true,
-          "dev": true,
-          "optional": true,
-          "requires": {
-            "abbrev": "1",
-            "osenv": "^0.1.4"
-          }
-        },
-        "npm-bundled": {
-          "version": "1.0.3",
-          "bundled": true,
-          "dev": true,
-          "optional": true
-        },
-        "npm-packlist": {
-          "version": "1.1.10",
-          "bundled": true,
-          "dev": true,
-          "optional": true,
-          "requires": {
-            "ignore-walk": "^3.0.1",
-            "npm-bundled": "^1.0.1"
-          }
-        },
-        "npmlog": {
-          "version": "4.1.2",
-          "bundled": true,
-          "dev": true,
-          "optional": true,
-          "requires": {
-            "are-we-there-yet": "~1.1.2",
-            "console-control-strings": "~1.1.0",
-            "gauge": "~2.7.3",
-            "set-blocking": "~2.0.0"
-          }
-        },
-        "number-is-nan": {
-          "version": "1.0.1",
-          "bundled": true,
-          "dev": true
-        },
-        "object-assign": {
-          "version": "4.1.1",
-          "bundled": true,
-          "dev": true,
-          "optional": true
-        },
-        "once": {
-          "version": "1.4.0",
-          "bundled": true,
-          "dev": true,
-          "requires": {
-            "wrappy": "1"
-          }
-        },
-        "os-homedir": {
-          "version": "1.0.2",
-          "bundled": true,
-          "dev": true,
-          "optional": true
-        },
-        "os-tmpdir": {
-          "version": "1.0.2",
-          "bundled": true,
-          "dev": true,
-          "optional": true
-        },
-        "osenv": {
-          "version": "0.1.5",
-          "bundled": true,
-          "dev": true,
-          "optional": true,
-          "requires": {
-            "os-homedir": "^1.0.0",
-            "os-tmpdir": "^1.0.0"
-          }
-        },
-        "path-is-absolute": {
-          "version": "1.0.1",
-          "bundled": true,
-          "dev": true,
-          "optional": true
-        },
-        "process-nextick-args": {
-          "version": "2.0.0",
-          "bundled": true,
-          "dev": true,
-          "optional": true
-        },
-        "rc": {
-          "version": "1.2.7",
-          "bundled": true,
-          "dev": true,
-          "optional": true,
-          "requires": {
-            "deep-extend": "^0.5.1",
-            "ini": "~1.3.0",
-            "minimist": "^1.2.0",
-            "strip-json-comments": "~2.0.1"
-          },
-          "dependencies": {
-            "minimist": {
-              "version": "1.2.0",
-              "bundled": true,
-              "dev": true,
-              "optional": true
-            }
-          }
-        },
-        "readable-stream": {
-          "version": "2.3.6",
-          "bundled": true,
-          "dev": true,
-          "optional": true,
-          "requires": {
-            "core-util-is": "~1.0.0",
-            "inherits": "~2.0.3",
-            "isarray": "~1.0.0",
-            "process-nextick-args": "~2.0.0",
-            "safe-buffer": "~5.1.1",
-            "string_decoder": "~1.1.1",
-            "util-deprecate": "~1.0.1"
-          }
-        },
-        "rimraf": {
-          "version": "2.6.2",
-          "bundled": true,
-          "dev": true,
-          "optional": true,
-          "requires": {
-            "glob": "^7.0.5"
-          }
-        },
-        "safe-buffer": {
-          "version": "5.1.1",
-          "bundled": true,
-          "dev": true
-        },
-        "safer-buffer": {
-          "version": "2.1.2",
-          "bundled": true,
-          "dev": true,
-          "optional": true
-        },
-        "sax": {
-          "version": "1.2.4",
-          "bundled": true,
-          "dev": true,
-          "optional": true
-        },
-        "semver": {
-          "version": "5.5.0",
-          "bundled": true,
-          "dev": true,
-          "optional": true
-        },
-        "set-blocking": {
-          "version": "2.0.0",
-          "bundled": true,
-          "dev": true,
-          "optional": true
-        },
-        "signal-exit": {
-          "version": "3.0.2",
-          "bundled": true,
-          "dev": true,
-          "optional": true
-        },
-        "string-width": {
-          "version": "1.0.2",
-          "bundled": true,
-          "dev": true,
-          "requires": {
-            "code-point-at": "^1.0.0",
-            "is-fullwidth-code-point": "^1.0.0",
-            "strip-ansi": "^3.0.0"
-          }
-        },
-        "string_decoder": {
-          "version": "1.1.1",
-          "bundled": true,
-          "dev": true,
-          "optional": true,
-          "requires": {
-            "safe-buffer": "~5.1.0"
-          }
-        },
-        "strip-ansi": {
-          "version": "3.0.1",
-          "bundled": true,
-          "dev": true,
-          "requires": {
-            "ansi-regex": "^2.0.0"
-          }
-        },
-        "strip-json-comments": {
-          "version": "2.0.1",
-          "bundled": true,
-          "dev": true,
-          "optional": true
-        },
-        "tar": {
-          "version": "4.4.1",
-          "bundled": true,
-          "dev": true,
-          "optional": true,
-          "requires": {
-            "chownr": "^1.0.1",
-            "fs-minipass": "^1.2.5",
-            "minipass": "^2.2.4",
-            "minizlib": "^1.1.0",
-            "mkdirp": "^0.5.0",
-            "safe-buffer": "^5.1.1",
-            "yallist": "^3.0.2"
-          }
-        },
-        "util-deprecate": {
-          "version": "1.0.2",
-          "bundled": true,
-          "dev": true,
-          "optional": true
-        },
-        "wide-align": {
-          "version": "1.1.2",
-          "bundled": true,
-          "dev": true,
-          "optional": true,
-          "requires": {
-            "string-width": "^1.0.2"
-          }
-        },
-        "wrappy": {
-          "version": "1.0.2",
-          "bundled": true,
-          "dev": true
-        },
-        "yallist": {
-          "version": "3.0.2",
-          "bundled": true,
-          "dev": true
-        }
-      }
-    },
-    "fstream": {
-      "version": "1.0.11",
-      "resolved": "https://registry.npmjs.org/fstream/-/fstream-1.0.11.tgz",
-      "integrity": "sha1-XB+x8RdHcRTwYyoOtLcbPLD9MXE=",
-      "dev": true,
-      "requires": {
-        "graceful-fs": "^4.1.2",
-        "inherits": "~2.0.0",
-        "mkdirp": ">=0.5 0",
-        "rimraf": "2"
-      }
-    },
-    "function-bind": {
-      "version": "1.1.1",
-      "resolved": "https://registry.npmjs.org/function-bind/-/function-bind-1.1.1.tgz",
-      "integrity": "sha512-yIovAzMX49sF8Yl58fSCWJ5svSLuaibPxXQJFLmBObTuCr0Mf1KiPopGM9NiFjiYBCbfaa2Fh6breQ6ANVTI0A=="
-    },
-    "functional-red-black-tree": {
-      "version": "1.0.1",
-      "resolved": "https://registry.npmjs.org/functional-red-black-tree/-/functional-red-black-tree-1.0.1.tgz",
-      "integrity": "sha1-GwqzvVU7Kg1jmdKcDj6gslIHgyc="
-    },
-    "g-status": {
-      "version": "2.0.2",
-      "resolved": "https://registry.npmjs.org/g-status/-/g-status-2.0.2.tgz",
-      "integrity": "sha512-kQoE9qH+T1AHKgSSD0Hkv98bobE90ILQcXAF4wvGgsr7uFqNvwmh8j+Lq3l0RVt3E3HjSbv2B9biEGcEtpHLCA==",
-      "dev": true,
-      "requires": {
-=======
->>>>>>> e2755ae5
+      "dev": true,
+      "requires": {
         "arrify": "^1.0.1",
         "matcher": "^1.0.0",
         "simple-git": "^1.85.0"
@@ -5673,11 +5082,7 @@
     },
     "get-stream": {
       "version": "3.0.0",
-<<<<<<< HEAD
       "resolved": "http://registry.npmjs.org/get-stream/-/get-stream-3.0.0.tgz",
-=======
-      "resolved": "https://registry.npmjs.org/get-stream/-/get-stream-3.0.0.tgz",
->>>>>>> e2755ae5
       "integrity": "sha1-jpQ9E1jcN1VQVOy+LtsFqhdO3hQ=",
       "dev": true
     },
@@ -5707,7 +5112,6 @@
         "once": "^1.3.0",
         "path-is-absolute": "^1.0.0"
       }
-<<<<<<< HEAD
     },
     "glob-parent": {
       "version": "3.1.0",
@@ -6478,8 +5882,6 @@
       "resolved": "https://registry.npmjs.org/is-extendable/-/is-extendable-0.1.1.tgz",
       "integrity": "sha1-YrEQ4omkcUGOPsNqYX1HLjAd/Ik=",
       "dev": true
-=======
->>>>>>> e2755ae5
     },
     "is-extglob": {
       "version": "2.1.1",
@@ -7006,18 +6408,10 @@
         "ltgt": "^2.1.2"
       }
     },
-<<<<<<< HEAD
     "level-sublevel": {
       "version": "6.6.4",
       "resolved": "https://registry.npmjs.org/level-sublevel/-/level-sublevel-6.6.4.tgz",
       "integrity": "sha512-pcCrTUOiO48+Kp6F1+UAzF/OtWqLcQVTVF39HLdZ3RO8XBoXt+XVPKZO1vVr1aUoxHZA9OtD2e1v7G+3S5KFDA==",
-=======
-    "http-errors": {
-      "version": "1.6.3",
-      "resolved": "https://registry.npmjs.org/http-errors/-/http-errors-1.6.3.tgz",
-      "integrity": "sha1-i1VoC7S+KDoLW/TqLjhYC+HZMg0=",
-      "dev": true,
->>>>>>> e2755ae5
       "requires": {
         "bytewise": "~1.1.0",
         "level-codec": "^9.0.0",
@@ -7539,7 +6933,6 @@
     },
     "lowercase-keys": {
       "version": "1.0.1",
-<<<<<<< HEAD
       "resolved": "https://registry.npmjs.org/lowercase-keys/-/lowercase-keys-1.0.1.tgz",
       "integrity": "sha512-G2Lj61tXDnVFFOi8VZds+SoQjtQC3dgokKdDG2mTm1tx4m50NUHBOZSBwQQHyy0V12A0JTG4icfZQH+xPyh8VA==",
       "dev": true
@@ -7550,61 +6943,6 @@
       "integrity": "sha1-cXibO39Tmb7IVl3aOKow0qCX7+4=",
       "requires": {
         "pseudomap": "^1.0.1"
-=======
-      "resolved": "https://registry.npmjs.org/is-binary-path/-/is-binary-path-1.0.1.tgz",
-      "integrity": "sha1-dfFmQrSA8YenEcgUFh/TpKdlWJg=",
-      "dev": true,
-      "requires": {
-        "binary-extensions": "^1.0.0"
-      }
-    },
-    "is-buffer": {
-      "version": "1.1.6",
-      "resolved": "https://registry.npmjs.org/is-buffer/-/is-buffer-1.1.6.tgz",
-      "integrity": "sha512-NcdALwpXkTm5Zvvbk7owOUSvVvBKDgKP5/ewfXEznmQFfs4ZRmanOeKBTjRVjka3QFoN6XJ+9F3USqfHqTaU5w==",
-      "dev": true
-    },
-    "is-builtin-module": {
-      "version": "1.0.0",
-      "resolved": "https://registry.npmjs.org/is-builtin-module/-/is-builtin-module-1.0.0.tgz",
-      "integrity": "sha1-VAVy0096wxGfj3bDDLwbHgN6/74=",
-      "requires": {
-        "builtin-modules": "^1.0.0"
-      }
-    },
-    "is-callable": {
-      "version": "1.1.4",
-      "resolved": "https://registry.npmjs.org/is-callable/-/is-callable-1.1.4.tgz",
-      "integrity": "sha512-r5p9sxJjYnArLjObpjA4xu5EKI3CuKHkJXMhT7kwbpUyIFD1n5PMAsoPvWnvtZiNz7LjkYDRZhd7FlI0eMijEA=="
-    },
-    "is-ci": {
-      "version": "1.2.1",
-      "resolved": "https://registry.npmjs.org/is-ci/-/is-ci-1.2.1.tgz",
-      "integrity": "sha512-s6tfsaQaQi3JNciBH6shVqEDvhGut0SUXr31ag8Pd8BBbVVlcGfWhpPmEOoM6RJ5TFhbypvf5yyRw/VXW1IiWg==",
-      "dev": true,
-      "requires": {
-        "ci-info": "^1.5.0"
-      }
-    },
-    "is-data-descriptor": {
-      "version": "0.1.4",
-      "resolved": "https://registry.npmjs.org/is-data-descriptor/-/is-data-descriptor-0.1.4.tgz",
-      "integrity": "sha1-C17mSDiOLIYCgueT8YVv7D8wG1Y=",
-      "dev": true,
-      "requires": {
-        "kind-of": "^3.0.2"
-      },
-      "dependencies": {
-        "kind-of": {
-          "version": "3.2.2",
-          "resolved": "https://registry.npmjs.org/kind-of/-/kind-of-3.2.2.tgz",
-          "integrity": "sha1-MeohpzS6ubuw8yRm2JOupR5KPGQ=",
-          "dev": true,
-          "requires": {
-            "is-buffer": "^1.1.5"
-          }
-        }
->>>>>>> e2755ae5
       }
     },
     "ltgt": {
@@ -8040,22 +7378,10 @@
         "run-queue": "^1.0.3"
       }
     },
-<<<<<<< HEAD
     "ms": {
       "version": "2.0.0",
       "resolved": "https://registry.npmjs.org/ms/-/ms-2.0.0.tgz",
       "integrity": "sha1-VgiurfwAvmwpAd9fmGF4jeDVl8g="
-=======
-    "jsbn": {
-      "version": "0.1.1",
-      "resolved": "https://registry.npmjs.org/jsbn/-/jsbn-0.1.1.tgz",
-      "integrity": "sha1-peZUwuWi3rXyAdls77yoDA7y9RM="
-    },
-    "jsesc": {
-      "version": "0.5.0",
-      "resolved": "https://registry.npmjs.org/jsesc/-/jsesc-0.5.0.tgz",
-      "integrity": "sha1-597mbjXW/Bb3EP6R1c9p9w8IkR0="
->>>>>>> e2755ae5
     },
     "mute-stream": {
       "version": "0.0.7",
@@ -8117,7 +7443,6 @@
       "integrity": "sha1-KzJxhOiZIQEXeyhWP7XnECrNDKk=",
       "dev": true
     },
-<<<<<<< HEAD
     "neo-async": {
       "version": "2.6.0",
       "resolved": "https://registry.npmjs.org/neo-async/-/neo-async-2.6.0.tgz",
@@ -8140,17 +7465,6 @@
       "resolved": "https://registry.npmjs.org/node-libs-browser/-/node-libs-browser-2.1.0.tgz",
       "integrity": "sha512-5AzFzdoIMb89hBGMZglEegffzgRg+ZFoUmisQ8HI4j1KDdpx13J0taNp2y9xPbur6W61gepGDDotGBVQ7mfUCg==",
       "dev": true,
-=======
-    "json5": {
-      "version": "0.5.1",
-      "resolved": "https://registry.npmjs.org/json5/-/json5-0.5.1.tgz",
-      "integrity": "sha1-Hq3nrMASA0rYTiOWdn6tn6VJWCE="
-    },
-    "jsonfile": {
-      "version": "2.4.0",
-      "resolved": "https://registry.npmjs.org/jsonfile/-/jsonfile-2.4.0.tgz",
-      "integrity": "sha1-NzaitCi4e72gzIO1P6PWM6NcKug=",
->>>>>>> e2755ae5
       "requires": {
         "assert": "^1.1.1",
         "browserify-zlib": "^0.2.0",
@@ -8303,18 +7617,11 @@
         }
       }
     },
-<<<<<<< HEAD
     "nyc": {
       "version": "13.1.0",
       "resolved": "https://registry.npmjs.org/nyc/-/nyc-13.1.0.tgz",
       "integrity": "sha512-3GyY6TpQ58z9Frpv4GMExE1SV2tAgYqC7HSy2omEhNiCT3mhT9NyiOvIE8zkbuJVFzmvvNTnE4h/7/wQae7xLg==",
       "dev": true,
-=======
-    "level-iterator-stream": {
-      "version": "1.3.1",
-      "resolved": "https://registry.npmjs.org/level-iterator-stream/-/level-iterator-stream-1.3.1.tgz",
-      "integrity": "sha1-5Dt4sagUPm+pek9IXrjqUwNS8u0=",
->>>>>>> e2755ae5
       "requires": {
         "archy": "^1.0.0",
         "arrify": "^1.0.1",
@@ -8558,17 +7865,10 @@
             "pkg-dir": "^3.0.0"
           }
         },
-<<<<<<< HEAD
         "find-up": {
           "version": "3.0.0",
           "bundled": true,
           "dev": true,
-=======
-        "readable-stream": {
-          "version": "1.1.14",
-          "resolved": "https://registry.npmjs.org/readable-stream/-/readable-stream-1.1.14.tgz",
-          "integrity": "sha1-fPTFTvZI44EwhMY23SB54WbAgdk=",
->>>>>>> e2755ae5
           "requires": {
             "locate-path": "^3.0.0"
           }
@@ -8582,7 +7882,6 @@
             "signal-exit": "^3.0.0"
           }
         },
-<<<<<<< HEAD
         "fs.realpath": {
           "version": "1.0.0",
           "bundled": true,
@@ -8602,28 +7901,6 @@
           "version": "7.1.3",
           "bundled": true,
           "dev": true,
-=======
-        "ltgt": {
-          "version": "2.1.3",
-          "resolved": "https://registry.npmjs.org/ltgt/-/ltgt-2.1.3.tgz",
-          "integrity": "sha1-EIUaBtmWS5cReEQcI8nlJpjuzjQ="
-        }
-      }
-    },
-    "level-ws": {
-      "version": "0.0.0",
-      "resolved": "https://registry.npmjs.org/level-ws/-/level-ws-0.0.0.tgz",
-      "integrity": "sha1-Ny5RIXeSSgBCSwtDrvK7QkltIos=",
-      "requires": {
-        "readable-stream": "~1.0.15",
-        "xtend": "~2.1.1"
-      },
-      "dependencies": {
-        "readable-stream": {
-          "version": "1.0.34",
-          "resolved": "https://registry.npmjs.org/readable-stream/-/readable-stream-1.0.34.tgz",
-          "integrity": "sha1-Elgg40vIQtLyqq+v5MKRbuMsFXw=",
->>>>>>> e2755ae5
           "requires": {
             "fs.realpath": "^1.0.0",
             "inflight": "^1.0.4",
@@ -9098,7 +8375,6 @@
           "version": "1.6.1",
           "bundled": true,
           "dev": true
-<<<<<<< HEAD
         },
         "require-directory": {
           "version": "2.1.1",
@@ -9120,143 +8396,9 @@
           "bundled": true,
           "dev": true,
           "optional": true,
-=======
-        }
-      }
-    },
-    "mamacro": {
-      "version": "0.0.3",
-      "resolved": "https://registry.npmjs.org/mamacro/-/mamacro-0.0.3.tgz",
-      "integrity": "sha512-qMEwh+UujcQ+kbz3T6V+wAmO2U8veoq2w+3wY8MquqwVA3jChfwY+Tk52GZKDfACEPjuZ7r2oJLejwpt8jtwTA==",
-      "dev": true
-    },
-    "map-age-cleaner": {
-      "version": "0.1.3",
-      "resolved": "https://registry.npmjs.org/map-age-cleaner/-/map-age-cleaner-0.1.3.tgz",
-      "integrity": "sha512-bJzx6nMoP6PDLPBFmg7+xRKeFZvFboMrGlxmNj9ClvX53KrmvM5bXFXEWjbz4cz1AFn+jWJ9z/DJSz7hrs0w3w==",
-      "dev": true,
-      "requires": {
-        "p-defer": "^1.0.0"
-      }
-    },
-    "map-cache": {
-      "version": "0.2.2",
-      "resolved": "https://registry.npmjs.org/map-cache/-/map-cache-0.2.2.tgz",
-      "integrity": "sha1-wyq9C9ZSXZsFFkW7TyasXcmKDb8=",
-      "dev": true
-    },
-    "map-visit": {
-      "version": "1.0.0",
-      "resolved": "https://registry.npmjs.org/map-visit/-/map-visit-1.0.0.tgz",
-      "integrity": "sha1-7Nyo8TFE5mDxtb1B8S80edmN+48=",
-      "dev": true,
-      "requires": {
-        "object-visit": "^1.0.0"
-      }
-    },
-    "matcher": {
-      "version": "1.1.1",
-      "resolved": "https://registry.npmjs.org/matcher/-/matcher-1.1.1.tgz",
-      "integrity": "sha512-+BmqxWIubKTRKNWx/ahnCkk3mG8m7OturVlqq6HiojGJTd5hVYbgZm6WzcYPCoB+KBT4Vd6R7WSRG2OADNaCjg==",
-      "dev": true,
-      "requires": {
-        "escape-string-regexp": "^1.0.4"
-      }
-    },
-    "md5.js": {
-      "version": "1.3.5",
-      "resolved": "https://registry.npmjs.org/md5.js/-/md5.js-1.3.5.tgz",
-      "integrity": "sha512-xitP+WxNPcTTOgnTJcrhM0xvdPepipPSf3I8EIpGKeFLjt3PlJLIDG3u8EX53ZIubkb+5U2+3rELYpEhHhzdkg==",
-      "requires": {
-        "hash-base": "^3.0.0",
-        "inherits": "^2.0.1",
-        "safe-buffer": "^5.1.2"
-      }
-    },
-    "media-typer": {
-      "version": "0.3.0",
-      "resolved": "https://registry.npmjs.org/media-typer/-/media-typer-0.3.0.tgz",
-      "integrity": "sha1-hxDXrwqmJvj/+hzgAWhUUmMlV0g=",
-      "dev": true
-    },
-    "mem": {
-      "version": "4.0.0",
-      "resolved": "https://registry.npmjs.org/mem/-/mem-4.0.0.tgz",
-      "integrity": "sha512-WQxG/5xYc3tMbYLXoXPm81ET2WDULiU5FxbuIoNbJqLOOI8zehXFdZuiUEgfdrU2mVB1pxBZUGlYORSrpuJreA==",
-      "dev": true,
-      "requires": {
-        "map-age-cleaner": "^0.1.1",
-        "mimic-fn": "^1.0.0",
-        "p-is-promise": "^1.1.0"
-      }
-    },
-    "memdown": {
-      "version": "1.4.1",
-      "resolved": "https://registry.npmjs.org/memdown/-/memdown-1.4.1.tgz",
-      "integrity": "sha1-tOThkhdGZP+65BNhqlAPMRnv4hU=",
-      "requires": {
-        "abstract-leveldown": "~2.7.1",
-        "functional-red-black-tree": "^1.0.1",
-        "immediate": "^3.2.3",
-        "inherits": "~2.0.1",
-        "ltgt": "~2.2.0",
-        "safe-buffer": "~5.1.1"
-      },
-      "dependencies": {
-        "abstract-leveldown": {
-          "version": "2.7.2",
-          "resolved": "https://registry.npmjs.org/abstract-leveldown/-/abstract-leveldown-2.7.2.tgz",
-          "integrity": "sha512-+OVvxH2rHVEhWLdbudP6p0+dNMXu8JA1CbhP19T8paTYAcX7oJ4OVjT+ZUVpv7mITxXHqDMej+GdqXBmXkw09w==",
->>>>>>> e2755ae5
           "requires": {
             "align-text": "^0.1.1"
           }
-<<<<<<< HEAD
-=======
-        }
-      }
-    },
-    "memory-fs": {
-      "version": "0.4.1",
-      "resolved": "https://registry.npmjs.org/memory-fs/-/memory-fs-0.4.1.tgz",
-      "integrity": "sha1-OpoguEYlI+RHz7x+i7gO1me/xVI=",
-      "dev": true,
-      "requires": {
-        "errno": "^0.1.3",
-        "readable-stream": "^2.0.1"
-      }
-    },
-    "memorystream": {
-      "version": "0.3.1",
-      "resolved": "https://registry.npmjs.org/memorystream/-/memorystream-0.3.1.tgz",
-      "integrity": "sha1-htcJCzDORV1j+64S3aUaR93K+bI="
-    },
-    "merge-descriptors": {
-      "version": "1.0.1",
-      "resolved": "https://registry.npmjs.org/merge-descriptors/-/merge-descriptors-1.0.1.tgz",
-      "integrity": "sha1-sAqqVW3YtEVoFQ7J0blT8/kMu2E=",
-      "dev": true
-    },
-    "merkle-patricia-tree": {
-      "version": "2.3.1",
-      "resolved": "https://registry.npmjs.org/merkle-patricia-tree/-/merkle-patricia-tree-2.3.1.tgz",
-      "integrity": "sha512-Qp9Mpb3xazznXzzGQBqHbqCpT2AR9joUOHYYPiQjYCarrdCPCnLWXo4BFv77y4xN26KR224xoU1n/qYY7RYYgw==",
-      "requires": {
-        "async": "^1.4.2",
-        "ethereumjs-util": "^5.0.0",
-        "level-ws": "0.0.0",
-        "levelup": "^1.2.1",
-        "memdown": "^1.0.0",
-        "readable-stream": "^2.0.0",
-        "rlp": "^2.0.0",
-        "semaphore": ">=1.0.1"
-      },
-      "dependencies": {
-        "async": {
-          "version": "1.5.2",
-          "resolved": "https://registry.npmjs.org/async/-/async-1.5.2.tgz",
-          "integrity": "sha1-7GphrlZIDAw8skHJVhjiCJL5Zyo="
->>>>>>> e2755ae5
         },
         "rimraf": {
           "version": "2.6.2",
@@ -9317,7 +8459,6 @@
             "signal-exit": "^3.0.2",
             "which": "^1.3.0"
           }
-<<<<<<< HEAD
         },
         "spdx-correct": {
           "version": "3.0.0",
@@ -9377,132 +8518,6 @@
         "supports-color": {
           "version": "5.4.0",
           "bundled": true,
-=======
-        }
-      }
-    },
-    "methods": {
-      "version": "1.1.2",
-      "resolved": "https://registry.npmjs.org/methods/-/methods-1.1.2.tgz",
-      "integrity": "sha1-VSmk1nZUE07cxSZmVoNbD4Ua/O4=",
-      "dev": true
-    },
-    "micromatch": {
-      "version": "3.1.10",
-      "resolved": "https://registry.npmjs.org/micromatch/-/micromatch-3.1.10.tgz",
-      "integrity": "sha512-MWikgl9n9M3w+bpsY3He8L+w9eF9338xRl8IAO5viDizwSzziFEyUzo2xrrloB64ADbTf8uA8vRqqttDTOmccg==",
-      "dev": true,
-      "requires": {
-        "arr-diff": "^4.0.0",
-        "array-unique": "^0.3.2",
-        "braces": "^2.3.1",
-        "define-property": "^2.0.2",
-        "extend-shallow": "^3.0.2",
-        "extglob": "^2.0.4",
-        "fragment-cache": "^0.2.1",
-        "kind-of": "^6.0.2",
-        "nanomatch": "^1.2.9",
-        "object.pick": "^1.3.0",
-        "regex-not": "^1.0.0",
-        "snapdragon": "^0.8.1",
-        "to-regex": "^3.0.2"
-      }
-    },
-    "miller-rabin": {
-      "version": "4.0.1",
-      "resolved": "https://registry.npmjs.org/miller-rabin/-/miller-rabin-4.0.1.tgz",
-      "integrity": "sha512-115fLhvZVqWwHPbClyntxEVfVDfl9DLLTuJvq3g2O/Oxi8AiNouAHvDSzHS0viUJc+V5vm3eq91Xwqn9dp4jRA==",
-      "dev": true,
-      "requires": {
-        "bn.js": "^4.0.0",
-        "brorand": "^1.0.1"
-      }
-    },
-    "mime": {
-      "version": "1.4.1",
-      "resolved": "https://registry.npmjs.org/mime/-/mime-1.4.1.tgz",
-      "integrity": "sha512-KI1+qOZu5DcW6wayYHSzR/tXKCDC5Om4s1z2QJjDULzLcmf3DvzS7oluY4HCTrc+9FiKmWUgeNLg7W3uIQvxtQ==",
-      "dev": true
-    },
-    "mime-db": {
-      "version": "1.37.0",
-      "resolved": "https://registry.npmjs.org/mime-db/-/mime-db-1.37.0.tgz",
-      "integrity": "sha512-R3C4db6bgQhlIhPU48fUtdVmKnflq+hRdad7IyKhtFj06VPNVdk2RhiYL3UjQIlso8L+YxAtFkobT0VK+S/ybg=="
-    },
-    "mime-types": {
-      "version": "2.1.21",
-      "resolved": "https://registry.npmjs.org/mime-types/-/mime-types-2.1.21.tgz",
-      "integrity": "sha512-3iL6DbwpyLzjR3xHSFNFeb9Nz/M8WDkX33t1GFQnFOllWk8pOrh/LSrB5OXlnlW5P9LH73X6loW/eogc+F5lJg==",
-      "requires": {
-        "mime-db": "~1.37.0"
-      }
-    },
-    "mimic-fn": {
-      "version": "1.2.0",
-      "resolved": "https://registry.npmjs.org/mimic-fn/-/mimic-fn-1.2.0.tgz",
-      "integrity": "sha512-jf84uxzwiuiIVKiOLpfYk7N46TSy8ubTonmneY9vrpHNAnp0QBt2BxWV9dO3/j+BoVAb+a5G6YDPW3M5HOdMWQ==",
-      "dev": true
-    },
-    "mimic-response": {
-      "version": "1.0.1",
-      "resolved": "https://registry.npmjs.org/mimic-response/-/mimic-response-1.0.1.tgz",
-      "integrity": "sha512-j5EctnkH7amfV/q5Hgmoal1g2QHFJRraOtmx0JpIqkxhBhI/lJSl1nMpQ45hVarwNETOoWEimndZ4QK0RHxuxQ==",
-      "dev": true
-    },
-    "min-document": {
-      "version": "2.19.0",
-      "resolved": "https://registry.npmjs.org/min-document/-/min-document-2.19.0.tgz",
-      "integrity": "sha1-e9KC4/WELtKVu3SM3Z8f+iyCRoU=",
-      "requires": {
-        "dom-walk": "^0.1.0"
-      }
-    },
-    "minimalistic-assert": {
-      "version": "1.0.1",
-      "resolved": "https://registry.npmjs.org/minimalistic-assert/-/minimalistic-assert-1.0.1.tgz",
-      "integrity": "sha512-UtJcAD4yEaGtjPezWuO9wC4nwUnVH/8/Im3yEHQP4b67cXlD/Qr9hdITCU1xDbSEXg2XKNaP8jsReV7vQd00/A=="
-    },
-    "minimalistic-crypto-utils": {
-      "version": "1.0.1",
-      "resolved": "https://registry.npmjs.org/minimalistic-crypto-utils/-/minimalistic-crypto-utils-1.0.1.tgz",
-      "integrity": "sha1-9sAMHAsIIkblxNmd+4x8CDsrWCo="
-    },
-    "minimatch": {
-      "version": "3.0.4",
-      "resolved": "https://registry.npmjs.org/minimatch/-/minimatch-3.0.4.tgz",
-      "integrity": "sha512-yJHVQEhyqPLUTgt9B83PXu6W3rx4MvvHvSUvToogpwoGDOUQ+yDrR0HRot+yOCdCO7u4hX3pWft6kWBBcqh0UA==",
-      "requires": {
-        "brace-expansion": "^1.1.7"
-      }
-    },
-    "minimist": {
-      "version": "0.0.8",
-      "resolved": "https://registry.npmjs.org/minimist/-/minimist-0.0.8.tgz",
-      "integrity": "sha1-hX/Kv8M5fSYluCKCYuhqp6ARsF0="
-    },
-    "mississippi": {
-      "version": "2.0.0",
-      "resolved": "https://registry.npmjs.org/mississippi/-/mississippi-2.0.0.tgz",
-      "integrity": "sha512-zHo8v+otD1J10j/tC+VNoGK9keCuByhKovAvdn74dmxJl9+mWHnx6EMsDN4lgRoMI/eYo2nchAxniIbUPb5onw==",
-      "dev": true,
-      "requires": {
-        "concat-stream": "^1.5.0",
-        "duplexify": "^3.4.2",
-        "end-of-stream": "^1.1.0",
-        "flush-write-stream": "^1.0.0",
-        "from2": "^2.1.0",
-        "parallel-transform": "^1.1.0",
-        "pump": "^2.0.1",
-        "pumpify": "^1.3.3",
-        "stream-each": "^1.1.0",
-        "through2": "^2.0.0"
-      },
-      "dependencies": {
-        "pump": {
-          "version": "2.0.1",
-          "resolved": "https://registry.npmjs.org/pump/-/pump-2.0.1.tgz",
-          "integrity": "sha512-ruPMNRkN3MHP1cWJc9OWr+T/xDP0jhXYCLfJcBuX54hhfIBnaQmAUMfDcG4DM5UMWByBbJY69QSphm3jtDKIkA==",
->>>>>>> e2755ae5
           "dev": true,
           "requires": {
             "has-flag": "^3.0.0"
@@ -9518,7 +8533,6 @@
             "read-pkg-up": "^4.0.0",
             "require-main-filename": "^1.0.1"
           }
-<<<<<<< HEAD
         },
         "uglify-js": {
           "version": "2.8.29",
@@ -9554,52 +8568,6 @@
         "uuid": {
           "version": "3.3.2",
           "bundled": true,
-=======
-        }
-      }
-    },
-    "mkdirp": {
-      "version": "0.5.1",
-      "resolved": "https://registry.npmjs.org/mkdirp/-/mkdirp-0.5.1.tgz",
-      "integrity": "sha1-MAV0OOrGz3+MR2fzhkjWaX11yQM=",
-      "requires": {
-        "minimist": "0.0.8"
-      }
-    },
-    "mkdirp-promise": {
-      "version": "5.0.1",
-      "resolved": "https://registry.npmjs.org/mkdirp-promise/-/mkdirp-promise-5.0.1.tgz",
-      "integrity": "sha1-6bj2jlUsaKnBcTuEiD96HdA5uKE=",
-      "dev": true,
-      "optional": true,
-      "requires": {
-        "mkdirp": "*"
-      }
-    },
-    "mocha": {
-      "version": "5.2.0",
-      "resolved": "https://registry.npmjs.org/mocha/-/mocha-5.2.0.tgz",
-      "integrity": "sha512-2IUgKDhc3J7Uug+FxMXuqIyYzH7gJjXECKe/w43IGgQHTSj3InJi+yAA7T24L9bQMRKiUEHxEX37G5JpVUGLcQ==",
-      "dev": true,
-      "requires": {
-        "browser-stdout": "1.3.1",
-        "commander": "2.15.1",
-        "debug": "3.1.0",
-        "diff": "3.5.0",
-        "escape-string-regexp": "1.0.5",
-        "glob": "7.1.2",
-        "growl": "1.10.5",
-        "he": "1.1.1",
-        "minimatch": "3.0.4",
-        "mkdirp": "0.5.1",
-        "supports-color": "5.4.0"
-      },
-      "dependencies": {
-        "commander": {
-          "version": "2.15.1",
-          "resolved": "http://registry.npmjs.org/commander/-/commander-2.15.1.tgz",
-          "integrity": "sha512-VlfT9F3V0v+jr4yxPc5gg9s62/fIVWsd2Bk2iD435um1NlGMYdVCq+MjcXnhYq2icNOizHr1kK+5TI6H0Hy0ag==",
->>>>>>> e2755ae5
           "dev": true
         },
         "validate-npm-package-license": {
@@ -9618,7 +8586,6 @@
           "requires": {
             "isexe": "^2.0.0"
           }
-<<<<<<< HEAD
         },
         "which-module": {
           "version": "2.0.0",
@@ -9639,156 +8606,6 @@
         "wrap-ansi": {
           "version": "2.1.0",
           "bundled": true,
-=======
-        }
-      }
-    },
-    "mock-fs": {
-      "version": "4.7.0",
-      "resolved": "https://registry.npmjs.org/mock-fs/-/mock-fs-4.7.0.tgz",
-      "integrity": "sha512-WlQNtUlzMRpvLHf8dqeUmNqfdPjGY29KrJF50Ldb4AcL+vQeR8QH3wQcFMgrhTwb1gHjZn9xggho+84tBskLgA==",
-      "dev": true,
-      "optional": true
-    },
-    "mout": {
-      "version": "0.11.1",
-      "resolved": "https://registry.npmjs.org/mout/-/mout-0.11.1.tgz",
-      "integrity": "sha1-ujYR318OWx/7/QEWa48C0fX6K5k=",
-      "dev": true,
-      "optional": true
-    },
-    "move-concurrently": {
-      "version": "1.0.1",
-      "resolved": "https://registry.npmjs.org/move-concurrently/-/move-concurrently-1.0.1.tgz",
-      "integrity": "sha1-viwAX9oy4LKa8fBdfEszIUxwH5I=",
-      "dev": true,
-      "requires": {
-        "aproba": "^1.1.1",
-        "copy-concurrently": "^1.0.0",
-        "fs-write-stream-atomic": "^1.0.8",
-        "mkdirp": "^0.5.1",
-        "rimraf": "^2.5.4",
-        "run-queue": "^1.0.3"
-      }
-    },
-    "ms": {
-      "version": "2.0.0",
-      "resolved": "https://registry.npmjs.org/ms/-/ms-2.0.0.tgz",
-      "integrity": "sha1-VgiurfwAvmwpAd9fmGF4jeDVl8g="
-    },
-    "mute-stream": {
-      "version": "0.0.7",
-      "resolved": "https://registry.npmjs.org/mute-stream/-/mute-stream-0.0.7.tgz",
-      "integrity": "sha1-MHXOk7whuPq0PhvE2n6BFe0ee6s=",
-      "dev": true
-    },
-    "mz": {
-      "version": "2.7.0",
-      "resolved": "https://registry.npmjs.org/mz/-/mz-2.7.0.tgz",
-      "integrity": "sha512-z81GNO7nnYMEhrGh9LeymoE4+Yr0Wn5McHIZMK5cfQCl+NDX08sCZgUc9/6MHni9IWuFLm1Z3HTCXu2z9fN62Q==",
-      "dev": true,
-      "optional": true,
-      "requires": {
-        "any-promise": "^1.0.0",
-        "object-assign": "^4.0.1",
-        "thenify-all": "^1.0.0"
-      }
-    },
-    "nan": {
-      "version": "2.10.0",
-      "resolved": "https://registry.npmjs.org/nan/-/nan-2.10.0.tgz",
-      "integrity": "sha512-bAdJv7fBLhWC+/Bls0Oza+mvTaNQtP+1RyhhhvD95pgUJz6XM5IzgmxOkItJ9tkoCiplvAnXI1tNmmUD/eScyA=="
-    },
-    "nano-json-stream-parser": {
-      "version": "0.1.2",
-      "resolved": "https://registry.npmjs.org/nano-json-stream-parser/-/nano-json-stream-parser-0.1.2.tgz",
-      "integrity": "sha1-DMj20OK2IrR5xA1JnEbWS3Vcb18=",
-      "dev": true
-    },
-    "nanomatch": {
-      "version": "1.2.13",
-      "resolved": "https://registry.npmjs.org/nanomatch/-/nanomatch-1.2.13.tgz",
-      "integrity": "sha512-fpoe2T0RbHwBTBUOftAfBPaDEi06ufaUai0mE6Yn1kacc3SnTErfb/h+X94VXzI64rKFHYImXSvdwGGCmwOqCA==",
-      "dev": true,
-      "requires": {
-        "arr-diff": "^4.0.0",
-        "array-unique": "^0.3.2",
-        "define-property": "^2.0.2",
-        "extend-shallow": "^3.0.2",
-        "fragment-cache": "^0.2.1",
-        "is-windows": "^1.0.2",
-        "kind-of": "^6.0.2",
-        "object.pick": "^1.3.0",
-        "regex-not": "^1.0.0",
-        "snapdragon": "^0.8.1",
-        "to-regex": "^3.0.1"
-      }
-    },
-    "natural-compare": {
-      "version": "1.4.0",
-      "resolved": "https://registry.npmjs.org/natural-compare/-/natural-compare-1.4.0.tgz",
-      "integrity": "sha1-Sr6/7tdUHywnrPspvbvRXI1bpPc=",
-      "dev": true
-    },
-    "negotiator": {
-      "version": "0.6.1",
-      "resolved": "https://registry.npmjs.org/negotiator/-/negotiator-0.6.1.tgz",
-      "integrity": "sha1-KzJxhOiZIQEXeyhWP7XnECrNDKk=",
-      "dev": true
-    },
-    "neo-async": {
-      "version": "2.6.0",
-      "resolved": "https://registry.npmjs.org/neo-async/-/neo-async-2.6.0.tgz",
-      "integrity": "sha512-MFh0d/Wa7vkKO3Y3LlacqAEeHK0mckVqzDieUKTT+KGxi+zIpeVsFxymkIiRpbpDziHc290Xr9A1O4Om7otoRA==",
-      "dev": true
-    },
-    "nice-try": {
-      "version": "1.0.5",
-      "resolved": "https://registry.npmjs.org/nice-try/-/nice-try-1.0.5.tgz",
-      "integrity": "sha512-1nh45deeb5olNY7eX82BkPO7SSxR5SSYJiPTrTdFUVYwAl8CKMA5N9PjTYkHiRjisVcxcQ1HXdLhx2qxxJzLNQ==",
-      "dev": true
-    },
-    "node-fetch": {
-      "version": "2.1.2",
-      "resolved": "https://registry.npmjs.org/node-fetch/-/node-fetch-2.1.2.tgz",
-      "integrity": "sha1-q4hOjn5X44qUR1POxwb3iNF2i7U="
-    },
-    "node-libs-browser": {
-      "version": "2.1.0",
-      "resolved": "https://registry.npmjs.org/node-libs-browser/-/node-libs-browser-2.1.0.tgz",
-      "integrity": "sha512-5AzFzdoIMb89hBGMZglEegffzgRg+ZFoUmisQ8HI4j1KDdpx13J0taNp2y9xPbur6W61gepGDDotGBVQ7mfUCg==",
-      "dev": true,
-      "requires": {
-        "assert": "^1.1.1",
-        "browserify-zlib": "^0.2.0",
-        "buffer": "^4.3.0",
-        "console-browserify": "^1.1.0",
-        "constants-browserify": "^1.0.0",
-        "crypto-browserify": "^3.11.0",
-        "domain-browser": "^1.1.1",
-        "events": "^1.0.0",
-        "https-browserify": "^1.0.0",
-        "os-browserify": "^0.3.0",
-        "path-browserify": "0.0.0",
-        "process": "^0.11.10",
-        "punycode": "^1.2.4",
-        "querystring-es3": "^0.2.0",
-        "readable-stream": "^2.3.3",
-        "stream-browserify": "^2.0.1",
-        "stream-http": "^2.7.2",
-        "string_decoder": "^1.0.0",
-        "timers-browserify": "^2.0.4",
-        "tty-browserify": "0.0.0",
-        "url": "^0.11.0",
-        "util": "^0.10.3",
-        "vm-browserify": "0.0.4"
-      },
-      "dependencies": {
-        "buffer": {
-          "version": "4.9.1",
-          "resolved": "http://registry.npmjs.org/buffer/-/buffer-4.9.1.tgz",
-          "integrity": "sha1-bRu2AbB6TvztlwlBMgkwJ8lbwpg=",
->>>>>>> e2755ae5
           "dev": true,
           "requires": {
             "string-width": "^1.0.1",
@@ -12886,12 +11703,7 @@
         },
         "websocket": {
           "version": "git://github.com/frozeman/WebSocket-Node.git#6c72925e3f8aaaea8dc8450f97627e85263999f2",
-<<<<<<< HEAD
           "from": "git://github.com/frozeman/WebSocket-Node.git#6c72925e3f8aaaea8dc8450f97627e85263999f2",
-=======
-          "from": "git://github.com/frozeman/WebSocket-Node.git#browserifyCompatible",
-          "dev": true,
->>>>>>> e2755ae5
           "requires": {
             "debug": "^2.2.0",
             "nan": "^2.3.3",
